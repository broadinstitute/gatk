package org.broadinstitute.hellbender.tools.spark.sv.utils;

import htsjdk.samtools.Cigar;
import htsjdk.samtools.CigarElement;
import htsjdk.samtools.CigarOperator;
import htsjdk.samtools.SAMSequenceDictionary;
import htsjdk.variant.variantcontext.Allele;
import htsjdk.variant.variantcontext.StructuralVariantType;
import htsjdk.variant.variantcontext.VariantContext;
import htsjdk.variant.vcf.VCFConstants;
import htsjdk.variant.vcf.VCFFileReader;
import org.broadinstitute.hellbender.GATKBaseTest;
import org.broadinstitute.hellbender.engine.spark.datasources.ReferenceMultiSparkSource;
import org.broadinstitute.hellbender.tools.spark.sv.integration.SVIntegrationTestDataProvider;
import org.broadinstitute.hellbender.utils.SimpleInterval;
import org.broadinstitute.hellbender.utils.Utils;
import org.broadinstitute.hellbender.utils.haplotype.Haplotype;
import org.testng.Assert;
import org.testng.SkipException;
import org.testng.TestException;
import org.testng.annotations.DataProvider;
import org.testng.annotations.Test;
import scala.Tuple2;

import java.io.File;
import java.io.IOException;
import java.util.ArrayList;
import java.util.Arrays;
import java.util.Collections;
import java.util.List;
import java.util.stream.Collectors;


public class SVContextUnitTest extends GATKBaseTest {
    private static final String TEST_SUB_DIR = toolsTestDir + "spark/sv/utils/";

    private static final File VALID_VARIANTS_FILE = new File(TEST_SUB_DIR, "SVContext.vcf.gz");

    private static final File REFERENCE_FILE = new File(b38_reference_20_21);

    /**
     * Tests {@link SVContext#of}.
     * @param vc input variant context.
     */
    @Test(dataProvider="validVariantContexts", groups = "sv")
    public void testCreate(final VariantContext vc, @SuppressWarnings("unused") final ReferenceMultiSparkSource reference) {
        final SVContext svc = SVContext.of(vc);
        Assert.assertNotNull(svc);
    }

    /**
     * Tests {@link SVContext#getStructuralVariantLength()}.
     * @param vc input variant context.
     */
    @Test(dataProvider="validVariantContexts", dependsOnMethods = {"testCreate"}, groups = "sv")
    public void testLength(final VariantContext vc, @SuppressWarnings("unused") final ReferenceMultiSparkSource reference) {
        final SVContext svc = SVContext.of(vc);
        final int length = svc.getStructuralVariantLength();
        if (!vc.hasAttribute(GATKSVVCFConstants.SVLEN)) {
            Assert.assertEquals(length, -1);
        } else {
            Assert.assertEquals(length, Math.abs(vc.getAttributeAsInt(GATKSVVCFConstants.SVLEN, 0)));
        }
    }

    /**
     * Tests {@link SVContext#getStructuralVariantType()}.
     * @param vc input variant context.
     */
    @Test(dataProvider="validVariantContexts", dependsOnMethods = {"testCreate"}, groups = "sv")
    public void testType(final VariantContext vc, @SuppressWarnings("unused") final ReferenceMultiSparkSource reference) {
        final SVContext svc = SVContext.of(vc);
        final StructuralVariantType type = svc.getStructuralVariantType();
        Assert.assertNotNull(type);
        final Allele alternativeAllele = svc.getAlternateAllele(0);
        final String alternativeAlleleName = alternativeAllele.getDisplayString();
        Assert.assertEquals("<" + type.name() + ">" , alternativeAlleleName);
    }

    /**
     * Tests {@link SVContext#getInsertedSequence()}.
     * @param vc input variant context.
     */
    @Test(dataProvider="validVariantContexts", dependsOnMethods = {"testCreate"}, groups = "sv")
    public void testInsertedSequence(final VariantContext vc, @SuppressWarnings("unused") final ReferenceMultiSparkSource reference) {
        final SVContext svc = SVContext.of(vc);
        final byte[] actual = svc.getInsertedSequence();
        Assert.assertEquals(actual == null ? "<null>" : new String(actual), vc.getAttributeAsString(GATKSVVCFConstants.INSERTED_SEQUENCE, "<null>"));
    }

    /**
     * Tests {@link SVContext#getEnd()}.
     * @param vc input variant context.
     */
    @Test(dataProvider="validVariantContexts", dependsOnMethods = {"testCreate"}, groups = "sv")
    public void testEnd(final VariantContext vc, @SuppressWarnings("unused") final ReferenceMultiSparkSource reference) {
        final SVContext svc = SVContext.of(vc);
        Assert.assertEquals(svc.getEnd(), vc.getEnd());
    }

    /**
     * Tests {@link SVContext#composeHaplotypeBasedOnReference(int, int, ReferenceMultiSparkSource)}} when used
     * to obtain the reference haplotype.
     * @param vc input variant context.
     */
    @Test(dataProvider="validVariantContexts", dependsOnMethods = {"testCreate", "testType", "testLength"}, groups = "sv")
    public void testComposeReferenceHaplotype(final VariantContext vc, @SuppressWarnings("unused") final ReferenceMultiSparkSource reference) throws IOException {
        final SVContext svc = SVContext.of(vc);
        final int paddingSize = 10;
        final Haplotype refHaplotype = svc.composeHaplotypeBasedOnReference(0, paddingSize, reference);
        Assert.assertNotNull(refHaplotype);
        Assert.assertTrue(refHaplotype.isReference());
        final SimpleInterval expectedInterval = new SimpleInterval(vc.getContig(), vc.getStart() + 1 - paddingSize, vc.getEnd() + paddingSize);
        Assert.assertEquals(new SimpleInterval(refHaplotype.getGenomeLocation()), expectedInterval, svc.getContig() + ":" + svc.getStart() + " " + svc.getStructuralVariantType() + " " + svc.getStructuralVariantLength());
        Assert.assertEquals(refHaplotype.getBases(), reference.getReferenceBases(expectedInterval).getBases());
        Assert.assertEquals(refHaplotype.getCigar(), new Cigar(Collections.singletonList(new CigarElement(expectedInterval.size(), CigarOperator.M))));
    }

    /**
     * Tests {@link SVContext#composeHaplotypeBasedOnReference(int, int, ReferenceMultiSparkSource)}} when used
     * to obtain the reference alternative haplotype.
     * @param vc input variant context.
     */
<<<<<<< HEAD
    @Test(dataProvider="validInsertionsAndDeletions", dependsOnMethods = {"testCreate", "testType", "testLength"}, groups = "sv")
    public void testComposeAlternativeHaplotype(final VariantContext vc, @SuppressWarnings("unused") final ReferenceMultiSource reference) throws IOException {
=======
    @Test(dataProvider="validVariantContexts", dependsOnMethods = {"testCreate", "testType", "testLength"}, groups = "sv")
    public void testComposeAlternativeHaplotype(final VariantContext vc, @SuppressWarnings("unused") final ReferenceMultiSparkSource reference) throws IOException {
>>>>>>> 0619f17f
        final SVContext svc = SVContext.of(vc);
        if (svc.getStructuralVariantType() != StructuralVariantType.INS && svc.getStructuralVariantType() != StructuralVariantType.DEL) {
            throw new SkipException("unsupported type; skipped for now");
        }
        final int paddingSize = 10;
        final Haplotype altHaplotype = svc.composeHaplotypeBasedOnReference(1, paddingSize, reference);
        Assert.assertNotNull(altHaplotype);
        Assert.assertFalse(altHaplotype.isReference());
        final SimpleInterval expectedInterval = new SimpleInterval(vc.getContig(), vc.getStart() + 1 - paddingSize, vc.getEnd() + paddingSize);
        Assert.assertEquals(new SimpleInterval(altHaplotype.getGenomeLocation()), expectedInterval, svc.getContig() + ":" + svc.getStart() + " " + svc.getStructuralVariantType() + " " + svc.getStructuralVariantLength());
        final byte[] expectedBases;
        final Cigar expectedCigar;
        if (svc.getStructuralVariantType() == StructuralVariantType.INS) {
            expectedBases = Utils.concat(reference.getReferenceBases(
                    new SimpleInterval(vc.getContig(), vc.getStart() + 1 - paddingSize, vc.getStart())).getBases(),
                    svc.getInsertedSequence(),
                    reference.getReferenceBases(new SimpleInterval(vc.getContig(), vc.getStart() + 1, vc.getStart() + paddingSize)).getBases());
            expectedCigar = new Cigar(Arrays.asList(new CigarElement(paddingSize, CigarOperator.M), new CigarElement(svc.getStructuralVariantLength(), CigarOperator.I), new CigarElement(paddingSize, CigarOperator.M)));
        } else { // must be DEL.
            expectedBases = Utils.concat(reference.getReferenceBases(
                    new SimpleInterval(vc.getContig(), vc.getStart() + 1 - paddingSize, vc.getStart())).getBases(),
                    reference.getReferenceBases(
                            new SimpleInterval(vc.getContig(), vc.getStart() + svc.getStructuralVariantLength() + 1, vc.getStart() + svc.getStructuralVariantLength() + paddingSize)).getBases());
            expectedCigar = new Cigar(Arrays.asList(new CigarElement(paddingSize, CigarOperator.M), new CigarElement(svc.getStructuralVariantLength(), CigarOperator.D), new CigarElement(paddingSize, CigarOperator.M)));
        }
        Assert.assertEquals(altHaplotype.getCigar(), expectedCigar);
        Assert.assertEquals(altHaplotype.getBases(), expectedBases, svc.getStructuralVariantType().name() + " " + new String(altHaplotype.getBases()) + " vs " + new String(expectedBases));
    }

    /**
     * Tests {@link SVContext#getBreakPointIntervals(int, SAMSequenceDictionary, boolean)}.
     * to obtain the reference haplotype.
     * @param vc input variant context.
     */
<<<<<<< HEAD
    @Test(dataProvider="validInsertionsAndDeletions", dependsOnMethods = {"testCreate", "testType", "testLength"}, groups = "sv")
    public void testGetBreakPoints(final VariantContext vc, @SuppressWarnings("unused") final ReferenceMultiSource reference) throws IOException {
=======
    @Test(dataProvider="validVariantContexts", dependsOnMethods = {"testCreate", "testType", "testLength"}, groups = "sv")
    public void testGetBreakPoints(final VariantContext vc, @SuppressWarnings("unused") final ReferenceMultiSparkSource reference) throws IOException {
>>>>>>> 0619f17f
        testGetBreakPoints(vc, reference, 0);
        testGetBreakPoints(vc, reference, 10);
    }

    private void testGetBreakPoints( final VariantContext vc, final ReferenceMultiSparkSource reference, final int paddingSize) throws IOException {
        final SVContext svc = SVContext.of(vc);
        if (svc.getStructuralVariantType() != StructuralVariantType.INS && svc.getStructuralVariantType() != StructuralVariantType.DEL) {
            throw new SkipException("unsupported type; skipped for now");
        }
        final List<SimpleInterval> breakPoints = svc.getBreakPointIntervals(paddingSize, reference.getReferenceSequenceDictionary(null), false);
        final int contigLength = reference.getReferenceSequenceDictionary(null).getSequence(vc.getContig()).getSequenceLength();
        final List<Integer> expectedOffsets = new ArrayList<>();
        if (svc.getStructuralVariantType() == StructuralVariantType.INS) {
            expectedOffsets.add(vc.getStart());
        } else if (svc.getStructuralVariantType() == StructuralVariantType.DEL) {
            expectedOffsets.add(vc.getStart() + 1);
            expectedOffsets.add(vc.getEnd());
        }
        final List<SimpleInterval> expectedBreakPoints = expectedOffsets.stream()
                .map(i -> new SimpleInterval(vc.getContig(), Math.max(1, paddingSize > 0 ? (i - paddingSize + 1) : i),
                        Math.min(contigLength, i + paddingSize)))
                .collect(Collectors.toList());
        Assert.assertEquals(breakPoints, expectedBreakPoints);
    }

    /**
     * Tests {@link SVContext#getSupportingContigIds()}.
     * @param vc input variant context.
     */
    @Test(dataProvider="validVariantContexts", dependsOnMethods = {"testCreate"}, groups = "sv")
    public void testContigNames(final VariantContext vc, @SuppressWarnings("unused") final ReferenceMultiSparkSource reference) {
        final SVContext svc = SVContext.of(vc);
        final List<String> actual = svc.getSupportingContigIds();
        final List<String> expected = vc.getAttributeAsStringList(GATKSVVCFConstants.CONTIG_NAMES, null);
        Assert.assertEquals(actual, expected);
    }

    @Test(dataProvider = "outputVariantTestFilesData", dependsOnMethods = {"testCreate"}, groups = "sv")
    public void testTestOutputFileContent( final VariantContext vc, final ReferenceMultiSparkSource reference, final String file) throws IOException {
        testCreate(vc, reference);
        testLength(vc, reference);
        testEnd(vc, reference);
        testType(vc, reference);
        testContigNames(vc, reference);
        testInsertedSequence(vc, reference);
        // these test might skip for records with yet unsupported SV types.
        // We just silence the skips.
        try { testComposeAlternativeHaplotype(vc, reference); } catch (final SkipException ex) {}
        try { testComposeReferenceHaplotype(vc, reference); } catch (final SkipException ex) {}
    }

    @DataProvider(name="validVariantContexts")
    public Object[][] validVariantContexts(){
        final ReferenceMultiSparkSource reference = referenceMultiSource(REFERENCE_FILE.getAbsolutePath());
        try (final VCFFileReader reader = new VCFFileReader(VALID_VARIANTS_FILE, false)) {
            return Utils.stream(reader)
                    .map(vc -> new Object[]{vc, reference})
                    .toArray(Object[][]::new);
        } catch (final Throwable ex) {
            throw new TestException("could not load the valid context file: " + VALID_VARIANTS_FILE.getAbsolutePath(), ex);
        }
    }

    @DataProvider(name="validInsertionsAndDeletions")
    public Object[][] validInsertionsAndDeletions(){
        final ReferenceMultiSource reference = referenceMultiSource(REFERENCE_FILE.getAbsolutePath());
        try (final VCFFileReader reader = new VCFFileReader(VALID_VARIANTS_FILE, false)) {
            return Utils.stream(reader)
                    .filter(vc -> {
                        final StructuralVariantType svtype = StructuralVariantType.valueOf(vc.getAttributeAsString(VCFConstants.SVTYPE, ""));
                        return svtype.equals(StructuralVariantType.INS) || svtype.equals(StructuralVariantType.DEL);
                    })
                    .map(vc -> new Object[]{vc, reference})
                    .toArray(Object[][]::new);
        } catch (final Throwable ex) {
            throw new TestException("could not load the valid context file: " + VALID_VARIANTS_FILE.getAbsolutePath(), ex);
        }
    }

    @DataProvider(name = "outputVariantTestFilesData")
    public Object[][] outputVariantTestFilesData() {

        final List<Tuple2<String, String>> outputFilesAndReference = new ArrayList<>();
        outputFilesAndReference.add(
                new Tuple2<>(SVIntegrationTestDataProvider.EXPECTED_SIMPLE_DEL_VCF, SVIntegrationTestDataProvider.reference.getAbsolutePath()));
        outputFilesAndReference.add(
                new Tuple2<>(SVIntegrationTestDataProvider.EXPECTED_SIMPLE_INV_VCF, SVIntegrationTestDataProvider.reference.getAbsolutePath()));

        final List<Object[]> result = new ArrayList<>();
        for (final Tuple2<String, String> outputAndReference : outputFilesAndReference) {
            final String file = outputAndReference._1();
            final String referenceName = outputAndReference._2();
            final ReferenceMultiSparkSource reference = referenceMultiSource(referenceName);
            try (final VCFFileReader reader = new VCFFileReader(new File(file), false)) {
                reader.forEach(vc -> result.add(new Object[] {vc, reference, file}));
            } catch (final Throwable ex) {
                throw new TestException("could not load the valid context file: " + VALID_VARIANTS_FILE.getAbsolutePath(), ex);
            }
        }
        return result.toArray(new Object[result.size()][]);
    }

    private static ReferenceMultiSparkSource referenceMultiSource( final String fastaFileName) {
        return new ReferenceMultiSparkSource(fastaFileName,
                                        (r) -> new SimpleInterval(r.getContig(), r.getAssignedStart(), r.getEnd()));
    }
}<|MERGE_RESOLUTION|>--- conflicted
+++ resolved
@@ -121,13 +121,8 @@
      * to obtain the reference alternative haplotype.
      * @param vc input variant context.
      */
-<<<<<<< HEAD
     @Test(dataProvider="validInsertionsAndDeletions", dependsOnMethods = {"testCreate", "testType", "testLength"}, groups = "sv")
-    public void testComposeAlternativeHaplotype(final VariantContext vc, @SuppressWarnings("unused") final ReferenceMultiSource reference) throws IOException {
-=======
-    @Test(dataProvider="validVariantContexts", dependsOnMethods = {"testCreate", "testType", "testLength"}, groups = "sv")
     public void testComposeAlternativeHaplotype(final VariantContext vc, @SuppressWarnings("unused") final ReferenceMultiSparkSource reference) throws IOException {
->>>>>>> 0619f17f
         final SVContext svc = SVContext.of(vc);
         if (svc.getStructuralVariantType() != StructuralVariantType.INS && svc.getStructuralVariantType() != StructuralVariantType.DEL) {
             throw new SkipException("unsupported type; skipped for now");
@@ -162,13 +157,8 @@
      * to obtain the reference haplotype.
      * @param vc input variant context.
      */
-<<<<<<< HEAD
     @Test(dataProvider="validInsertionsAndDeletions", dependsOnMethods = {"testCreate", "testType", "testLength"}, groups = "sv")
-    public void testGetBreakPoints(final VariantContext vc, @SuppressWarnings("unused") final ReferenceMultiSource reference) throws IOException {
-=======
-    @Test(dataProvider="validVariantContexts", dependsOnMethods = {"testCreate", "testType", "testLength"}, groups = "sv")
     public void testGetBreakPoints(final VariantContext vc, @SuppressWarnings("unused") final ReferenceMultiSparkSource reference) throws IOException {
->>>>>>> 0619f17f
         testGetBreakPoints(vc, reference, 0);
         testGetBreakPoints(vc, reference, 10);
     }
@@ -234,7 +224,7 @@
 
     @DataProvider(name="validInsertionsAndDeletions")
     public Object[][] validInsertionsAndDeletions(){
-        final ReferenceMultiSource reference = referenceMultiSource(REFERENCE_FILE.getAbsolutePath());
+        final ReferenceMultiSparkSource reference = referenceMultiSource(REFERENCE_FILE.getAbsolutePath());
         try (final VCFFileReader reader = new VCFFileReader(VALID_VARIANTS_FILE, false)) {
             return Utils.stream(reader)
                     .filter(vc -> {
