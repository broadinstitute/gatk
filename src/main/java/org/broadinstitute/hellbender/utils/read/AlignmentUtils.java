--- conflicted
+++ resolved
@@ -98,11 +98,8 @@
         final Cigar readToRefCigar = leftAlignIndel(readToRefCigarClean, refHaplotype.getBases(),
                 originalRead.getBases(), readStartOnHaplotype, 0, true);
 
-<<<<<<< HEAD
         final int leadingDeletions = readToRefCigarClean.getReferenceLength() - readToRefCigar.getReferenceLength();
         read.setPosition(read.getContig(), readStartOnReference + leadingDeletions);
-        read.setCigar(readToRefCigar);
-=======
 
         // the SW Cigar does not contain the hard clips of the original read
         final Cigar originalCigar = originalRead.getCigar();
@@ -118,7 +115,6 @@
         }
 
         read.setCigar(new Cigar(readToRefCigarElementsWithHardClips));
->>>>>>> e6f1c6ba
 
         if ( readToRefCigar.getReadLength() != read.getLength() ) {
             throw new GATKException("Cigar " + readToRefCigar + " with read length " + readToRefCigar.getReadLength()
