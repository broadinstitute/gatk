package org.broadinstitute.hellbender.utils.variant;

import htsjdk.variant.vcf.*;

import org.broadinstitute.hellbender.tools.walkers.annotator.*;
import org.broadinstitute.hellbender.utils.Utils;

import java.util.*;

import static org.broadinstitute.hellbender.utils.variant.GATKVCFConstants.*;

/**
 * This class contains the {@link VCFHeaderLine} definitions for the annotation keys in {@link GATKVCFConstants}.
 * VCF-standard header lines are in {@link VCFStandardHeaderLines}, in htsjdk
 */
public class GATKVCFHeaderLines {

    public static VCFInfoHeaderLine getInfoLine(final String id, final boolean lookInVCFStandardLines) {
        if (infoLines.containsKey(id)) {
            return infoLines.get(id);
        } else if (lookInVCFStandardLines) {
            return VCFStandardHeaderLines.getInfoLine(id);
        } else {
            throw new IllegalStateException("No VCF INFO header line found for key " + id);
        }
    }

    public static VCFInfoHeaderLine getInfoLine(final String id) {
        return getInfoLine(id, false);
    }

    public static VCFFormatHeaderLine getFormatLine(final String id, final boolean lookInVCFStandardLines) {
        if (formatLines.containsKey(id)) {
            return formatLines.get(id);
        } else if (lookInVCFStandardLines) {
            return VCFStandardHeaderLines.getFormatLine(id);
        } else {
            throw new IllegalStateException("No VCF INFO header line found for key " + id);
        }
    }

    public static VCFFormatHeaderLine getFormatLine(final String id) {
        return getFormatLine(id, false);
    }

    public static VCFFilterHeaderLine getFilterLine(final String id) {
        if (!filterLines.containsKey(id)) {
            throw new IllegalStateException("No VCF FILTER header line found for key " + id);
        }
        return filterLines.get(id);
    }

    public static Set<VCFInfoHeaderLine> getAllInfoLines() { return Collections.unmodifiableSet(new HashSet<>(infoLines.values())); }
    public static Set<VCFFormatHeaderLine> getAllFormatLines() { return Collections.unmodifiableSet(new HashSet<>(formatLines.values())); }
    public static Set<VCFFilterHeaderLine> getAllFilterLines() { return Collections.unmodifiableSet(new HashSet<>(filterLines.values())); }

    private static final Map<String, VCFInfoHeaderLine> infoLines = new LinkedHashMap<>(60);
    private static final Map<String, VCFFormatHeaderLine> formatLines = new LinkedHashMap<>(25);
    private static final Map<String, VCFFilterHeaderLine> filterLines = new LinkedHashMap<>(2);

    private static void addFormatLine(final VCFFormatHeaderLine line) {
        Utils.nonNull(line);
        formatLines.put(line.getID(), line);
    }

    private static void addInfoLine(final VCFInfoHeaderLine line) {
        Utils.nonNull(line);
        infoLines.put(line.getID(), line);
    }

    private static void addFilterLine(final VCFFilterHeaderLine line) {
        Utils.nonNull(line);
        filterLines.put(line.getID(), line);
    }

    public static VCFFormatHeaderLine getEquivalentFormatHeaderLine(final String infoFieldKey) {
        final VCFInfoHeaderLine infoLine = getInfoLine(infoFieldKey);
        if (infoLine.isFixedCount()) {
            return new VCFFormatHeaderLine(infoLine.getID(), infoLine.getCount(), infoLine.getType(), infoLine.getDescription());
        } else {
            return new VCFFormatHeaderLine(infoLine.getID(), infoLine.getCountType(), infoLine.getType(), infoLine.getDescription());
        }
    }

    static {
        addInfoLine(new VCFInfoHeaderLine(SB_TABLE_KEY, 4, VCFHeaderLineType.Integer, "Forward/reverse read counts for strand bias tests"));
        addInfoLine(new VCFInfoHeaderLine(GATKVCFConstants.AC_ADJUSTED_KEY, VCFHeaderLineCount.A, VCFHeaderLineType.Integer, "Allele count for each ALT, adjusted to represent high quality genotypes only"));

        addFilterLine(new VCFFilterHeaderLine(LOW_QUAL_FILTER_NAME, "Low quality"));
        addFilterLine(new VCFFilterHeaderLine(VCFConstants.PASSES_FILTERS_v4, "Site contains at least one allele that passes filters"));

        addFilterLine(new VCFFilterHeaderLine(NAY_FROM_YNG, "Considered a NAY in the Yay, Nay, Grey table"));
        addFilterLine(new VCFFilterHeaderLine(EXCESS_ALLELES,"Site has an excess of alternate alleles based on the input threshold"));
        addFilterLine(new VCFFilterHeaderLine(NO_HQ_GENOTYPES, "Site has no high quality variant genotypes"));
        addFilterLine(new VCFFilterHeaderLine(EXCESS_HET_KEY, "Site has excess het value larger than the threshold"));

        // M2-related filters
        addFilterLine(new VCFFilterHeaderLine(ALIGNMENT_ARTIFACT_FILTER_NAME, "Alignment artifact"));
        addFilterLine(new VCFFilterHeaderLine(CLUSTERED_EVENTS_FILTER_NAME, "Clustered events observed in the tumor"));
        addFilterLine(new VCFFilterHeaderLine(GERMLINE_RISK_FILTER_NAME, "Evidence indicates this site is germline, not somatic"));
        addFilterLine(new VCFFilterHeaderLine(PON_FILTER_NAME, "Blacklisted site in panel of normals"));
        addFilterLine(new VCFFilterHeaderLine(TUMOR_EVIDENCE_FILTER_NAME, "Mutation does not meet likelihood threshold"));
        addFilterLine(new VCFFilterHeaderLine(POLYMERASE_SLIPPAGE, "Site filtered due to contraction of short tandem repeat region"));
        addFilterLine(new VCFFilterHeaderLine(MULTIALLELIC_FILTER_NAME, "Site filtered because too many alt alleles pass tumor LOD"));
        addFilterLine(new VCFFilterHeaderLine(STRAND_ARTIFACT_FILTER_NAME, "Evidence for alt allele comes from one read direction only"));
        addFilterLine(new VCFFilterHeaderLine(ARTIFACT_IN_NORMAL_FILTER_NAME, "artifact_in_normal"));
        addFilterLine(new VCFFilterHeaderLine(MEDIAN_BASE_QUALITY_FILTER_NAME, "alt median base quality"));
        addFilterLine(new VCFFilterHeaderLine(MEDIAN_MAPPING_QUALITY_FILTER_NAME, "ref - alt median mapping quality"));
        addFilterLine(new VCFFilterHeaderLine(MEDIAN_FRAGMENT_LENGTH_DIFFERENCE_FILTER_NAME, "abs(ref - alt) median fragment length"));
        addFilterLine(new VCFFilterHeaderLine(READ_POSITION_FILTER_NAME, "median distance of alt variants from end of reads"));
        addFilterLine(new VCFFilterHeaderLine(CONTAMINATION_FILTER_NAME, "contamination"));
        addFilterLine(new VCFFilterHeaderLine(DUPLICATED_EVIDENCE_FILTER_NAME, "evidence for alt allele is overrepresented by apparent duplicates"));
        addFilterLine(new VCFFilterHeaderLine(READ_ORIENTATION_ARTIFACT_FILTER_NAME, "orientation bias detected by the orientation bias mixture model"));
        addFilterLine(new VCFFilterHeaderLine(BAD_HAPLOTYPE_FILTER_NAME, "Variant near filtered variant on same haplotype."));
        addFilterLine(new VCFFilterHeaderLine(STRICT_STRAND_BIAS_FILTER_NAME, "Evidence for alt allele is not represented in both directions"));
        addFilterLine(new VCFFilterHeaderLine(N_RATIO_FILTER_NAME, "Ratio of N to alt exceeds specified ratio"));
        addFilterLine(new VCFFilterHeaderLine(ALLELE_FRACTION_FILTER_NAME, "Allele fraction is below specified threshold"));

        //Mitochondrial M2-related filters
        addFilterLine(new VCFFilterHeaderLine(POSSIBLE_NUMT_FILTER_NAME, "Allele depth is below expected coverage of NuMT in autosome"));
        addFilterLine(new VCFFilterHeaderLine(LOW_HET_FILTER_NAME, "All low heteroplasmy sites are filtered when at least x low het sites pass all other filters"));
        addFilterLine(new VCFFilterHeaderLine(FAIL, "Fail the site if all alleles fail but for different reasons."));
        addFilterLine(new VCFFilterHeaderLine(SITE_LEVEL_FILTERS, "There are no allele specific filters that apply to this allele. Only site level filters apply."));
        addFilterLine(new VCFFilterHeaderLine(LOW_HET_FILTER_NAME, "All low heteroplasmy sites are filtered when at least x low het sites pass all other filters"));

        addFormatLine(new VCFFormatHeaderLine(ALLELE_BALANCE_KEY, 1, VCFHeaderLineType.Float, "Allele balance for each het genotype"));
        addFormatLine(new VCFFormatHeaderLine(MAPPING_QUALITY_ZERO_BY_SAMPLE_KEY, 1, VCFHeaderLineType.Integer, "Number of Mapping Quality Zero Reads per sample"));
        addFormatLine(new VCFFormatHeaderLine(STRAND_COUNT_BY_SAMPLE_KEY, VCFHeaderLineCount.UNBOUNDED, VCFHeaderLineType.Integer, "Number of reads on the forward and reverse strand supporting each allele (including reference)"));
        addFormatLine(new VCFFormatHeaderLine(STRAND_BIAS_BY_SAMPLE_KEY, 4, VCFHeaderLineType.Integer, "Per-sample component statistics which comprise the Fisher's Exact Test to detect strand bias."));
        addFormatLine(new VCFFormatHeaderLine(HAPLOTYPE_CALLER_PHASING_ID_KEY, 1, VCFHeaderLineType.String, "Physical phasing ID information, where each unique ID within a given sample (but not across samples) connects records within a phasing group"));
        addFormatLine(new VCFFormatHeaderLine(HAPLOTYPE_CALLER_PHASING_GT_KEY, 1, VCFHeaderLineType.String, "Physical phasing haplotype information, describing how the alternate alleles are phased in relation to one another; will always be heterozygous and is not intended to describe called alleles"));
        addFormatLine(new VCFFormatHeaderLine(MIN_DP_FORMAT_KEY, 1, VCFHeaderLineType.Integer, "Minimum DP observed within the GVCF block"));
        addFormatLine(new VCFFormatHeaderLine(REFERENCE_GENOTYPE_QUALITY, 1, VCFHeaderLineType.Integer, "Unconditional reference genotype confidence, encoded as a phred quality -10*log10 p(genotype call is wrong)"));
        addFormatLine(new VCFFormatHeaderLine(TRANSMISSION_PROBABILITY_KEY, 1, VCFHeaderLineType.Integer, "Phred score of the genotype combination and phase given that the genotypes are correct"));
        addFormatLine(new VCFFormatHeaderLine(PHRED_SCALED_POSTERIORS_KEY, VCFHeaderLineCount.G, VCFHeaderLineType.Integer, "Phred-scaled Posterior Genotype Probabilities"));
        addFormatLine(new VCFFormatHeaderLine(JOINT_LIKELIHOOD_TAG_NAME, 1, VCFHeaderLineType.Integer, "Phred-scaled joint likelihood of the genotype combination (before applying family priors)"));
        addFormatLine(new VCFFormatHeaderLine(JOINT_POSTERIOR_TAG_NAME, 1, VCFHeaderLineType.Integer, "Phred-scaled joint posterior probability of the genotype combination (after applying family priors)"));

        // M2-related format lines
        addFormatLine(new VCFFormatHeaderLine(ALLELE_FRACTION_KEY, VCFHeaderLineCount.A, VCFHeaderLineType.Float, "Allele fractions of alternate alleles in the tumor"));
        addFormatLine(new VCFFormatHeaderLine(F1R2_KEY, VCFHeaderLineCount.R, VCFHeaderLineType.Integer, "Count of reads in F1R2 pair orientation supporting each allele"));
        addFormatLine(new VCFFormatHeaderLine(F2R1_KEY, VCFHeaderLineCount.R, VCFHeaderLineType.Integer, "Count of reads in F2R1 pair orientation supporting each allele"));
        addFormatLine(new VCFFormatHeaderLine(FEATURIZED_READ_SETS_KEY, 1, VCFHeaderLineType.Integer, "Featurized read sets by allele for Mutect3 training"));
        addFormatLine(new VCFFormatHeaderLine(FRAGMENT_ALLELE_DEPTHS, VCFHeaderLineCount.R, VCFHeaderLineType.Integer, "Count of fragments supporting each allele."));

        addFormatLine(new VCFFormatHeaderLine(FEATURIZED_READ_SETS_KEY, VCFHeaderLineCount.UNBOUNDED, VCFHeaderLineType.Integer, "Featurized read sets by allele for Mutect3 training"));
        addFormatLine(new VCFFormatHeaderLine(FEATURIZED_READ_SETS_COUNTS_KEY, VCFHeaderLineCount.R, VCFHeaderLineType.Integer, "Counts by allele of reads contributing to the featurized read sets annotation"));
        addInfoLine(new VCFInfoHeaderLine(MLE_ALLELE_COUNT_KEY, VCFHeaderLineCount.A, VCFHeaderLineType.Integer, "Maximum likelihood expectation (MLE) for the allele counts (not necessarily the same as the AC), for each ALT allele, in the same order as listed"));
        addInfoLine(new VCFInfoHeaderLine(MLE_ALLELE_FREQUENCY_KEY, VCFHeaderLineCount.A, VCFHeaderLineType.Float, "Maximum likelihood expectation (MLE) for the allele frequency (not necessarily the same as the AF), for each ALT allele, in the same order as listed"));
        addInfoLine(new VCFInfoHeaderLine(DOWNSAMPLED_KEY, 0, VCFHeaderLineType.Flag, "Were any of the samples downsampled?"));
        addInfoLine(new VCFInfoHeaderLine(BASE_QUAL_RANK_SUM_KEY, 1, VCFHeaderLineType.Float, "Z-score from Wilcoxon rank sum test of Alt Vs. Ref base qualities"));
        addInfoLine(new VCFInfoHeaderLine(AS_BASE_QUAL_RANK_SUM_KEY, VCFHeaderLineCount.A, VCFHeaderLineType.Float, "allele specific Z-score from Wilcoxon rank sum test of each Alt Vs. Ref base qualities"));
        addInfoLine(new VCFInfoHeaderLine(AS_RAW_BASE_QUAL_RANK_SUM_KEY, 1, VCFHeaderLineType.String, "raw data for allele specific rank sum test of base qualities"));
        addInfoLine(new VCFInfoHeaderLine(CLIPPING_RANK_SUM_KEY, 1, VCFHeaderLineType.Float, "Z-score From Wilcoxon rank sum test of Alt vs. Ref number of hard clipped bases"));
        addInfoLine(new VCFInfoHeaderLine(FISHER_STRAND_KEY, 1, VCFHeaderLineType.Float, "Phred-scaled p-value using Fisher's exact test to detect strand bias"));
        addInfoLine(new VCFInfoHeaderLine(AS_FISHER_STRAND_KEY, VCFHeaderLineCount.A, VCFHeaderLineType.Float, "allele specific phred-scaled p-value using Fisher's exact test to detect strand bias of each alt allele"));
        addInfoLine(new VCFInfoHeaderLine(AS_SB_TABLE_KEY, 1, VCFHeaderLineType.String, "Allele-specific forward/reverse read counts for strand bias tests. Includes the reference and alleles separated by |."));
        addInfoLine(new VCFInfoHeaderLine(AS_SBP_TABLE_KEY, 1, VCFHeaderLineType.String, "Allele-specific forward/reverse read counts for strand bias tests (with probability). Includes the reference and alleles separated by |."));
        addInfoLine(new VCFInfoHeaderLine(NOCALL_CHROM_KEY, 1, VCFHeaderLineType.Integer, "Number of no-called samples"));
        addInfoLine(new VCFInfoHeaderLine(GQ_MEAN_KEY, 1, VCFHeaderLineType.Float, "Mean of all GQ values"));
        addInfoLine(new VCFInfoHeaderLine(GQ_STDEV_KEY, 1, VCFHeaderLineType.Float, "Standard deviation of all GQ values"));
        addInfoLine(new VCFInfoHeaderLine(HAPLOTYPE_SCORE_KEY, 1, VCFHeaderLineType.Float, "Consistency of the site with at most two segregating haplotypes"));
        addInfoLine(new VCFInfoHeaderLine(INBREEDING_COEFFICIENT_KEY, 1, VCFHeaderLineType.Float, "Inbreeding coefficient as estimated from the genotype likelihoods per-sample when compared against the Hardy-Weinberg expectation"));
        addInfoLine(new VCFInfoHeaderLine(AS_INBREEDING_COEFFICIENT_KEY, VCFHeaderLineCount.A, VCFHeaderLineType.Float, "Allele-specific inbreeding coefficient as estimated from the genotype likelihoods per-sample when compared against the Hardy-Weinberg expectation"));
        addInfoLine(new VCFInfoHeaderLine(EXCESS_HET_KEY, 1, VCFHeaderLineType.Float, "Phred-scaled p-value for exact test of excess heterozygosity"));
        addInfoLine(new VCFInfoHeaderLine(RAW_GENOTYPE_COUNT_KEY, 3, VCFHeaderLineType.Integer, "Counts of genotypes w.r.t. the reference allele in the following order: 0/0, 0/*, */*, i.e. all alts lumped together; for use in calculating excess heterozygosity"));
        addInfoLine(new VCFInfoHeaderLine(LIKELIHOOD_RANK_SUM_KEY, 1, VCFHeaderLineType.Float, "Z-score from Wilcoxon rank sum test of Alt Vs. Ref haplotype likelihoods"));
        addInfoLine(new VCFInfoHeaderLine(MAP_QUAL_RANK_SUM_KEY, 1, VCFHeaderLineType.Float, "Z-score From Wilcoxon rank sum test of Alt vs. Ref read mapping qualities"));
        addInfoLine(new VCFInfoHeaderLine(AS_MAP_QUAL_RANK_SUM_KEY, VCFHeaderLineCount.A, VCFHeaderLineType.Float, "allele specific Z-score From Wilcoxon rank sum test of each Alt vs. Ref read mapping qualities"));
        addInfoLine(new VCFInfoHeaderLine(MAPPING_QUALITY_DEPTH_DEPRECATED, 1, VCFHeaderLineType.Integer, "Depth over variant samples for better MQ calculation (deprecated -- use " + RAW_MAPPING_QUALITY_WITH_DEPTH_KEY + " instead.)"));
        addInfoLine(new VCFInfoHeaderLine(RAW_RMS_MAPPING_QUALITY_DEPRECATED, 1, VCFHeaderLineType.Float, "Raw data for RMS Mapping Quality (deprecated -- use " + RAW_MAPPING_QUALITY_WITH_DEPTH_KEY + " instead.)"));
        addInfoLine(new VCFInfoHeaderLine(RAW_MAPPING_QUALITY_WITH_DEPTH_KEY, 2, VCFHeaderLineType.Integer, "Raw data (sum of squared MQ and total depth) for improved RMS Mapping Quality calculation. Incompatible with deprecated " + RMSMappingQuality.getDeprecatedRawKeyName() + " formulation."));
        addInfoLine(new VCFInfoHeaderLine(AS_RAW_RMS_MAPPING_QUALITY_KEY, 1, VCFHeaderLineType.String, "Allele-specfic raw data for RMS Mapping Quality"));
        addInfoLine(new VCFInfoHeaderLine(AS_RMS_MAPPING_QUALITY_KEY, VCFHeaderLineCount.A, VCFHeaderLineType.Float, "Allele-specific RMS Mapping Quality"));
        addInfoLine(new VCFInfoHeaderLine(AS_RAW_MAP_QUAL_RANK_SUM_KEY, 1, VCFHeaderLineType.String, "Allele-specfic raw data for Mapping Quality Rank Sum"));
        addInfoLine(new VCFInfoHeaderLine(AS_MAP_QUAL_RANK_SUM_KEY, VCFHeaderLineCount.A, VCFHeaderLineType.Float, "Allele-specific Mapping Quality Rank Sum"));
        addInfoLine(new VCFInfoHeaderLine(AS_FILTER_STATUS_KEY, VCFHeaderLineCount.A, VCFHeaderLineType.String, "Filter status for each allele, as assessed by ApplyVQSR. Note that the VCF filter field will reflect the most lenient/sensitive status across all alleles."));
        addInfoLine(new VCFInfoHeaderLine(AS_CULPRIT_KEY, VCFHeaderLineCount.A, VCFHeaderLineType.String, "For each alt allele, the annotation which was the worst performing in the Gaussian mixture model, likely the reason why the variant was filtered out"));
        addInfoLine(new VCFInfoHeaderLine(AS_VQS_LOD_KEY, VCFHeaderLineCount.A, VCFHeaderLineType.String, "For each alt allele, the log odds of being a true variant versus being false under the trained gaussian mixture model"));
<<<<<<< HEAD
        addInfoLine(new VCFInfoHeaderLine(SCORE_KEY, VCFHeaderLineCount.A, VCFHeaderLineType.String, "Score according to the model applied by ScoreVariantAnnotations"));
        addInfoLine(new VCFInfoHeaderLine(CALIBRATION_SENSITIVITY_KEY, VCFHeaderLineCount.A, VCFHeaderLineType.String, "Calibration sensitivity corresponding to the value of the model applied by ScoreVariantAnnotations"));
=======
        addInfoLine(new VCFInfoHeaderLine(AS_VQS_SENS_KEY, VCFHeaderLineCount.A, VCFHeaderLineType.String, "For each alt allele, the calibration sensitivity threshold of being a true variant versus being false under the trained gaussian mixture model"));
>>>>>>> 7d900f52
        addInfoLine(new VCFInfoHeaderLine(AS_YNG_STATUS_KEY, VCFHeaderLineCount.A, VCFHeaderLineType.String, "For each alt allele, the yay/nay/grey status (yay are known good alleles, nay are known false positives, grey are unknown)"));

        addInfoLine(new VCFInfoHeaderLine(TRANSMITTED_SINGLETON, 1, VCFHeaderLineType.String, "Possible transmitted singleton (site with AC=2 from parent and child). Parent ID is listed."));
        addInfoLine(new VCFInfoHeaderLine(NON_TRANSMITTED_SINGLETON, 1, VCFHeaderLineType.String, "Possible non transmitted singleton (site with AC=1 in just one parent). Parent ID is listed."));
        addInfoLine(new VCFInfoHeaderLine(HI_CONF_DENOVO_KEY, 1, VCFHeaderLineType.String, "High confidence possible de novo mutation (GQ >= 20 for all trio members)=[comma-delimited list of child samples]"));
        addInfoLine(new VCFInfoHeaderLine(LO_CONF_DENOVO_KEY, 1, VCFHeaderLineType.String, "Low confidence possible de novo mutation (GQ >= 10 for child, GQ > 0 for parents)=[comma-delimited list of child samples]"));
        addInfoLine(new VCFInfoHeaderLine(QUAL_BY_DEPTH_KEY, 1, VCFHeaderLineType.Float, "Variant Confidence/Quality by Depth"));
        addInfoLine(new VCFInfoHeaderLine(AS_QUAL_BY_DEPTH_KEY, VCFHeaderLineCount.A, VCFHeaderLineType.Float, "Allele-specific Variant Confidence/Quality by Depth"));
        addInfoLine(new VCFInfoHeaderLine(AS_QUAL_KEY, 1, VCFHeaderLineType.Float, "Allele-specific Variant Qual Score"));
        addInfoLine(new VCFInfoHeaderLine(AS_RAW_QUAL_APPROX_KEY, 1, VCFHeaderLineType.String, "Allele-specific QUAL approximations"));
        addInfoLine(new VCFInfoHeaderLine(RAW_QUAL_APPROX_KEY, 1, VCFHeaderLineType.Integer, "Sum of PL[0] values; used to approximate the QUAL score"));
        addInfoLine(new VCFInfoHeaderLine(VARIANT_DEPTH_KEY, 1, VCFHeaderLineType.Integer, "(informative) depth over variant genotypes"));
        addInfoLine(new VCFInfoHeaderLine(AS_VARIANT_DEPTH_KEY, 1, VCFHeaderLineType.String, "Allele-specific (informative) depth over variant genotypes -- including ref, RAW format"));
        addInfoLine(new VCFInfoHeaderLine(AS_ALT_ALLELE_DEPTH_KEY, VCFHeaderLineCount.A, VCFHeaderLineType.Integer, "Allele-specific (informative) depth for alt alleles over variant genotypes; effectively sum of ADs"));
        addInfoLine(new VCFInfoHeaderLine(READ_POS_RANK_SUM_KEY, 1, VCFHeaderLineType.Float, "Z-score from Wilcoxon rank sum test of Alt vs. Ref read position bias"));
        addInfoLine(new VCFInfoHeaderLine(AS_READ_POS_RANK_SUM_KEY, VCFHeaderLineCount.A, VCFHeaderLineType.Float, "allele specific Z-score from Wilcoxon rank sum test of each Alt vs. Ref read position bias"));
        addInfoLine(new VCFInfoHeaderLine(AS_RAW_READ_POS_RANK_SUM_KEY, 1, VCFHeaderLineType.String, "allele specific raw data for rank sum test of read position bias"));
        addInfoLine(new VCFInfoHeaderLine(SAMPLE_LIST_KEY, VCFHeaderLineCount.UNBOUNDED, VCFHeaderLineType.String, "List of polymorphic samples"));
        addInfoLine(new VCFInfoHeaderLine(STRAND_ODDS_RATIO_KEY, 1, VCFHeaderLineType.Float, "Symmetric Odds Ratio of 2x2 contingency table to detect strand bias"));
        addInfoLine(new VCFInfoHeaderLine(AS_STRAND_ODDS_RATIO_KEY, VCFHeaderLineCount.A, VCFHeaderLineType.Float, "Allele specific strand Odds Ratio of 2x|Alts| contingency table to detect allele specific strand bias"));
        addInfoLine(new VCFInfoHeaderLine(AS_STRAND_ODDS_RATIO_PROB_KEY, VCFHeaderLineCount.A, VCFHeaderLineType.Float, "Allele specific strand Odds Ratio of 2x|Alts| contingency table to detect allele specific strand bias (using probability)"));
        addInfoLine(new VCFInfoHeaderLine(STR_PRESENT_KEY, 0, VCFHeaderLineType.Flag, "Variant is a short tandem repeat"));
        addInfoLine(new VCFInfoHeaderLine(REPEAT_UNIT_KEY, 1, VCFHeaderLineType.String, "Tandem repeat unit (bases)"));
        addInfoLine(new VCFInfoHeaderLine(REPEATS_PER_ALLELE_KEY, VCFHeaderLineCount.R, VCFHeaderLineType.Integer, "Number of times tandem repeat unit is repeated, for each allele (including reference)"));
        addInfoLine(new VCFInfoHeaderLine(NUMBER_OF_DISCOVERED_ALLELES_KEY, 1, VCFHeaderLineType.Integer, "Number of alternate alleles discovered (but not necessarily genotyped) at this site"));
        addInfoLine(new VCFInfoHeaderLine(ORIGINAL_AC_KEY, VCFHeaderLineCount.A, VCFHeaderLineType.Integer, "Original AC"));
        addInfoLine(new VCFInfoHeaderLine(ORIGINAL_AF_KEY, VCFHeaderLineCount.A, VCFHeaderLineType.Float, "Original AF"));
        addInfoLine(new VCFInfoHeaderLine(ORIGINAL_AN_KEY, 1, VCFHeaderLineType.Integer, "Original AN"));
        addInfoLine(new VCFInfoHeaderLine(ORIGINAL_DP_KEY, 1, VCFHeaderLineType.Integer, "Original DP"));
        addInfoLine(new VCFInfoHeaderLine(VQS_LOD_KEY, 1, VCFHeaderLineType.Float, "Log odds of being a true variant versus being false under the trained gaussian mixture model"));
        addInfoLine(new VCFInfoHeaderLine(CNN_1D_KEY, 1, VCFHeaderLineType.Float, "Log odds of being a true variant versus being false under the trained 1D Convolutional Neural Network"));
        addInfoLine(new VCFInfoHeaderLine(CNN_2D_KEY, 1, VCFHeaderLineType.Float, "Log odds of being a true variant versus being false under the trained 2D Convolutional Neural Network"));
        addInfoLine(new VCFInfoHeaderLine(CULPRIT_KEY, 1, VCFHeaderLineType.String, "The annotation which was the worst performing in the Gaussian mixture model, likely the reason why the variant was filtered out"));
        addInfoLine(new VCFInfoHeaderLine(POSITIVE_LABEL_KEY, 1, VCFHeaderLineType.Flag, "This variant was used to build the positive training set of good variants"));
        addInfoLine(new VCFInfoHeaderLine(NEGATIVE_LABEL_KEY, 1, VCFHeaderLineType.Flag, "This variant was used to build the negative training set of bad variants"));
        addInfoLine(new VCFInfoHeaderLine(GENOTYPE_AND_VALIDATE_STATUS_KEY, 1, VCFHeaderLineType.String, "Value from the validation VCF"));
        addInfoLine(new VCFInfoHeaderLine(INTERVAL_GC_CONTENT_KEY, 1, VCFHeaderLineType.Float, "GC Content of the interval"));
        addInfoLine(new VCFInfoHeaderLine(GENOTYPE_PRIOR_KEY, VCFHeaderLineCount.G, VCFHeaderLineType.Integer, "Genotype Likelihood Prior"));
        addInfoLine(new VCFInfoHeaderLine(BASE_QUAL_HISTOGRAM_KEY, VCFHeaderLineCount.A, VCFHeaderLineType.Integer,
                "Base quality counts for each allele represented sparsely as alternating entries of qualities and counts for each allele." +
                        "For example [10,1,0,20,0,1] means one ref base with quality 10 and one alt base with quality 20."));

        addInfoLine(new VCFInfoHeaderLine(TREE_SCORE, 1, VCFHeaderLineType.Float, "Score from single sample filtering with random forest model."));

        // M2-related info lines
        addInfoLine(new VCFInfoHeaderLine(EVENT_COUNT_IN_HAPLOTYPE_KEY, 1, VCFHeaderLineType.Integer, "Number of events in this haplotype"));
        addInfoLine(new VCFInfoHeaderLine(NORMAL_LOG_10_ODDS_KEY, VCFHeaderLineCount.A, VCFHeaderLineType.Float, "Normal log 10 likelihood ratio of diploid het or hom alt genotypes"));
        addInfoLine(new VCFInfoHeaderLine(TUMOR_LOG_10_ODDS_KEY, VCFHeaderLineCount.A, VCFHeaderLineType.Float, "Log 10 likelihood ratio score of variant existing versus not existing"));
        addFormatLine(new VCFFormatHeaderLine(TUMOR_LOG_10_ODDS_KEY, VCFHeaderLineCount.A, VCFHeaderLineType.Float, "Log 10 likelihood ratio score of variant existing versus not existing"));
        addInfoLine(new VCFInfoHeaderLine(IN_PON_KEY, 0, VCFHeaderLineType.Flag, "site found in panel of normals"));
        addInfoLine(new VCFInfoHeaderLine(POPULATION_AF_KEY, VCFHeaderLineCount.A, VCFHeaderLineType.Float, "negative log 10 population allele frequencies of alt alleles"));
        addInfoLine(new VCFInfoHeaderLine(GERMLINE_QUAL_KEY, 1, VCFHeaderLineType.Integer, "Phred-scaled quality that alt alleles are not germline variants"));
        addInfoLine(new VCFInfoHeaderLine(SEQUENCING_QUAL_KEY, 1, VCFHeaderLineType.Integer, "Phred-scaled quality that alt alleles are not sequencing errors"));
        addInfoLine(new VCFInfoHeaderLine(POLYMERASE_SLIPPAGE_QUAL_KEY, 1, VCFHeaderLineType.Integer, "Phred-scaled quality that alt alleles in STRs are not polymerase slippage errors"));
        addInfoLine(new VCFInfoHeaderLine(STRAND_QUAL_KEY, 1, VCFHeaderLineType.Integer, "Phred-scaled quality of strand bias artifact"));
        addInfoLine(new VCFInfoHeaderLine(CONTAMINATION_QUAL_KEY, 1, VCFHeaderLineType.Float, "Phred-scaled qualities that alt allele are not due to contamination"));
        addInfoLine(new VCFInfoHeaderLine(READ_ORIENTATION_QUAL_KEY, 1, VCFHeaderLineType.Float, "Phred-scaled qualities that alt allele are not due to read orientation artifact"));
        addInfoLine(new VCFInfoHeaderLine(NORMAL_ARTIFACT_LOG_10_ODDS_KEY, VCFHeaderLineCount.A, VCFHeaderLineType.Float, "Negative log 10 odds of artifact in normal with same allele fraction as tumor"));
        addInfoLine(new VCFInfoHeaderLine(ORIGINAL_CONTIG_MISMATCH_KEY, 1, VCFHeaderLineType.Integer, "Number of alt reads whose original alignment doesn't match the current contig."));
        addInfoLine(new VCFInfoHeaderLine(N_COUNT_KEY, 1, VCFHeaderLineType.Integer, "Count of N bases in the pileup"));
        addInfoLine(new VCFInfoHeaderLine(AS_UNIQUE_ALT_READ_SET_COUNT_KEY, VCFHeaderLineCount.A, VCFHeaderLineType.Integer, "Number of reads with unique start and mate end positions for each alt at a variant site"));
        addInfoLine(new VCFInfoHeaderLine(MEDIAN_BASE_QUALITY_KEY, VCFHeaderLineCount.R, VCFHeaderLineType.Integer, "median base quality by allele"));
        addInfoLine(new VCFInfoHeaderLine(MEDIAN_FRAGMENT_LENGTH_KEY, VCFHeaderLineCount.R, VCFHeaderLineType.Integer, "median fragment length by allele"));
        addInfoLine(new VCFInfoHeaderLine(MEDIAN_MAPPING_QUALITY_KEY, VCFHeaderLineCount.R, VCFHeaderLineType.Integer, "median mapping quality by allele"));
        addInfoLine(new VCFInfoHeaderLine(MEDIAN_READ_POSITON_KEY, VCFHeaderLineCount.A, VCFHeaderLineType.Integer, "median distance from end of read"));
        addInfoLine(new VCFInfoHeaderLine(AS_SB_TABLE_KEY, 1, VCFHeaderLineType.String, "Allele-specific forward/reverse read counts for strand bias tests. Includes the reference and alleles separated by |."));
        addInfoLine(new VCFInfoHeaderLine(UNITIG_SIZES_KEY, VCFHeaderLineCount.UNBOUNDED, VCFHeaderLineType.Integer, "Sizes of reassembled unitigs"));
        addInfoLine(new VCFInfoHeaderLine(JOINT_ALIGNMENT_COUNT_KEY, 1, VCFHeaderLineType.Integer, "Number of joint alignments"));
        addInfoLine(new VCFInfoHeaderLine(ALIGNMENT_SCORE_DIFFERENCE_KEY, 1, VCFHeaderLineType.Integer, "Difference in alignment score between best and next-best alignment"));
        addInfoLine(new VCFInfoHeaderLine(EXT_COLLAPSED_KEY,1, VCFHeaderLineType.Integer, "Indicates longer hmer collapsing took place (this is a flow-based specific tag)"));
        addInfoLine(new VCFInfoHeaderLine(POSSIBLE_FP_ADJACENT_TP_KEY,1, VCFHeaderLineType.Flag, "Indicates a locus where false positive allele might be affecting a true positive allele"));

        // flow annotations
        addInfoLine(new VCFInfoHeaderLine(FLOW_INDEL_CLASSIFY, VCFHeaderLineCount.A, VCFHeaderLineType.String, "Flow: indel class: ins, del, NA"));
        addInfoLine(new VCFInfoHeaderLine(FLOW_INDEL_LENGTH, VCFHeaderLineCount.A, VCFHeaderLineType.Integer, "Flow: length of indel"));
        addInfoLine(new VCFInfoHeaderLine(FLOW_HMER_INDEL_LENGTH, VCFHeaderLineCount.A, VCFHeaderLineType.Integer, "Flow: length of the hmer indel, if so"));
        addInfoLine(new VCFInfoHeaderLine(FLOW_HMER_INDEL_NUC, VCFHeaderLineCount.A, VCFHeaderLineType.String, "Flow: nucleotide of the hmer indel, if so"));
        addInfoLine(new VCFInfoHeaderLine(FLOW_LEFT_MOTIF, VCFHeaderLineCount.A, VCFHeaderLineType.String, "Flow: motif to the left of the indel"));
        addInfoLine(new VCFInfoHeaderLine(FLOW_RIGHT_MOTIF, VCFHeaderLineCount.A, VCFHeaderLineType.String, "Flow: motif to the right of the indel"));
        addInfoLine(new VCFInfoHeaderLine(FLOW_GC_CONTENT, 1, VCFHeaderLineType.Float, "Flow: percentage of G or C in the window around hmer"));
        addInfoLine(new VCFInfoHeaderLine(FLOW_CYCLESKIP_STATUS, VCFHeaderLineCount.A, VCFHeaderLineType.String, "Flow: cycle skip status: cycle-skip, possible-cycle-skip, non-skip"));
        addInfoLine(new VCFInfoHeaderLine(FLOW_VARIANT_TYPE, 1, VCFHeaderLineType.String, "Flow: type of variant: SNP/NON-H-INDEL/H-INDEL"));
        addInfoLine(new VCFInfoHeaderLine(REFERENCE_BASES_KEY, 1, VCFHeaderLineType.String, "local reference bases."));
        addInfoLine(new VCFInfoHeaderLine(HAPLOTYPE_EQUIVALENCE_COUNTS_KEY, VCFHeaderLineCount.UNBOUNDED, VCFHeaderLineType.Integer, "Counts of support for haplotype groups excluding difference at the site in question."));
        addInfoLine(new VCFInfoHeaderLine(HAPLOTYPE_COMPLEXITY_KEY, VCFHeaderLineCount.A, VCFHeaderLineType.Integer, "Edit distances of each alt allele's most common supporting haplotype from closest germline haplotype, excluding differences at the site in question."));
        addInfoLine(new VCFInfoHeaderLine(HAPLOTYPE_DOMINANCE_KEY, VCFHeaderLineCount.A, VCFHeaderLineType.Float, "For each alt allele, fraction of read support that best fits the most-supported haplotype containing the allele"));
        addInfoLine(new VCFInfoHeaderLine(HAPLOTYPES_BEFORE_FILTERING_KEY, 1, VCFHeaderLineType.Integer, "Haplotypes detected by the assembly region before haplotype filtering is applied"));
        addInfoLine(new VCFInfoHeaderLine(HAPLOTYPES_FILTERED_KEY, 1, VCFHeaderLineType.Integer, "Haplotypes filtered out by the haplotype filtering code"));
    }
}<|MERGE_RESOLUTION|>--- conflicted
+++ resolved
@@ -177,12 +177,7 @@
         addInfoLine(new VCFInfoHeaderLine(AS_FILTER_STATUS_KEY, VCFHeaderLineCount.A, VCFHeaderLineType.String, "Filter status for each allele, as assessed by ApplyVQSR. Note that the VCF filter field will reflect the most lenient/sensitive status across all alleles."));
         addInfoLine(new VCFInfoHeaderLine(AS_CULPRIT_KEY, VCFHeaderLineCount.A, VCFHeaderLineType.String, "For each alt allele, the annotation which was the worst performing in the Gaussian mixture model, likely the reason why the variant was filtered out"));
         addInfoLine(new VCFInfoHeaderLine(AS_VQS_LOD_KEY, VCFHeaderLineCount.A, VCFHeaderLineType.String, "For each alt allele, the log odds of being a true variant versus being false under the trained gaussian mixture model"));
-<<<<<<< HEAD
-        addInfoLine(new VCFInfoHeaderLine(SCORE_KEY, VCFHeaderLineCount.A, VCFHeaderLineType.String, "Score according to the model applied by ScoreVariantAnnotations"));
-        addInfoLine(new VCFInfoHeaderLine(CALIBRATION_SENSITIVITY_KEY, VCFHeaderLineCount.A, VCFHeaderLineType.String, "Calibration sensitivity corresponding to the value of the model applied by ScoreVariantAnnotations"));
-=======
         addInfoLine(new VCFInfoHeaderLine(AS_VQS_SENS_KEY, VCFHeaderLineCount.A, VCFHeaderLineType.String, "For each alt allele, the calibration sensitivity threshold of being a true variant versus being false under the trained gaussian mixture model"));
->>>>>>> 7d900f52
         addInfoLine(new VCFInfoHeaderLine(AS_YNG_STATUS_KEY, VCFHeaderLineCount.A, VCFHeaderLineType.String, "For each alt allele, the yay/nay/grey status (yay are known good alleles, nay are known false positives, grey are unknown)"));
 
         addInfoLine(new VCFInfoHeaderLine(TRANSMITTED_SINGLETON, 1, VCFHeaderLineType.String, "Possible transmitted singleton (site with AC=2 from parent and child). Parent ID is listed."));
