--- conflicted
+++ resolved
@@ -167,12 +167,8 @@
         if ( knownCNVs != null ) {
             List<Feature> overlaps = context.queryFeaturesIncludingOverlapping(knownCNVs, new SimpleInterval(cnv.getContig(), cnv.getStart(), cnv.getEnd()));
             GenomeLocParser parser = new GenomeLocParser(context.getSequenceDictionaryForDrivingVariants());
-<<<<<<< HEAD
-            GenomeLoc loc1 = parser.createGenomeLoc(cnv);
-=======
             // NOTE: by using this overload we are explicitly allowing variants that don't correctly overlap the reference intervals
             GenomeLoc loc1 = parser.createGenomeLoc(cnv, false);
->>>>>>> 93a8c03b
             for (Feature vc : overlaps) {
                 GenomeLoc loc2 = parser.createGenomeLoc(vc, false);
                 final double overlapP = loc1.reciprocialOverlapFraction(loc2);
