--- conflicted
+++ resolved
@@ -45,11 +45,8 @@
     private final boolean keepRawCombinedAnnotations;
 
     private final static Logger logger = LogManager.getLogger(VariantAnnotatorEngine.class);
-<<<<<<< HEAD
+    private final static OneShotLogger jumboAnnotationsLogger = new OneShotLogger(VariantAnnotatorEngine.class);
     private boolean hasLoggedJumboGenotypeWarning = false;
-=======
-    private final static OneShotLogger jumboAnnotationsLogger = new OneShotLogger(VariantAnnotatorEngine.class);
->>>>>>> 964b5d72
 
     /**
      * Creates an annotation engine from a list of selected annotations output from command line parsing
@@ -379,14 +376,10 @@
                                                final Optional<AlleleLikelihoods<Fragment, Haplotype>> haplotypeLikelihoods,
                                                final Predicate<VariantAnnotation> addAnnot) {
         if (!jumboGenotypeAnnotations.isEmpty() && (!fragmentLikelihoods.isPresent() || !haplotypeLikelihoods.isPresent())) {
-<<<<<<< HEAD
             if (!hasLoggedJumboGenotypeWarning) {
                 logger.warn("Jumbo genotype annotations requested but fragment likelihoods or haplotype likelihoods were not given. This will only be logged once.");
                 hasLoggedJumboGenotypeWarning = true;
             }
-=======
-            jumboAnnotationsLogger.warn("Jumbo genotype annotations requested but fragment likelihoods or haplotype likelihoods were not given.");
->>>>>>> 964b5d72
         }
         if ( genotypeAnnotations.isEmpty() && jumboGenotypeAnnotations.isEmpty()) {
             return vc.getGenotypes();
