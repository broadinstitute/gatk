--- conflicted
+++ resolved
@@ -242,7 +242,6 @@
                 if (normalSamples.contains(sample)) {
                     continue;
                 }
-<<<<<<< HEAD
 
                 final List<MinorAlleleFractionRecord> segments = tumorSegments.containsKey(sample) ? tumorSegments.get(sample).getOverlaps(vc).stream().collect(Collectors.toList())
                         : Collections.emptyList();
@@ -253,18 +252,6 @@
                 weightedSumOfMafs.add(maf * MathUtils.sum(tumorGenotype.getAD()));
             }
 
-=======
-
-                final List<MinorAlleleFractionRecord> segments = tumorSegments.containsKey(sample) ? tumorSegments.get(sample).getOverlaps(vc).stream().collect(Collectors.toList())
-                        : Collections.emptyList();
-
-                // minor allele fraction -- we abbreviate the name to make the formulas below less cumbersome
-                final double maf = segments.isEmpty() ? 0.5 : segments.get(0).getMinorAlleleFraction();
-
-                weightedSumOfMafs.add(maf * MathUtils.sum(tumorGenotype.getAD()));
-            }
-
->>>>>>> a5fc8675
             final double[] altAlleleFractions = weightedAverageOfTumorAFs(vc);
 
             // note that this includes the ref
