package org.broadinstitute.hellbender.tools;

import com.google.common.annotations.VisibleForTesting;
import htsjdk.samtools.SAMSequenceDictionary;
import htsjdk.samtools.seekablestream.SeekableStream;
import htsjdk.samtools.seekablestream.SeekableStreamFactory;
import htsjdk.samtools.util.BlockCompressedInputStream;
import htsjdk.samtools.util.BlockCompressedOutputStream;
import htsjdk.samtools.util.BlockCompressedStreamConstants;
import htsjdk.samtools.util.CloseableIterator;
import htsjdk.samtools.util.CloserUtil;
import htsjdk.samtools.util.CollectionUtil;
import htsjdk.samtools.util.IOUtil;
import htsjdk.samtools.util.PeekableIterator;
import htsjdk.samtools.util.RuntimeIOException;
import htsjdk.tribble.AbstractFeatureReader;
import htsjdk.tribble.FeatureReader;
import htsjdk.variant.variantcontext.VariantContext;
import htsjdk.variant.variantcontext.VariantContextComparator;
import htsjdk.variant.variantcontext.writer.Options;
import htsjdk.variant.variantcontext.writer.VariantContextWriter;
import htsjdk.variant.variantcontext.writer.VariantContextWriterBuilder;
import htsjdk.variant.vcf.VCFCodec;
import htsjdk.variant.vcf.VCFHeader;
import org.apache.logging.log4j.LogManager;
import org.apache.logging.log4j.Logger;
import org.broadinstitute.barclay.argparser.Advanced;
import org.broadinstitute.barclay.argparser.Argument;
import org.broadinstitute.barclay.argparser.BetaFeature;
import org.broadinstitute.barclay.argparser.CommandLineProgramProperties;
import org.broadinstitute.barclay.help.DocumentedFeature;
import org.broadinstitute.hellbender.cmdline.CommandLineProgram;
import org.broadinstitute.hellbender.cmdline.StandardArgumentDefinitions;
import org.broadinstitute.hellbender.exceptions.GATKException;
import org.broadinstitute.hellbender.exceptions.UserException;
import org.broadinstitute.hellbender.utils.Utils;
import org.broadinstitute.hellbender.utils.gcs.BucketUtils;
import org.broadinstitute.hellbender.utils.io.IOUtils;
import org.broadinstitute.hellbender.utils.runtime.ProgressLogger;
import picard.cmdline.programgroups.VariantManipulationProgramGroup;

import java.io.File;
import java.io.FileOutputStream;
import java.io.IOException;
import java.nio.channels.SeekableByteChannel;
import java.nio.file.Path;
import java.util.EnumSet;
import java.util.List;
import java.util.SortedSet;
import java.util.TreeSet;
import java.util.function.Function;
import java.util.stream.Collectors;


/**
 * This tool combines together rows of variant calls from multiple VCFs, e.g. those produced by scattering calling
 * across genomic intervals, into a single VCF. This tool enables scattering operations, e.g. in the cloud, and is
 * preferred for such contexts over Picard MergeVcfs or Picard GatherVCfs. The tool also runs locally.
 *
 * <p>The input files need to have the same set of samples but completely different sets of loci.
 * These input files must be supplied in genomic order and must not have events at overlapping positions.</p>
 *
 * <h3>Input</h3>
 * <p>
 * A set of VCF files, each specified in genomic order with the -I option, or a .list text file listing the set of VCFs
 * to be merged, one file per line.
 * </p>
 *
 * <h3>Output</h3>
 * <p>
 * A single VCF file containing the variant call records from the multiple VCFs.
 * </p>
 *
 * <h3>Usage examples</h3>
 * Specify each VCF file within the command.
 * <pre>
 * gatk GatherVcfsCloud \
 *     -I cohortA_chr1.vcf.gz \
 *     -I cohortA_chr2.vcf.gz \
 *     -O cohortA_chr1chr2.vcf.gz
 * </pre>
 *
 * Specify the VCF files using the following input.list:
 * <pre>
 *     cohortA_chr1.vcf.gz
 *     cohortA_chr2.vcf.gz
 * </pre>
 *
 * <pre>
 * gatk GatherVcfsCloud \
 *     -I input.list
 *     -O cohortA_chr1chr2.vcf.gz
 * </pre>
 *
 * @author Tim Fennell
 */

@DocumentedFeature
@CommandLineProgramProperties(
        summary = "Gathers multiple VCF files from a scatter operation into a single VCF file. Input files " +
                  "must be supplied in genomic order and must not have events at overlapping positions.",
        oneLineSummary = "Gathers multiple VCF files from a scatter operation into a single VCF file",
        programGroup = VariantManipulationProgramGroup.class
)
@BetaFeature
public final class GatherVcfsCloud extends CommandLineProgram {

    public static final String IGNORE_SAFETY_CHECKS_LONG_NAME = "ignore-safety-checks";
    public static final String GATHER_TYPE_LONG_NAME = "gather-type";

    @Argument(fullName = StandardArgumentDefinitions.INPUT_LONG_NAME,
            shortName = StandardArgumentDefinitions.INPUT_SHORT_NAME,  doc = "Input VCF file(s).")
	public List<String> inputs;

    @Argument(fullName = StandardArgumentDefinitions.OUTPUT_LONG_NAME,
            shortName = StandardArgumentDefinitions.OUTPUT_SHORT_NAME, doc = "Output VCF file.")
	public File output;

    @Argument(fullName = StandardArgumentDefinitions.CLOUD_PREFETCH_BUFFER_LONG_NAME, shortName = StandardArgumentDefinitions.CLOUD_PREFETCH_BUFFER_SHORT_NAME, doc = "Size of the cloud-only prefetch buffer (in MB; 0 to disable).", optional=true)
    public int cloudPrefetchBuffer = 2;

    @Argument(fullName=StandardArgumentDefinitions.CREATE_OUTPUT_VARIANT_INDEX_LONG_NAME,
            shortName=StandardArgumentDefinitions.CREATE_OUTPUT_VARIANT_INDEX_SHORT_NAME,
            doc = "If true, create a VCF index when writing a coordinate-sorted VCF file.", optional=true)
    public boolean createIndex = true;

    @Argument(fullName = GATHER_TYPE_LONG_NAME, doc ="Choose which method should be used to gather: BLOCK gathering is faster but only" +
            "works when you have both bgzipped inputs and outputs, while CONVENTIONAL gather is much slower but should work on all vcf files. " +
            "AUTOMATIC chooses BLOCK if possible and CONVENTIONAL otherwise.")
    public GatherType gatherType = GatherType.AUTOMATIC;

    @Argument(fullName = "progress-logger-frequency",
            doc = "The frequency with which the progress is logged to output (i.e. every N records)")
<<<<<<< HEAD
    public static Integer progressLoggerFrequency = 10000;
=======
    public Integer progressLoggerFrequency = 10000;
>>>>>>> cfd4d87e

    @Advanced
    @Argument(fullName = IGNORE_SAFETY_CHECKS_LONG_NAME, doc = "Disable sanity checks to improve performance, may result in silently creating corrupted outputs data")
    public boolean ignoreSafetyChecks = false;

    @Advanced
    @Argument(fullName = "disable-contig-ordering-check", doc = "Don't check relative ordering of contigs when doing a conventional gather")
    public boolean disableContigOrderingCheck = false;

    private static final Logger log = LogManager.getLogger();

    public enum GatherType { BLOCK, CONVENTIONAL, AUTOMATIC}

    @Override
    protected Object doWork() {
        log.info("Checking inputs.");
        final List<Path> inputPaths = inputs.stream().map(IOUtils::getPath).collect(Collectors.toList());

        if(!ignoreSafetyChecks) {
            for (final Path f : inputPaths) {
                IOUtil.assertFileIsReadable(f);
            }
        }

        IOUtil.assertFileIsWritable(output);

        final SAMSequenceDictionary sequenceDictionary = getHeader(inputPaths.get(0)).getSequenceDictionary();

        if (createIndex && sequenceDictionary == null) {
            throw new UserException("In order to index the resulting VCF, the input VCFs must contain ##contig lines.");
        }

        if( !ignoreSafetyChecks) {
            log.info("Checking file headers and first records to ensure compatibility.");
            assertSameSamplesAndValidOrdering(inputPaths, disableContigOrderingCheck);
        }

        if(gatherType == GatherType.AUTOMATIC) {
            if ( canBlockCopy(inputPaths, output) ) {
                gatherType = GatherType.BLOCK;
            } else {
                gatherType = GatherType.CONVENTIONAL;
            }
        }

        if (gatherType == GatherType.BLOCK && !canBlockCopy(inputPaths, output)) {
            throw new UserException.BadInput(
                    "Requested block copy but some files are not bgzipped, all inputs and the output must be bgzipped to block copy");
        }

        switch (gatherType) {
            case BLOCK:
                log.info("Gathering by copying gzip blocks. Will not be able to validate position non-overlap of files.");
                if (createIndex) {
                    log.warn("Index creation not currently supported when gathering block compressed VCFs.");
                }
                gatherWithBlockCopying(inputPaths, output, cloudPrefetchBuffer);
                break;
            case CONVENTIONAL:
                log.info("Gathering by conventional means.");
                gatherConventionally(sequenceDictionary, createIndex, inputPaths, output, cloudPrefetchBuffer, disableContigOrderingCheck, progressLoggerFrequency);
                break;
            default:
                throw new GATKException.ShouldNeverReachHereException("Invalid gather type: " + gatherType + ".  Please report this bug to the developers.");
        }
        return null;
    }

    private static boolean canBlockCopy(final List<Path> inputPaths, final File output) {
        return areAllBlockCompressed(inputPaths) && areAllBlockCompressed(CollectionUtil.makeList(output.toPath()));
    }

    private static VCFHeader getHeader(final Path path) {
        try (FeatureReader<VariantContext> reader =  getReaderFromVCFUri(path, 0)) {
            return ((VCFHeader) reader.getHeader());
        } catch (final IOException e) {
            throw new UserException.CouldNotReadInputFile(path, e.getMessage(), e);
        }
    }

    /** Checks (via filename checking) that all files appear to be block compressed files. */
    @VisibleForTesting
    static boolean areAllBlockCompressed(final List<Path> input) {
        for (final Path path : input) {
            if (path == null){
                return false;
            }
            final String pathString = path.toUri().toString();
            if ( pathString.endsWith(".bcf") || !IOUtil.hasBlockCompressedExtension(pathString)){
                return false;
            }
        }
        return true;
    }

    private static FeatureReader<VariantContext> getReaderFromVCFUri(final Path variantPath, final int cloudPrefetchBuffer) {
        final String variantURI = variantPath.toUri().toString();
        return AbstractFeatureReader.getFeatureReader(variantURI, null, new VCFCodec(), false,
                BucketUtils.getPrefetchingWrapper(cloudPrefetchBuffer),
                Function.identity());
    }

    /** Validates that all headers contain the same set of genotyped samples and that files are in order by position of first record. */
    private static void assertSameSamplesAndValidOrdering(final List<Path> inputFiles, final boolean disableContigOrderingCheck) {
        final VCFHeader firstHeader = getHeader(inputFiles.get(0));
        final SAMSequenceDictionary dict = firstHeader.getSequenceDictionary();
        if ( dict == null) {
            throw new UserException.BadInput("The first VCF specified is missing the required sequence dictionary. " +
                                                     "This is required to perform validation.  You can skip this validation " +
                                                     "using --"+IGNORE_SAFETY_CHECKS_LONG_NAME +" but ignoring safety checks " +
                                                     "can result in invalid output.");
        }
        final VariantContextComparator comparator = new VariantContextComparator(dict);
        final List<String> samples = firstHeader.getGenotypeSamples();

        Path lastFile = null;
        VariantContext lastContext = null;

        for (final Path f : inputFiles) {
            final FeatureReader<VariantContext> in = getReaderFromVCFUri(f, 0);
            final VCFHeader header = (VCFHeader)in.getHeader();
            dict.assertSameDictionary(header.getSequenceDictionary());
            final List<String> theseSamples = header.getGenotypeSamples();

            if (!samples.equals(theseSamples)) {
                final SortedSet<String> s1 = new TreeSet<>(samples);
                final SortedSet<String> s2 = new TreeSet<>(theseSamples);
                s1.removeAll(theseSamples);
                s2.removeAll(samples);

                throw new IllegalArgumentException("VCFs do not have identical sample lists." +
                        " Samples unique to first file: " + s1 + ". Samples unique to " + f.toUri().toString() + ": " + s2 + ".");
            }

            try(final CloseableIterator<VariantContext> variantIterator = in.iterator()) {
                if (variantIterator.hasNext()) {
                    final VariantContext currentContext = variantIterator.next();
                    if (lastContext != null) {
                        if ( disableContigOrderingCheck ) {
                            if ( lastContext.getContig().equals(currentContext.getContig()) && lastContext.getStart() >= currentContext.getStart() ) {
                                throw new IllegalArgumentException(
                                        "First record in file " + f.toUri().toString() + " is not after first record in " +
                                                "previous file " + lastFile.toUri().toString());
                            }
                        }
                        else {
                            if ( comparator.compare(lastContext, currentContext) >= 0 ) {
                                throw new IllegalArgumentException(
                                        "First record in file " + f.toUri().toString() + " is not after first record in " +
                                                "previous file " + lastFile.toUri().toString());
                            }
                        }
                    }

                    lastContext = currentContext;
                    lastFile = f;
                }
            } catch (final IOException e) {
                throw new UserException.CouldNotReadInputFile(f, e.getMessage(), e);
            }

            CloserUtil.close(in);
        }
    }

    /** Code for gathering multiple VCFs that works regardless of input format and output format, but can be slow. */
    private static void gatherConventionally(final SAMSequenceDictionary sequenceDictionary,
                                             final boolean createIndex,
                                             final List<Path> inputFiles,
                                             final File outputFile,
                                             final int cloudPrefetchBuffer,
                                             final boolean disableContigOrderingCheck,
                                             final int progressLoggerFrequency) {
        final EnumSet<Options> options = EnumSet.copyOf(VariantContextWriterBuilder.DEFAULT_OPTIONS);
        if (createIndex) options.add(Options.INDEX_ON_THE_FLY); else options.remove(Options.INDEX_ON_THE_FLY);
        try (final VariantContextWriter out = new VariantContextWriterBuilder().setOutputFile(outputFile)
                .setReferenceDictionary(sequenceDictionary).setOptions(options).build()) {

            final ProgressLogger progress = new ProgressLogger(log, progressLoggerFrequency);
            VariantContext lastContext = null;
            Path lastFile = null;
            VCFHeader firstHeader = null;
            VariantContextComparator comparator = null;

            for (final Path f : inputFiles) {
                try {
                    log.debug("Gathering from file: ", f.toUri().toString());
                    final FeatureReader<VariantContext> variantReader = getReaderFromVCFUri(f, cloudPrefetchBuffer);
                    final PeekableIterator<VariantContext> variantIterator;

                        variantIterator = new PeekableIterator<>(variantReader.iterator());

                    final VCFHeader header = (VCFHeader)variantReader.getHeader();

                    if (firstHeader == null) {
                        firstHeader = header;
                        out.writeHeader(firstHeader);
                        comparator = new VariantContextComparator(firstHeader.getContigLines());
                    }

                    if (lastContext != null && variantIterator.hasNext()) {
                        final VariantContext vc = variantIterator.peek();
                        if ( disableContigOrderingCheck ) {
                            // Just check start positions
                            if ( vc.getContig().equals(lastContext.getContig()) && vc.getStart() <= lastContext.getStart() ) {
                                throw new IllegalStateException("First variant in file " + f.toUri().toString() + " is at start position " + vc.getStart() +
                                        " but last variant in earlier file " + lastFile.toUri().toString() + " is at start position " + lastContext.getStart());
                            }
                        }
                        else {
                            // Check contig ordering and start positions
                            if ( comparator.compare(vc, lastContext) <= 0 ) {
                                throw new IllegalStateException("First variant in file " + f.toUri().toString() + " is at " + String.format("%s:%d", vc.getContig(), vc.getStart()) +
                                        " but last variant in earlier file " + lastFile.toUri().toString() + " is at " + String.format("%s:%d", lastContext.getContig(), lastContext.getStart()));

                            }
                        }
                    }

                    while (variantIterator.hasNext()) {
                        lastContext = variantIterator.next();
                        out.add(lastContext);
                        progress.record(lastContext.getContig(), lastContext.getStart());
                    }

                    lastFile = f;

                    CloserUtil.close(variantIterator);
                    CloserUtil.close(variantReader);
                } catch (final IOException e) {
                    throw new UserException.CouldNotReadInputFile(f, e.getMessage(), e);
                }
            }
        }
    }

    /**
     * Assumes that all inputs and outputs are block compressed VCF files and copies them without decompressing and parsing
     * most of the gzip blocks. Will decompress and parse blocks up to the one containing the end of the header in each file
     * (often the first block) and re-compress any data remaining in that block into a new block in the output file. Subsequent
     * blocks (excluding a terminator block if present) are copied directly from input to output.
     */
    private static void gatherWithBlockCopying(final List<Path> vcfs, final File output, final int cloudPrefetchBuffer) {
         try (final FileOutputStream out = new FileOutputStream(output)) {
            boolean isFirstFile = true;

            for (final Path f : vcfs) {
                log.info("Gathering " + f.toUri());
                final Function<SeekableByteChannel, SeekableByteChannel> prefetcher = BucketUtils.getPrefetchingWrapper(cloudPrefetchBuffer);
                try (final SeekableStream in = SeekableStreamFactory.getInstance().getStreamFor(f.toUri().toString(), prefetcher)) {
                    // a) It's good to check that the end of the file is valid and b) we need to know if there's a terminator block and not copy it
                    final BlockCompressedInputStream.FileTermination term = BlockCompressedInputStream.checkTermination(f);
                    if (term == BlockCompressedInputStream.FileTermination.DEFECTIVE) {
                        throw new UserException.MalformedFile(f.toUri() + " does not have a valid GZIP block at the end of the file.");
                    }

                    if (!isFirstFile) {
                        final BlockCompressedInputStream blockIn = new BlockCompressedInputStream(in, false);
                        boolean lastByteNewline = true;

                        int firstNonHeaderByteIndex = -1;
                        while (blockIn.available() > 0) {
                            // Read a block - blockIn.available() is guaranteed to return the bytes remaining in the block that has been
                            // read, and since we haven't consumed any yet, that is the block size.
                            final int blockLength = blockIn.available();
                            final byte[] blockContents = new byte[blockLength];
                            final int read = blockIn.read(blockContents);
                            Utils.validate(blockLength > 0 && read == blockLength, "Could not read available bytes from BlockCompressedInputStream.");

                            // Scan forward within the block to see if we can find the end of the header within this block
                            firstNonHeaderByteIndex = -1;
                            for (int i = 0; i < read; ++i) {
                                final byte b = blockContents[i];
                                final boolean thisByteNewline = (b == '\n' || b == '\r');

                                if (lastByteNewline && !thisByteNewline && b != '#') {
                                    // Aha!  Found first byte of non-header data in file!
                                    firstNonHeaderByteIndex = i;
                                    break;
                                }

                                lastByteNewline = thisByteNewline;
                            }

                            // If we found the end of the header then write the remainder of this block out as a
                            // new gzip block and then break out of the while loop
                            if (firstNonHeaderByteIndex >= 0) {
                                final BlockCompressedOutputStream blockOut = new BlockCompressedOutputStream(out, (Path)null);
                                blockOut.write(blockContents, firstNonHeaderByteIndex, blockContents.length - firstNonHeaderByteIndex);
                                blockOut.flush();
                                // Don't close blockOut because closing underlying stream would break everything
                                break;
                            }
                        }

                        if( firstNonHeaderByteIndex == -1 ){
                            log.warn("Scanned the entire file " + f.toUri().toString() + " and found no variants");
                        }
                    }

                    // Copy remainder of input stream into output stream
                    final long currentPos = in.position();
                    final long length = in.length();
                    final long skipLast = (term == BlockCompressedInputStream.FileTermination.HAS_TERMINATOR_BLOCK) ?
                            BlockCompressedStreamConstants.EMPTY_GZIP_BLOCK.length : 0;
                    final long bytesToWrite = length - skipLast - currentPos;

                    IOUtil.transferByStream(in, out, bytesToWrite);
                    isFirstFile = false;
                }
            }

            // And lastly add the Terminator block and close up
            out.write(BlockCompressedStreamConstants.EMPTY_GZIP_BLOCK);
        }
        catch (final IOException ioe) {
            throw new RuntimeIOException(ioe);
        }

    }

}<|MERGE_RESOLUTION|>--- conflicted
+++ resolved
@@ -131,11 +131,7 @@
 
     @Argument(fullName = "progress-logger-frequency",
             doc = "The frequency with which the progress is logged to output (i.e. every N records)")
-<<<<<<< HEAD
-    public static Integer progressLoggerFrequency = 10000;
-=======
     public Integer progressLoggerFrequency = 10000;
->>>>>>> cfd4d87e
 
     @Advanced
     @Argument(fullName = IGNORE_SAFETY_CHECKS_LONG_NAME, doc = "Disable sanity checks to improve performance, may result in silently creating corrupted outputs data")
