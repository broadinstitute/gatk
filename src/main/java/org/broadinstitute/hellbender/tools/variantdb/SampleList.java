--- conflicted
+++ resolved
@@ -84,14 +84,9 @@
                 "SELECT " + SchemaUtils.SAMPLE_ID_FIELD_NAME + ", " + SchemaUtils.SAMPLE_NAME_FIELD_NAME +
                 " FROM `" + fqSampleTableName + "`" + whereClause;
 
-<<<<<<< HEAD
 
         // Execute the query:
         final TableResult result = BigQueryUtils.executeQuery(sampleListQueryString, null);
-=======
-        // Execute the query:        
-        final TableResult result = BigQueryUtils.executeQuery(BigQueryUtils.getBigQueryEndPoint(executionProjectId) , sampleListQueryString, false, labels);
->>>>>>> 3d6911f9
 
         // Show our pretty results:
         if (printDebugInformation) {
@@ -102,9 +97,4 @@
 
         return result;
     }
-<<<<<<< HEAD
-
-
-=======
->>>>>>> 3d6911f9
 }