package org.broadinstitute.hellbender.tools.variantdb.nextgen;

import com.google.cloud.bigquery.FieldValueList;
import com.google.cloud.bigquery.TableResult;
import com.google.common.collect.Sets;
import htsjdk.variant.variantcontext.Allele;
import htsjdk.variant.variantcontext.GenotypeBuilder;
import htsjdk.variant.variantcontext.VariantContext;
import htsjdk.variant.variantcontext.VariantContextBuilder;
import htsjdk.variant.variantcontext.writer.VariantContextWriter;
import htsjdk.variant.vcf.VCFConstants;
import htsjdk.variant.vcf.VCFHeader;
import org.apache.avro.generic.GenericRecord;
import org.apache.commons.lang.StringUtils;
import org.apache.logging.log4j.LogManager;
import org.apache.logging.log4j.Logger;
import org.broadinstitute.hellbender.engine.ProgressMeter;
import org.broadinstitute.hellbender.engine.ReferenceDataSource;
import org.broadinstitute.hellbender.exceptions.GATKException;
import org.broadinstitute.hellbender.tools.variantdb.CommonCode;
import org.broadinstitute.hellbender.tools.variantdb.SchemaUtils;
import org.broadinstitute.hellbender.tools.walkers.ReferenceConfidenceVariantContextMerger;
import org.broadinstitute.hellbender.tools.walkers.annotator.VariantAnnotatorEngine;
import org.broadinstitute.hellbender.tools.walkers.genotyper.GenotypeCalculationArgumentCollection;
import org.broadinstitute.hellbender.tools.walkers.gnarlyGenotyper.GnarlyGenotyperEngine;
import org.broadinstitute.hellbender.utils.IndexRange;
import org.broadinstitute.hellbender.utils.SimpleInterval;
import org.broadinstitute.hellbender.utils.bigquery.*;
import org.broadinstitute.hellbender.utils.localsort.AvroSortingCollectionCodec;
import org.broadinstitute.hellbender.utils.localsort.SortingCollection;
import org.broadinstitute.hellbender.utils.variant.GATKVCFConstants;
import org.broadinstitute.hellbender.utils.variant.GATKVariantContextUtils;
import org.broadinstitute.hellbender.utils.variant.HomoSapiensConstants;

import java.util.*;
import java.util.stream.Collectors;

public class ExtractCohortEngine {
    private static final Logger logger = LogManager.getLogger(ExtractCohortEngine.class);

    private final VariantContextWriter vcfWriter;

    private final boolean printDebugInformation;
    private final int localSortMaxRecordsInRam;
    private final TableReference cohortTableRef;
    private final Long minLocation;
    private final Long maxLocation;
    private final TableReference filteringTableRef;
    private final ReferenceDataSource refSource;
    private double vqsLodSNPThreshold = 0;
    private double vqsLodINDELThreshold = 0;

    private final ProgressMeter progressMeter;
    private final String projectID;
    private final CommonCode.ModeEnum mode;

    /** List of sample names seen in the variant data from BigQuery. */
    private Set<String> sampleNames;
    private final ReferenceConfidenceVariantContextMerger variantContextMerger;
    private final GnarlyGenotyperEngine gnarlyGenotyper;
    private final ExtractCohort.QueryMode queryMode;

    private int totalNumberOfVariants = 0;
    private int totalNumberOfSites = 0;

    private final String filterSetName;

    /**
     * The conf threshold above which variants are not included in the position tables.
     * This value is used to construct the genotype information of those missing samples
     * when they are merged together into a {@link VariantContext} object
     */
    public static int MISSING_CONF_THRESHOLD = 60;


    public ExtractCohortEngine(final String projectID,
                               final VariantContextWriter vcfWriter,
                               final VCFHeader vcfHeader,
                               final VariantAnnotatorEngine annotationEngine,
                               final ReferenceDataSource refSource,
                               final Set<String> sampleNames,
                               final CommonCode.ModeEnum mode,
                               final String cohortTableName,
                               final Long minLocation,
                               final Long maxLocation,
                               final String filteringTableName,
                               final int localSortMaxRecordsInRam,
                               final boolean printDebugInformation,
                               final double vqsLodSNPThreshold,
                               final double vqsLodINDELThreshold,
                               final ProgressMeter progressMeter,
                               final ExtractCohort.QueryMode queryMode,
                               final String filterSetName,
                               final boolean emitPLs) {
        this.localSortMaxRecordsInRam = localSortMaxRecordsInRam;

        this.projectID = projectID;
        this.vcfWriter = vcfWriter;
        this.refSource = refSource;
        this.sampleNames = sampleNames;
        this.mode = mode;

        this.cohortTableRef = new TableReference(cohortTableName, SchemaUtils.COHORT_FIELDS);
        this.minLocation = minLocation;
        this.maxLocation = maxLocation;
        this.filteringTableRef = filteringTableName == null || "".equals(filteringTableName) ? null : new TableReference(filteringTableName, SchemaUtils.YNG_FIELDS);

        this.printDebugInformation = printDebugInformation;
        this.vqsLodSNPThreshold = vqsLodSNPThreshold;
        this.vqsLodINDELThreshold = vqsLodINDELThreshold;
        this.progressMeter = progressMeter;
        this.queryMode = queryMode;

        this.filterSetName = filterSetName;

        this.variantContextMerger = new ReferenceConfidenceVariantContextMerger(annotationEngine, vcfHeader);
        this.gnarlyGenotyper = new GnarlyGenotyperEngine(false, 30, false, emitPLs, true);

    }

    private final static double INDEL_QUAL_THRESHOLD = GenotypeCalculationArgumentCollection.DEFAULT_STANDARD_CONFIDENCE_FOR_CALLING - 10 * Math.log10(HomoSapiensConstants.INDEL_HETEROZYGOSITY);
    private final static double SNP_QUAL_THRESHOLD = GenotypeCalculationArgumentCollection.DEFAULT_STANDARD_CONFIDENCE_FOR_CALLING - 10 * Math.log10(HomoSapiensConstants.SNP_HETEROZYGOSITY);

    int getTotalNumberOfVariants() { return totalNumberOfVariants; }
    int getTotalNumberOfSites() { return totalNumberOfSites; }

    public void traverse() {
        //First allele here is the ref, followed by the alts associated with that ref. We need this because at this point the alleles haven't been joined and remapped to one reference allele.
        final HashMap<Long, HashMap<Allele, HashMap<Allele, Double>>> fullVqsLodMap = new HashMap<>();
        final HashMap<Long, HashMap<Allele, HashMap<Allele, String>>> fullYngMap = new HashMap<>();

        String rowRestriction = null;
        if (minLocation != null && maxLocation != null) {
            rowRestriction = "location >= " + minLocation + " AND location <= " + maxLocation;
        }

        boolean noFilteringRequested = (filteringTableRef == null);

        if (!noFilteringRequested) {
            final String rowRestrictionWithFilterSetName = rowRestriction + " AND " + SchemaUtils.FILTER_SET_NAME + " = '" + filterSetName + "'";

            final StorageAPIAvroReader filteringTableAvroReader = new StorageAPIAvroReader(filteringTableRef, rowRestrictionWithFilterSetName, projectID);

            for ( final GenericRecord queryRow : filteringTableAvroReader ) {
                final long location = Long.parseLong(queryRow.get(SchemaUtils.LOCATION_FIELD_NAME).toString());
                final Double vqslod = Double.parseDouble(queryRow.get("vqslod").toString());
                final String yng = queryRow.get("yng_status").toString();
                final Allele ref = Allele.create(queryRow.get("ref").toString(), true);
                final Allele alt = Allele.create(queryRow.get("alt").toString(), false);
                fullVqsLodMap.putIfAbsent(location, new HashMap<>());
                fullVqsLodMap.get(location).putIfAbsent(ref, new HashMap<>());
                fullVqsLodMap.get(location).get(ref).put(alt, vqslod);
                fullYngMap.putIfAbsent(location, new HashMap<>());
                fullYngMap.get(location).putIfAbsent(ref, new HashMap<>());
                fullYngMap.get(location).get(ref).put(alt, yng);
            }

            filteringTableAvroReader.close();
        }

        switch (queryMode) {
            case LOCAL_SORT:
                if (printDebugInformation) {
                    logger.debug("using storage api with local sort");
                }
                logger.debug("Initializing Reader");
                final StorageAPIAvroReader storageAPIAvroReader = new StorageAPIAvroReader(cohortTableRef, rowRestriction, projectID);
                createVariantsFromUngroupedTableResult(storageAPIAvroReader, fullVqsLodMap, fullYngMap, noFilteringRequested);
                logger.debug("Finished Initializing Reader");
                break;
            case QUERY:
                if (printDebugInformation) {
                    logger.debug("using query api with order by");
                }
                // create the query string
                UUID run_uid = UUID.randomUUID();
                Map<String, String> labels = new HashMap<String, String>();
                labels.put("query", "extract_cohort_"+ run_uid.toString());
                String q = "SELECT " + StringUtils.join(SchemaUtils.COHORT_FIELDS,",") + " FROM " + cohortTableRef.getFQTableName() + " ORDER BY " + SchemaUtils.LOCATION_FIELD_NAME;
<<<<<<< HEAD
                TableResult tr = BigQueryUtils.executeQuery(BigQueryUtils.getBigQueryEndPoint(), cohortTableRef.tableProject, cohortTableRef.tableDataset, q,  null);
=======
                TableResult tr = BigQueryUtils.executeQuery(BigQueryUtils.getBigQueryEndPoint(), cohortTableRef.tableProject, cohortTableRef.tableDataset, q,  labels);
>>>>>>> 3d6911f9
                createVariantsFromSortedTableResults(tr, fullVqsLodMap, fullYngMap, noFilteringRequested);
                break;
        }
    }

    private void createVariantsFromSortedTableResults(final TableResult tr, HashMap<Long, HashMap<Allele, HashMap<Allele, Double>>> fullVqsLodMap, HashMap<Long, HashMap<Allele, HashMap<Allele, String>>> fullYngMap, boolean noFilteringRequested) {

//        final Set<String> columnNames = new HashSet<>();
//        if ( schema.getField(POSITION_FIELD_NAME) == null || schema.getField(VALUES_ARRAY_FIELD_NAME) == null ) {
//            throw new UserException("Records must contain position and values columns");
//        }
//        schema.getField(VALUES_ARRAY_FIELD_NAME).schema().getElementType().getFields().forEach(field -> columnNames.add(field.name()));
//        validateSchema(columnNames);

        Iterator<FieldValueList> reader = tr.iterateAll().iterator();

        List<GenericRecord> sampleRecords = new ArrayList<>();
        long currentLocation = -1;

        while (reader.hasNext()) {
            ++totalNumberOfSites;
            FieldValueList row = reader.next();

            final long location = row.get(SchemaUtils.LOCATION_FIELD_NAME).getLongValue();
            if (currentLocation < 0) {
                currentLocation = location;
            }

            if (currentLocation != location) {
                if ( printDebugInformation ) {
                    logger.info(currentLocation + ": processing records");
                }
                // TODO this should start a thread or something - i.e. scatter
                processSampleRecordsForLocation(currentLocation, sampleRecords, new HashSet<>(SchemaUtils.ARRAY_COHORT_FIELDS), fullVqsLodMap, fullYngMap, noFilteringRequested);
                currentLocation = location;
                sampleRecords = new ArrayList<>();
            }

            sampleRecords.add(new QueryRecord(row));

        }
        processSampleRecordsForLocation(currentLocation, sampleRecords, new HashSet<>(SchemaUtils.ARRAY_COHORT_FIELDS), fullVqsLodMap, fullYngMap, noFilteringRequested);

    }


    public SortingCollection<GenericRecord> getAvroSortingCollection(org.apache.avro.Schema schema, int localSortMaxRecordsInRam) {
        final SortingCollection.Codec<GenericRecord> sortingCollectionCodec = new AvroSortingCollectionCodec(schema);
        final Comparator<GenericRecord> sortingCollectionComparator = new Comparator<GenericRecord>() {
            @Override
            public int compare( GenericRecord o1, GenericRecord o2 ) {
                final long firstPosition = Long.parseLong(o1.get(SchemaUtils.LOCATION_FIELD_NAME).toString());
                final long secondPosition = Long.parseLong(o2.get(SchemaUtils.LOCATION_FIELD_NAME).toString());

                return Long.compare(firstPosition, secondPosition);
            }
        };
        return SortingCollection.newInstance(GenericRecord.class, sortingCollectionCodec, sortingCollectionComparator, localSortMaxRecordsInRam, true);
    }


    private void createVariantsFromUngroupedTableResult(final GATKAvroReader avroReader, HashMap<Long, HashMap<Allele, HashMap<Allele, Double>>> fullVqsLodMap, HashMap<Long, HashMap<Allele, HashMap<Allele, String>>> fullYngMap, boolean noFilteringRequested) {

        final org.apache.avro.Schema schema = avroReader.getSchema();

        final Set<String> columnNames = new HashSet<>();
//        if ( schema.getField(SchemaUtils.POSITION_FIELD_NAME) == null ) {
//            throw new UserException("Records must contain a position column");
//        }
        schema.getFields().forEach(field -> columnNames.add(field.name()));
//        validateSchema(columnNames);

        SortingCollection<GenericRecord> sortingCollection =  getAvroSortingCollection(schema, localSortMaxRecordsInRam);

        int recordsProcessed = 0;
        long startTime = System.currentTimeMillis();

        for ( final GenericRecord queryRow : avroReader ) {
            sortingCollection.add(queryRow);
            if (recordsProcessed++ % 1000000 == 0) {
                long endTime = System.currentTimeMillis();
                logger.info("Processed " + recordsProcessed + " from BigQuery Read API in " + (endTime-startTime) + " ms");
                startTime = endTime;
            }
        }

        sortingCollection.printTempFileStats();

        final Map<String, GenericRecord> currentPositionRecords = new HashMap<>(sampleNames.size() * 2);

        long currentLocation = -1;

        for ( final GenericRecord sortedRow : sortingCollection ) {
            final long location = Long.parseLong(sortedRow.get(SchemaUtils.LOCATION_FIELD_NAME).toString());
            final String sampleName = sortedRow.get(SchemaUtils.SAMPLE_NAME_FIELD_NAME).toString();

            if ( location != currentLocation && currentLocation != -1 ) {
                ++totalNumberOfSites;
                processSampleRecordsForLocation(currentLocation, currentPositionRecords.values(), columnNames, fullVqsLodMap, fullYngMap, noFilteringRequested);

                currentPositionRecords.clear();
            }

            currentPositionRecords.merge(sampleName, sortedRow, this::mergeSampleRecord);
            currentLocation = location;
        }

        if ( ! currentPositionRecords.isEmpty() ) {
            ++totalNumberOfSites;
            processSampleRecordsForLocation(currentLocation, currentPositionRecords.values(), columnNames, fullVqsLodMap, fullYngMap, noFilteringRequested);
        }
    }

    private GenericRecord mergeSampleRecord(GenericRecord r1, GenericRecord r2) {
        logger.info("In SampleRecord Merge Logic for " + r1 + " and " + r2);

        final String r1State = r1.get(SchemaUtils.STATE_FIELD_NAME).toString();
        final String r2State = r2.get(SchemaUtils.STATE_FIELD_NAME).toString();

        // Valid states are m, 1-6 (ref), v, *
        // For now, just handle cases where '*' should be dropped in favor anything besides missing...
        if (r1State.equals("*") && !r2State.equals("m")) {
            return r2;
        } else if (r2State.equals("*") && !r1State.equals("m")) {
            return r1;
        } else {
            return r2;
        }
    }

    private double getQUALapproxFromSampleRecord(GenericRecord sampleRecord) {
        double qa = 0;

        Object o1 = sampleRecord.get(SchemaUtils.QUALapprox);

        // prefer QUALapprox over allele specific version
        if (o1 != null) {
            return Double.parseDouble(o1.toString());
        }

        // now try with AS version
        Object o = sampleRecord.get(SchemaUtils.AS_QUALapprox);

        // gracefully handle records without a QUALapprox (like the ones generated in the PET from a deletion)
        if (o==null) {
            return 0;
        }

        String s = o.toString();

        // Non-AS QualApprox (used for qualapprox filter) is simply the sum of the AS values (see GnarlyGenotyper)
        if (s.contains("|")) {

<<<<<<< HEAD
            // take the average of all non-* alleles
            // basically if our alleles are '*,T' or 'G,*' we want to ignore the * part
=======
            // take the sum of all non-* alleles
            // basically if our alleles are '*,T' or 'G,*' we want to ignore the * part            
>>>>>>> 3d6911f9
            String[] alleles = sampleRecord.get(SchemaUtils.ALT_ALLELE_FIELD_NAME).toString().split(",");
            String[] parts = s.split("\\|");

            for (int i=0; i < alleles.length; i++) {
                if (!"*".equals(alleles[i])) {
                    qa += (double) Long.parseLong(parts[i]);
                }
            }
        } else {
            qa = (double) Long.parseLong(s);
        }
        return qa;
    }

    private void processSampleRecordsForLocation(final long location, final Iterable<GenericRecord> sampleRecordsAtPosition, final Set<String> columnNames, HashMap<Long, HashMap<Allele, HashMap<Allele, Double>>> fullVqsLodMap, HashMap<Long, HashMap<Allele, HashMap<Allele, String>>> fullYngMap, boolean noFilteringRequested) {
        final List<VariantContext> unmergedCalls = new ArrayList<>();
        final Set<String> currentPositionSamplesSeen = new HashSet<>();
        boolean currentPositionHasVariant = false;
        final int currentPosition = SchemaUtils.decodePosition(location);
        final String contig = SchemaUtils.decodeContig(location);
        final Allele refAllele = Allele.create(refSource.queryAndPrefetch(contig, currentPosition, currentPosition).getBaseString(), true);
        int numRecordsAtPosition = 0;

        final HashMap<Allele, HashMap<Allele, Double>> vqsLodMap;
        final HashMap<Allele, HashMap<Allele, String>> yngMap;

        // TODO: optimize in the case where noFilteringRequested == true, no need to populate this

        // If there's no yng/vqslod for this site, then we'll treat these as NAYs because VQSR dropped them (they have no alt reads).
        if (fullVqsLodMap.get(SchemaUtils.encodeLocation(contig, currentPosition)) == null) {
            vqsLodMap = new HashMap<>();
            vqsLodMap.put(refAllele, new HashMap<>());
            yngMap = new HashMap<>();
            yngMap.put(refAllele, new HashMap<>());
        } else {
            vqsLodMap = fullVqsLodMap.get(SchemaUtils.encodeLocation(contig, currentPosition));
            yngMap = fullYngMap.get(SchemaUtils.encodeLocation(contig, currentPosition));
        }

        double totalAsQualApprox = 0;
        boolean hasSnpAllele = false;

        for ( final GenericRecord sampleRecord : sampleRecordsAtPosition ) {
            final String sampleName = sampleRecord.get(SchemaUtils.SAMPLE_NAME_FIELD_NAME).toString();
            currentPositionSamplesSeen.add(sampleName);
            ++numRecordsAtPosition;

            if ( printDebugInformation ) {
                logger.info("\t" + contig + ":" + currentPosition + ": found record for sample " + sampleName + ": " + sampleRecord);
            }

            switch (sampleRecord.get(SchemaUtils.STATE_FIELD_NAME).toString()) {
                case "v":   // Variant
                    ++totalNumberOfVariants;
                    VariantContext vc = createVariantContextFromSampleRecord(sampleRecord, columnNames, contig, currentPosition, sampleName, vqsLodMap, yngMap);
                    unmergedCalls.add(vc);

                    totalAsQualApprox += getQUALapproxFromSampleRecord(sampleRecord);

                    // hasSnpAllele should be set to true if any sample has at least one snp (gnarly definition here)
                    boolean thisHasSnp = vc.getAlternateAlleles().stream().anyMatch(allele -> allele != Allele.SPAN_DEL && allele.length() == vc.getReference().length());
//                    logger.info("\t" + contig + ":" + currentPosition + ": calculated thisHasSnp of " + thisHasSnp + " from " + vc.getAlternateAlleles() + " and ref " + vc.getReference());
                    hasSnpAllele = hasSnpAllele || thisHasSnp;

                    currentPositionHasVariant = true;
                    break;
                case "0":   // Non Variant Block with GQ < 10
                    unmergedCalls.add(createRefSiteVariantContextWithGQ(sampleName, contig, currentPosition, refAllele, 0));
                    break;
                case "1":  // Non Variant Block with 10 <=  GQ < 20
                    unmergedCalls.add(createRefSiteVariantContextWithGQ(sampleName, contig, currentPosition, refAllele, 10));
                    break;
                case "2":  // Non Variant Block with 20 <= GQ < 30
                    unmergedCalls.add(createRefSiteVariantContextWithGQ(sampleName, contig, currentPosition, refAllele, 20));
                    break;
                case "3":  // Non Variant Block with 30 <= GQ < 40
                    unmergedCalls.add(createRefSiteVariantContextWithGQ(sampleName, contig, currentPosition, refAllele, 30));
                    break;
                case "4":  // Non Variant Block with 40 <= GQ < 50
                    unmergedCalls.add(createRefSiteVariantContextWithGQ(sampleName, contig, currentPosition, refAllele, 40));
                    break;
                case "5":  // Non Variant Block with 50 <= GQ < 60
                    unmergedCalls.add(createRefSiteVariantContextWithGQ(sampleName, contig, currentPosition, refAllele, 50));
                    break;
                case "6":  // Non Variant Block with 60 <= GQ (usually omitted from tables)
                    unmergedCalls.add(createRefSiteVariantContextWithGQ(sampleName, contig, currentPosition, refAllele, 60));
                    break;
                case "*":   // Spanning Deletion - do nothing. just mark the sample as seen
                    break;
                case "m":   // Missing
                    // Nothing to do here -- just needed to mark the sample as seen so it doesn't get put in the high confidence ref band
                    break;
                case "u":   // unknown GQ used for array data
                    unmergedCalls.add(createRefSiteVariantContext(sampleName, contig, currentPosition, refAllele));
                    break;
                default:
                    throw new GATKException("Unrecognized state: " + sampleRecord.get(SchemaUtils.STATE_FIELD_NAME).toString());
            }

        }



        if ( printDebugInformation ) {
            logger.info(contig + ":" + currentPosition + ": processed " + numRecordsAtPosition + " total sample records");
        }

        // same qualapprox check as Gnarly
        final boolean isIndel = !hasSnpAllele;
        if((isIndel && totalAsQualApprox < INDEL_QUAL_THRESHOLD) || (!isIndel && totalAsQualApprox < SNP_QUAL_THRESHOLD)) {
            if ( printDebugInformation ) {
                logger.info(contig + ":" + currentPosition + ": dropped for low QualApprox of  " + totalAsQualApprox);
            }
            return;
        }


        finalizeCurrentVariant(unmergedCalls, currentPositionSamplesSeen, currentPositionHasVariant, contig, currentPosition, refAllele, vqsLodMap, yngMap, noFilteringRequested, totalAsQualApprox);
    }

    private void finalizeCurrentVariant(final List<VariantContext> unmergedCalls, final Set<String> currentVariantSamplesSeen, final boolean currentPositionHasVariant, final String contig, final long start, final Allele refAllele, HashMap<Allele, HashMap<Allele, Double>> vqsLodMap, HashMap<Allele, HashMap<Allele, String>> yngMap, boolean noFilteringRequested, double qualApprox) {
        // If there were no variants at this site, we don't emit a record and there's nothing to do here
        if ( ! currentPositionHasVariant ) {
            return;
        }

        // Find samples for dropped state and synthesize. If not arrays use GQ 60
        final Set<String> samplesNotEncountered = Sets.difference(sampleNames, currentVariantSamplesSeen);
        for ( final String missingSample : samplesNotEncountered ) {
            if (mode.equals(CommonCode.ModeEnum.ARRAYS)) {
                unmergedCalls.add(createRefSiteVariantContext(missingSample, contig, start, refAllele));

            } else {
                unmergedCalls.add(createRefSiteVariantContextWithGQ(missingSample, contig, start, refAllele, MISSING_CONF_THRESHOLD));
            }
        }

        // TODO: for easy mode switching, could be a tool parameter if it is useful in the longer term
        boolean disableGnarlyGenotyper = false;

        final VariantContext mergedVC = variantContextMerger.merge(
                unmergedCalls,
                new SimpleInterval(contig, (int) start, (int) start),
                refAllele.getBases()[0],
                disableGnarlyGenotyper?true:false,
                false,
                true);

        // need to insert QUALapprox into the variant context
        final VariantContextBuilder builder = new VariantContextBuilder(mergedVC);
        builder.getAttributes().put("QUALapprox", Integer.toString((int) qualApprox));
        final VariantContext qualapproxVC = builder.make();


        final VariantContext genotypedVC = disableGnarlyGenotyper ? qualapproxVC : gnarlyGenotyper.finalizeGenotype(qualapproxVC);
        final VariantContext finalVC = noFilteringRequested || mode.equals(CommonCode.ModeEnum.ARRAYS) ? genotypedVC : filterVariants(genotypedVC, vqsLodMap, yngMap);

        if ( finalVC != null ) {
            vcfWriter.add(finalVC);
            progressMeter.update(finalVC);
        }
    }

    private VariantContext filterVariants(VariantContext mergedVC, HashMap<Allele, HashMap<Allele, Double>> vqsLodMap, HashMap<Allele, HashMap<Allele, String>> yngMap) {
        final LinkedHashMap<Allele, Double> remappedVqsLodMap = remapAllelesInMap(mergedVC, vqsLodMap, Double.NaN);
        final LinkedHashMap<Allele, String> remappedYngMap = remapAllelesInMap(mergedVC, yngMap, VCFConstants.EMPTY_INFO_FIELD);

        final LinkedHashMap<Allele, Double> relevantVqsLodMap = new LinkedHashMap<>();
        mergedVC.getAlternateAlleles().forEach(key -> Optional.ofNullable(remappedVqsLodMap.get(key)).ifPresent(value -> relevantVqsLodMap.put(key, value)));
        final LinkedHashMap<Allele, String> relevantYngMap = new LinkedHashMap<>();
        mergedVC.getAlternateAlleles().forEach(key -> Optional.ofNullable(remappedYngMap.get(key)).ifPresent(value -> relevantYngMap.put(key, value)));

        final VariantContextBuilder builder = new VariantContextBuilder(mergedVC);

        builder.attribute(GATKVCFConstants.AS_VQS_LOD_KEY, relevantVqsLodMap.values().stream().map(val -> val.equals(Double.NaN) ? VCFConstants.EMPTY_INFO_FIELD : val.toString()).collect(Collectors.toList()));
        builder.attribute(GATKVCFConstants.AS_YNG_STATUS_KEY, relevantYngMap.values());

        int refLength = mergedVC.getReference().length();

        // if there are any Yays, the site is PASS
        if (remappedYngMap.values().contains("Y")) {
            builder.passFilters();
        } else if (remappedYngMap.values().contains("N")) {
            builder.filter(GATKVCFConstants.NAY_FROM_YNG);
        } else {
            // if it doesn't trigger any of the filters below, we assume it passes.
            builder.passFilters();
            if (remappedYngMap.values().contains("G")) {
                // TODO change the initial query to include the filtername from the tranches tables
                Optional<Double> snpMax = relevantVqsLodMap.entrySet().stream().filter(entry -> entry.getKey().length() == refLength).map(entry -> entry.getValue().equals(Double.NaN) ? 0.0 : entry.getValue()).max(Double::compareTo);
                if (snpMax.isPresent() && snpMax.get() < vqsLodSNPThreshold) {
                    // TODO: add in sensitivities
                    builder.filter(GATKVCFConstants.VQSR_TRANCHE_SNP);
                }
                Optional<Double> indelMax = relevantVqsLodMap.entrySet().stream().filter(entry -> entry.getKey().length() != refLength).map(entry -> entry.getValue().equals(Double.NaN) ? 0.0 : entry.getValue()).max(Double::compareTo);
                if (indelMax.isPresent() && indelMax.get() < vqsLodINDELThreshold) {
                    // TODO: add in sensitivities
                    builder.filter(GATKVCFConstants.VQSR_TRANCHE_INDEL);
                    }
            } else {
                // If VQSR dropped this site (there's no YNG or VQSLOD) then we'll filter it as a NAY.
                builder.filter(GATKVCFConstants.NAY_FROM_YNG);
            }
        }
        // TODO: add in other annotations we need in output (like AF, etc?)
        final VariantContext filteredVC = builder.make();
        return filteredVC;
    }

    /*
     * Alleles from the filtering table need to be remapped to use the same ref allele that the will exist in the joined variant context.
     * This method changes the alleles in the datamap to match the representation that's in the vc.
     */
    private <T> LinkedHashMap<Allele, T> remapAllelesInMap(VariantContext vc, HashMap<Allele, HashMap<Allele, T>> datamap, T emptyVal) {
        // get the extended reference
        Allele ref = vc.getReference();

        // create ordered results map
        LinkedHashMap<Allele, T> results = new LinkedHashMap<>();
        vc.getAlternateAlleles().stream().forEachOrdered(allele -> results.put(allele, emptyVal));

        datamap.entrySet().stream().forEachOrdered(entry -> {
            if (entry.getKey().equals(ref)) {
                // reorder
                entry.getValue().entrySet().stream().forEach(altMapEntry -> results.put(altMapEntry.getKey(), altMapEntry.getValue()));
            } else {
                // remap
                int refLength = entry.getKey().length();
                List<Allele> allAlleles = new ArrayList<>();
                allAlleles.add(entry.getKey());
                allAlleles.addAll(entry.getValue().keySet());
                VariantContextBuilder vcb = new VariantContextBuilder(vc.getSource(), vc.getContig(), vc.getStart(), vc.getStart()+refLength-1, allAlleles);
                VariantContext newvc = vcb.make();

                //If the length of the reference from the filtering table is longer than the reference in the variantContext, then that allele is not present in the extracted samples and we don't need the data
                if (refLength < ref.length()) {
                    Map<Allele, Allele> alleleMapping = GATKVariantContextUtils.createAlleleMapping(ref, newvc);
                    alleleMapping.entrySet().stream().forEach(mapped -> results.put(mapped.getValue(), entry.getValue().get(mapped.getKey())));
                }
            }
        });
        return results;
    }


    // vqsLogMap and yngMap are in/out parameters for this method. i.e. they are modified by this method
    private VariantContext createVariantContextFromSampleRecord(final GenericRecord sampleRecord, final Set<String> columnNames, final String contig, final long startPosition, final String sample, HashMap<Allele, HashMap<Allele, Double>> vqsLodMap, HashMap<Allele, HashMap<Allele, String>> yngMap) {
        final VariantContextBuilder builder = new VariantContextBuilder();
        final GenotypeBuilder genotypeBuilder = new GenotypeBuilder();

        builder.chr(contig);
        builder.start(startPosition);

        final List<Allele> alleles = new ArrayList<>();
        Allele ref = Allele.create(sampleRecord.get(SchemaUtils.REF_ALLELE_FIELD_NAME).toString(), true);
        alleles.add(ref);
        List<Allele> altAlleles = Arrays.stream(sampleRecord.get(SchemaUtils.ALT_ALLELE_FIELD_NAME).toString().split(SchemaUtils.MULTIVALUE_FIELD_DELIMITER))
                .map(altAllele -> Allele.create(altAllele, false)).collect(Collectors.toList());

        // NOTE: gnarly needs this it seems?
        altAlleles.add(Allele.NON_REF_ALLELE);

        alleles.addAll(altAlleles);
        builder.alleles(alleles);

        builder.stop(startPosition + alleles.get(0).length() - 1);

        genotypeBuilder.name(sample);
        vqsLodMap.putIfAbsent(ref, new HashMap<>());
        yngMap.putIfAbsent(ref, new HashMap<>());


        for ( final String columnName : columnNames ) {
            if ( SchemaUtils.REQUIRED_FIELDS.contains(columnName) ||
                    columnName.equals(SchemaUtils.LOCATION_FIELD_NAME)
               ) {
                continue;
            }

            final Object columnValue = sampleRecord.get(columnName);
            if ( columnValue == null ) {
                continue;
            }
            String columnValueString = columnValue.toString();

            // need to re-prepend the leading "|" to AS_QUALapprox for use in gnarly
            if ( columnName.equals(SchemaUtils.AS_QUALapprox) ) {
                columnValueString = "|" + columnValueString;
            }

            if ( columnName.startsWith(SchemaUtils.GENOTYPE_FIELD_PREFIX) ) {
                final String genotypeAttributeName = columnName.substring(SchemaUtils.GENOTYPE_FIELD_PREFIX.length());

                if ( genotypeAttributeName.equals(VCFConstants.GENOTYPE_KEY) ) {
                    if ("./.".equals(columnValueString)) {
                        genotypeBuilder.alleles(Arrays.asList(Allele.NO_CALL, Allele.NO_CALL));

                    } else {
                        final List<Allele> genotypeAlleles =
                            Arrays.stream(columnValueString.split("[/|]"))
                                    .map(Integer::parseInt)
                                    .map(alleleIndex -> alleles.get(alleleIndex))
                                    .collect(Collectors.toList());
                        genotypeBuilder.alleles(genotypeAlleles);
                    }
                } else if ( genotypeAttributeName.equals(VCFConstants.GENOTYPE_QUALITY_KEY) ) {
                    genotypeBuilder.GQ(Integer.parseInt(columnValueString));
                } else if ( genotypeAttributeName.equals(VCFConstants.GENOTYPE_PL_KEY) ) {
                    genotypeBuilder.PL(Arrays.stream(columnValueString.split(SchemaUtils.MULTIVALUE_FIELD_DELIMITER)).mapToInt(Integer::parseInt).toArray());
                } else if ( genotypeAttributeName.equals(VCFConstants.DEPTH_KEY) ) {
                    genotypeBuilder.DP(Integer.parseInt(columnValueString));
                } else if ( genotypeAttributeName.equals(GATKVCFConstants.REFERENCE_GENOTYPE_QUALITY) ) {
                    genotypeBuilder.attribute(GATKVCFConstants.REFERENCE_GENOTYPE_QUALITY, Integer.parseInt(columnValueString));
                } else if ( genotypeAttributeName.equals(VCFConstants.GENOTYPE_ALLELE_DEPTHS) ) {
                    genotypeBuilder.AD(Arrays.stream(columnValueString.split(SchemaUtils.MULTIVALUE_FIELD_DELIMITER)).mapToInt(Integer::parseInt).toArray());
                } else if ( genotypeAttributeName.equals(GATKVCFConstants.AS_VQS_LOD_KEY) ) {
                    HashMap<Allele, Double> innerVqslodMap = vqsLodMap.get(ref);
                    double[] vqslodValues = Arrays.stream(columnValueString.split(SchemaUtils.MULTIVALUE_FIELD_DELIMITER)).mapToDouble(Double::parseDouble).toArray();
                    // should we use put or putIfAbsent - this may insert the same value multiple times. same with YNG below
                    new IndexRange(0, vqslodValues.length).forEach(i -> innerVqslodMap.put(altAlleles.get(i), vqslodValues[i]));
                } else if ( genotypeAttributeName.equals("YNG_STATUS") ) {
                    HashMap<Allele, String> innerYNGMap = yngMap.get(ref);
                    String[] yngValues = columnValueString.split(SchemaUtils.MULTIVALUE_FIELD_DELIMITER);
                    new IndexRange(0, yngValues.length).forEach(i -> innerYNGMap.put(altAlleles.get(i), yngValues[i]));
                } else {
                    genotypeBuilder.attribute(genotypeAttributeName, columnValueString);
                }
            } else {
                builder.attribute(columnName, columnValueString);
            }
        }

        builder.genotypes(genotypeBuilder.make());

        return builder.make();
    }

    private VariantContext createRefSiteVariantContextWithGQ(final String sample, final String contig, final long start, final Allele refAllele, final Integer gq) {
        final VariantContextBuilder builder = new VariantContextBuilder("", contig, start, start, new ArrayList<>(Arrays.asList(refAllele, Allele.NON_REF_ALLELE)));
        final GenotypeBuilder genotypeBuilder = new GenotypeBuilder(sample, new ArrayList<>(Arrays.asList(refAllele, refAllele)));

        builder.attribute(VCFConstants.END_KEY, Long.toString(start));
        if (gq != null) {
            genotypeBuilder.GQ(gq);
        }
        builder.genotypes(genotypeBuilder.make());
        return builder.make();
    }
    private VariantContext createRefSiteVariantContext(final String sample, final String contig, final long start, final Allele refAllele) {
        return createRefSiteVariantContextWithGQ(sample, contig, start, refAllele, null);
    }
}<|MERGE_RESOLUTION|>--- conflicted
+++ resolved
@@ -177,11 +177,7 @@
                 Map<String, String> labels = new HashMap<String, String>();
                 labels.put("query", "extract_cohort_"+ run_uid.toString());
                 String q = "SELECT " + StringUtils.join(SchemaUtils.COHORT_FIELDS,",") + " FROM " + cohortTableRef.getFQTableName() + " ORDER BY " + SchemaUtils.LOCATION_FIELD_NAME;
-<<<<<<< HEAD
                 TableResult tr = BigQueryUtils.executeQuery(BigQueryUtils.getBigQueryEndPoint(), cohortTableRef.tableProject, cohortTableRef.tableDataset, q,  null);
-=======
-                TableResult tr = BigQueryUtils.executeQuery(BigQueryUtils.getBigQueryEndPoint(), cohortTableRef.tableProject, cohortTableRef.tableDataset, q,  labels);
->>>>>>> 3d6911f9
                 createVariantsFromSortedTableResults(tr, fullVqsLodMap, fullYngMap, noFilteringRequested);
                 break;
         }
@@ -335,13 +331,8 @@
         // Non-AS QualApprox (used for qualapprox filter) is simply the sum of the AS values (see GnarlyGenotyper)
         if (s.contains("|")) {
 
-<<<<<<< HEAD
             // take the average of all non-* alleles
             // basically if our alleles are '*,T' or 'G,*' we want to ignore the * part
-=======
-            // take the sum of all non-* alleles
-            // basically if our alleles are '*,T' or 'G,*' we want to ignore the * part            
->>>>>>> 3d6911f9
             String[] alleles = sampleRecord.get(SchemaUtils.ALT_ALLELE_FIELD_NAME).toString().split(",");
             String[] parts = s.split("\\|");
 
