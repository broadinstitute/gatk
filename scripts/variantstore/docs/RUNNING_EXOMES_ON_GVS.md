--- conflicted
+++ resolved
@@ -16,42 +16,6 @@
   - [GvsCalculatePrecisionAndSensitivity](https://dockstore.org/workflows/github.com/broadinstitute/gatk/GvsCalculatePrecisionAndSensitivity) workflow (only if you want to calculate Precision and Sensitivity)
 
 ## The Pipeline
-<<<<<<< HEAD
-=======
-1. `GvsBulkIngestGenomes` workflow
-    - Run this workflow in order to load all samples into the database tables so that they can be run through the GVS workflow. This workflow encompasses the tasks described below (in `GvsAssignIds` and `GvsImportGenomes`)
-   - Run at the `sample set` level ("Step 1" in workflow submission) with a sample set of all the new samples to be included in the callset.
-    - **NOTE** For Exomes, use `gs://gcp-public-data--broad-references/hg38/v0/bge_exome_calling_regions.v1.1.interval_list` for the `interval_list`
-- OR you can run the two workflows that `GvsBulkIngestGenomes` calls (for instance if you also need to load control samples) 
-1. `GvsAssignIds` workflow
-    - To optimize the GVS internal queries, each sample must have a unique and consecutive integer ID assigned. Running the `GvsAssignIds` will create a unique GVS ID for each sample (`sample_id`) and update the BQ `sample_info` table (creating it if it doesn't exist). This workflow takes care of creating the BQ `vet_*`, `ref_ranges_*` and `cost_observability` tables needed for the sample IDs generated.
-    - This workflow does not use the Terra Data Entity Model to run, so be sure to select the `Run workflow with inputs defined by file paths` workflow submission option.
-    -  The `external_sample_names` input should be the GCS path of a text file that lists all the sample names (external sample IDs).
-    - If new controls are being added, they need to be done in a separate run, with the `samples_are_controls` input set to "true" (the referenced Data columns may also be different, e.g. "this.control_samples.control_sample_id" instead of "this.samples.research_id").
-2. `GvsImportGenomes` workflow
-    - This will import the re-blocked gVCF files into GVS. The workflow will check whether data for that sample has already been loaded into GVS. It is designed to be re-run (with the same inputs) if there is a failure during one of the workflow tasks (e.g. BigQuery write API interrupts).
-    - Run at the `sample set` level ("Step 1" in workflow submission).  You can either run this on a sample_set of all the samples and rely on the workflow logic to break it up into batches.
-    - You will want to set the `external_sample_names`, `input_vcfs` and `input_vcf_indexes` inputs based on the columns in the workspace Data table, e.g. "this.samples.research_id", "this.samples.reblocked_gvcf_v2" and "this.samples.reblocked_gvcf_index_v2".
-   - **NOTE** For Exomes, use `gs://gcp-public-data--broad-references/hg38/v0/bge_exome_calling_regions.v1.1.interval_list` for the `interval_list`
-
-3. `GvsPopulateAltAllele` workflow
-    - This step loads data into the `alt_allele` table from the `vet_*` tables in preparation for running the filtering step.
-    - This workflow does not use the Terra Data Entity Model to run, so be sure to select the `Run workflow with inputs defined by file paths` workflow submission option.
-4. `GvsCreateFilterSet` workflow
-    - This step calculates features from the `alt_allele` table, and trains the VQSR filtering model along with site-level QC filters and loads them into BigQuery into a series of `filter_set_*` tables.
-    - This workflow does not use the Terra Data Entity Model to run, so be sure to select the `Run workflow with inputs defined by file paths` workflow submission option.
-    - **NOTE** For Exomes, use `gs://gcp-public-data--broad-references/hg38/v0/bge_exome_calling_regions.v1.1.interval_list` for the `interval_list`
-5. `GvsPrepareRangesCallset` workflow
-    - This workflow transforms the data in the vet tables into a schema optimized for callset stats creation and for calculating sensitivity and precision.
-    - This workflow may only need to be run once (for controls extract for Precision and Sensitivity). Run it with `control_samples` set to "true" (the default value is `false`).
-    - This workflow does not use the Terra Data Entity Model to run, so be sure to select the `Run workflow with inputs defined by file paths` workflow submission option.
-    - **NOTE** For Exomes, set the parameter `use_interval_weights` to `false`.  This avoids a bug seen in WeightedSplitIntervals when using exomes, forcing it to use the standard version of SplitIntervals.
-6. `GvsCalculatePrecisionAndSensitivity` workflow
-    - This workflow needs to be run with the control sample chr20 vcfs from `GvsExtractCallset` step which were placed in the `output_gcs_dir`.
-    - This workflow does not use the Terra Data Entity Model to run, so be sure to select the `Run workflow with inputs defined by file paths` workflow submission option.
-    - **NOTE** For Exomes, use `gs://gvs-internal/truth/HG001.exome_evaluation_regions.v1.1.bed` as the "truth" bed for NA12878/HG001.
->>>>>>> 6cc161cb
-
 1. `GvsBulkIngestGenomes` workflow
    - Run this workflow in order to load all non-control samples into the database tables so that they can be run through the GVS workflow.
    - This workflow does not use the Terra Data Entity Model to run, so be sure to select the `Run workflow with inputs defined by file paths` workflow submission option.
