--- conflicted
+++ resolved
@@ -173,19 +173,11 @@
 
 | Number of Samples | Elapsed Time (hh:mm) | Terra Cost | BigQuery Cost | Total Cost | Approximate Cost per Sample |
 |-------------------|----------------------|------------|---------------|------------|-----------------------------|
-<<<<<<< HEAD
-| 10                | 04:30                | $0.84      | $0.45         | $1.29      | $0.13                       |
-| 1000              | 07:24                | $13.02     | $41.10        | $54.12     | $0.05                       |
-| 2500              | 08:45                | $25.10     | $102.43       | $127.10    | $0.05                       |
-| 5000              | 12:00                | $54.00     | $215.06       | $269.06    | $0.05                       |
-| 10000             | 13:41                | $60.58     | $411.65       | $472.23    | $0.05                       |
-=======
 | 10                | 04:30                | $0.84      | $0.51         | $1.35      | $0.14                       |
 | 1000              | 07:24                | $13.02     | $46.62        | $59.64     | $0.06                       |
 | 2500              | 08:45                | $25.10     | $116.18       | $141.28    | $0.06                       |
 | 5000              | 12:00                | $54.00     | $232.71       | $286.71    | $0.06                       |
 | 10000             | 13:41                | $138.1     | $466.87       | $604.97    | $0.06                       |
->>>>>>> d6042d3d
 
 
 **Note:** The time and cost listed above each represent a single run of the GVS workflow. Actual time and cost may vary depending on BigQuery and Terra load at the time of the callset creation.
