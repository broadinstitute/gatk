--- conflicted
+++ resolved
@@ -6,11 +6,7 @@
 # expensive to create and isn't expected to change often, while the steps in this Dockerfile are much less expensive and
 # more likely to change. Using a build-base image essentially allows the expensive layers to be globally cached which
 # should make building the final image much faster in most cases.
-<<<<<<< HEAD
-FROM us.gcr.io/broad-dsde-methods/variantstore:2025-05-24-alpine-build-base AS build
-=======
-FROM us.gcr.io/broad-dsde-methods/variantstore:2025-05-31-alpine-build-base as build
->>>>>>> cb5bce26
+FROM us.gcr.io/broad-dsde-methods/variantstore:2025-05-31-alpine-build-base AS build
 
 # Install all of our variantstore Python requirements.
 # We constrain the version of setuptools to sidestep an issue in `terra-notebook-util`'s FISS dependency.
@@ -35,11 +31,7 @@
 
 
 # The main layer does not install development tools, instead copies artifacts from the build layer above.
-<<<<<<< HEAD
-FROM gcr.io/google.com/cloudsdktool/cloud-sdk:522.0.0-alpine AS main
-=======
-FROM gcr.io/google.com/cloudsdktool/cloud-sdk:524.0.0-alpine as main
->>>>>>> cb5bce26
+FROM gcr.io/google.com/cloudsdktool/cloud-sdk:524.0.0-alpine AS main
 
 RUN apk update && apk upgrade
 
