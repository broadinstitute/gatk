--- conflicted
+++ resolved
@@ -25,15 +25,7 @@
 All optional inputs are provided with default values.
 
 ### Preparing to run GvsCreateVATfromVDS:
-<<<<<<< HEAD
-Three inputs need to be created from the VDS.
-The third input can be created using the ancestry pipeline which is in another workspace.
-The first and second inputs can be creating using this python script:`scripts/variantstore/wdl/extract/hail_create_vat_inputs.py`
-We recommend using a Terra python Notebook with a small Hail cluster. 
-The python script needs the following inputs:
 
-
-=======
 Two inputs need to be created from the VDS.
 The first input can be created using the ancestry pipeline which is in another workspace. This input is also needed to create the second input.
 The second input can be creating using this Python script:`scripts/variantstore/wdl/extract/hail_create_vat_inputs.py`
@@ -55,7 +47,6 @@
 | input_sites_only_vcf | the GCP path to the output of the above python script |
 | output_path          | the path that the temp files will be stored           |
 | project_id           | the name of the google project containing the dataset |
->>>>>>> 290fd236
 
 ### Notes:
 
@@ -86,18 +77,11 @@
 _(dont forget to do this for the indices as well)_
 
 Variants may be filtered out of the VAT (that were in the GVS extract) for the following reasons:
-<<<<<<< HEAD
-- they are hard-filtered out based on the initial soft filtering from the GVS extract
-- they have excess alternate alleles--currently that cut off is 100 alternate alleles
-
-## TODO: we are currently not tracking dropped variants / sites and we need to before Delta
-=======
 - they are hard-filtered out based on the initial soft filtering from the GVS extract (site and GT level filtering)
 - they have excess alternate alleles--currently that cut off is 50 alternate alleles
 - they are spanning deletions
 
 ## note that there are sometimes duplicate variants that are removed and tracked
->>>>>>> 290fd236
 
 
 
@@ -109,3 +93,4 @@
 
 
 
+
