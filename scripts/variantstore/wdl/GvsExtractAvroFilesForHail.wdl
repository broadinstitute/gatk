version 1.0

import "GvsUtils.wdl" as Utils


workflow GvsExtractAvroFilesForHail {
    input {
        Boolean go = true
        String project_id
        String dataset_name
        String filter_set_name
        String call_set_identifier
        Boolean use_classic_VQSR = true
        Int scatter_width = 10
    }

    String fq_gvs_dataset = "~{project_id}.~{dataset_name}"
    String filter_set_info_tablename = if (use_classic_VQSR) then "filter_set_info" else "filter_set_info_vqsr_lite"
    String fq_filter_set_info_table = "~{fq_gvs_dataset}.~{filter_set_info_tablename}"

    call Utils.ValidateFilterSetName {
        input:
            project_id = project_id,
            fq_filter_set_info_table = "~{fq_filter_set_info_table}",
            filter_set_name = filter_set_name
    }

    call Utils.IsVQSRLite {
        input:
            project_id = project_id,
            fq_filter_set_info_table = "~{project_id}.~{dataset_name}.filter_set_info",
            filter_set_name = filter_set_name
    }

    call OutputPath {
        input: go = ValidateFilterSetName.done
    }

    call ExtractFromNonSuperpartitionedTables {
        input:
            project_id = project_id,
            dataset_name = dataset_name,
            filter_set_info_tablename = filter_set_info_tablename,
            filter_set_name = filter_set_name,
            avro_sibling = OutputPath.out,
            call_set_identifier = call_set_identifier,
<<<<<<< HEAD
            is_vqsr_lite = IsVQSRLite.is_vqsr_lite
=======
            use_classic_VQSR = use_classic_VQSR
>>>>>>> 85205fc2
    }

    call Utils.CountSuperpartitions {
        input:
            project_id = project_id,
            dataset_name = dataset_name
    }

    scatter (i in range(scatter_width)) {
        call ExtractFromSuperpartitionedTables {
            input:
                project_id = project_id,
                dataset_name = dataset_name,
                call_set_identifier = call_set_identifier,
                avro_sibling = OutputPath.out,
                num_superpartitions = CountSuperpartitions.num_superpartitions,
                shard_index = i,
                num_shards = scatter_width
        }
    }

    call GenerateHailScripts {
        input:
            go_non_superpartitioned = ExtractFromNonSuperpartitionedTables.done,
            go_superpartitioned = ExtractFromSuperpartitionedTables.done,
            avro_prefix = ExtractFromNonSuperpartitionedTables.output_prefix,
    }
    output {
        File hail_gvs_import_script = GenerateHailScripts.hail_gvs_import_script
        File hail_create_vat_inputs_script = GenerateHailScripts.hail_create_vat_inputs_script
        String vds_output_path = GenerateHailScripts.vds_output_path
        String sites_only_vcf_output_path = GenerateHailScripts.sites_only_vcf_output_path
        String vat_inputs_output_path = GenerateHailScripts.vat_inputs_output_path
        String avro_prefix = ExtractFromNonSuperpartitionedTables.output_prefix
    }
}


task OutputPath {
    meta {
        description: "Does nothing but produce the cloud path to its stdout."
        # Always make a new output path, otherwise every invocation would clobber the original.
        volatile: true
    }
    input {
        Boolean go = true
    }
    command <<<
    >>>
    output {
        File out = stdout()
    }
    runtime {
        docker: "gcr.io/google.com/cloudsdktool/cloud-sdk:426.0.0-alpine"
        disks: "local-disk 500 HDD"
    }
}


task ExtractFromNonSuperpartitionedTables {
    meta {
        description: "Extracts from the non-superpartitioned tables: sample_info, filter_set_sites, filter_set_info/filter_set_info_vqsr_lite, and filter_set_tranches (if using VQSR Classic)"
        # Not dealing with caching for now as that would introduce a lot of complexity.
        volatile: true
    }
    input {
        String project_id
        String dataset_name
        String filter_set_info_tablename
        String filter_set_name
        String avro_sibling
        String call_set_identifier
<<<<<<< HEAD
        Boolean is_vqsr_lite = true
=======
        Boolean use_classic_VQSR
>>>>>>> 85205fc2
    }

    String vqs_score_field = if (is_vqsr_lite == true) then 'calibration_sensitivity' else 'vqslod'

    parameter_meta {
        avro_sibling: "Cloud path to a file that will be the sibling to the 'avro' 'directory' under which output Avro files will be written."
    }
    command <<<
        set -o errexit -o nounset -o xtrace -o pipefail

        avro_prefix="$(dirname ~{avro_sibling})/avro"
        echo $avro_prefix > "avro_prefix.out"

        vqs_score_field_name=calibration_sensitivity
        if [ ~{use_classic_VQSR} = true ]; then
            vqs_score_field_name=vqslod
        fi

        python3 /app/run_avro_query.py --sql "
            EXPORT DATA OPTIONS(
            uri='${avro_prefix}/sample_mapping/sample_mapping_*.avro', format='AVRO', compression='SNAPPY') AS
            SELECT sample_id, sample_name, '40',
            'gs://gcp-public-data--broad-references/hg38/v0/wgs_calling_regions.hg38.noCentromeres.noTelomeres.interval_list' as intervals_file
            FROM \`~{project_id}.~{dataset_name}.sample_info\`
            WHERE withdrawn IS NULL AND
            is_control = false
            ORDER BY sample_id
        " --call_set_identifier ~{call_set_identifier} --dataset_name ~{dataset_name} --table_name sample_info --project_id ~{project_id}

        python3 /app/run_avro_query.py --sql "
            EXPORT DATA OPTIONS(
            uri='${avro_prefix}/vqsr_filtering_data/vqsr_filtering_data_*.avro', format='AVRO', compression='SNAPPY') AS
<<<<<<< HEAD
            SELECT location, type as model, ref, alt, ~{vqs_score_field}, yng_status
            FROM \`~{project_id}.~{dataset_name}.filter_set_info\`
=======
            SELECT location, type as model, ref, alt, ${vqs_score_field_name}, yng_status
            FROM \`~{project_id}.~{dataset_name}.~{filter_set_info_tablename}\`
>>>>>>> 85205fc2
            WHERE filter_set_name = '~{filter_set_name}'
            ORDER BY location
        " --call_set_identifier ~{call_set_identifier} --dataset_name ~{dataset_name} --table_name ~{filter_set_info_tablename} --project_id ~{project_id}

        python3 /app/run_avro_query.py --sql "
            EXPORT DATA OPTIONS(
            uri='${avro_prefix}/site_filtering_data/site_filtering_data_*.avro', format='AVRO', compression='SNAPPY') AS
            SELECT location, filters
            FROM \`~{project_id}.~{dataset_name}.filter_set_sites\`
            WHERE filter_set_name = '~{filter_set_name}'
            ORDER BY location
        " --call_set_identifier ~{call_set_identifier} --dataset_name ~{dataset_name} --table_name filter_set_sites --project_id ~{project_id}

<<<<<<< HEAD
        if [ ~{is_vqsr_lite} = false ]; then
=======
        if [ ~{use_classic_VQSR} = true ]; then
>>>>>>> 85205fc2
            python3 /app/run_avro_query.py --sql "
                EXPORT DATA OPTIONS(
                uri='${avro_prefix}/vqsr_tranche_data/vqsr_tranche_data_*.avro', format='AVRO', compression='SNAPPY') AS
                SELECT model, truth_sensitivity, min_vqslod, filter_name
                FROM \`~{project_id}.~{dataset_name}.filter_set_tranches\`
                WHERE filter_set_name = '~{filter_set_name}'
<<<<<<< HEAD
                " --call_set_identifier ~{call_set_identifier} --dataset_name ~{dataset_name} --table_name filter_set_tranches --project_id ~{project_id}
=======
            " --call_set_identifier ~{call_set_identifier} --dataset_name ~{dataset_name} --table_name filter_set_tranches --project_id ~{project_id}
>>>>>>> 85205fc2
        fi
    >>>

    output {
        Boolean done = true
        String output_prefix = read_string("avro_prefix.out")
    }

    runtime {
        docker: "us.gcr.io/broad-dsde-methods/variantstore:2023-05-19-alpine"
        disks: "local-disk 500 HDD"
    }
}


task ExtractFromSuperpartitionedTables {
    meta {
        description: "Extracts from the superpartitioned tables: vet_<table index>, ref_ranges_<table index>"
        # Not dealing with caching for now as that would introduce a lot of complexity.
        volatile: true
    }
    input {
        String project_id
        String dataset_name
        String avro_sibling
        String call_set_identifier
        Int num_superpartitions
        Int shard_index
        Int num_shards
    }
    parameter_meta {
        avro_sibling: "Cloud path to a file that will be the sibling to the 'avro' 'directory' under which output Avro files will be written."
        num_superpartitions: "Total number of superpartitions requiring extraact"
        shard_index: "0-based index of this superpartition extract shard"
        num_shards: "Count of all superpartition extract shards"
    }

    command <<<
        set -o errexit -o nounset -o xtrace -o pipefail
        avro_prefix="$(dirname ~{avro_sibling})/avro"

        for superpartition in $(seq ~{shard_index + 1} ~{num_shards} ~{num_superpartitions})
        do
            str_table_index=$(printf "%03d" $superpartition)

            # These bq exports error out if there are any objects at the sibling level to where output files would be written
            # so an extra layer of `vet_${str_table_index}` is inserted here.
            python3 /app/run_avro_query.py --sql "
                EXPORT DATA OPTIONS(
                uri='${avro_prefix}/vets/vet_${str_table_index}/vet_${str_table_index}_*.avro', format='AVRO', compression='SNAPPY') AS
                SELECT location, v.sample_id, ref, REPLACE(alt,',<NON_REF>','') alt, call_GT as GT, call_AD as AD, call_GQ as GQ, cast(SPLIT(call_pl,',')[OFFSET(0)] as int64) as RGQ
                FROM \`~{project_id}.~{dataset_name}.vet_${str_table_index}\` v
                INNER JOIN \`~{project_id}.~{dataset_name}.sample_info\` s ON s.sample_id = v.sample_id
                WHERE withdrawn IS NULL AND
                is_control = false
                ORDER BY location
            " --call_set_identifier ~{call_set_identifier} --dataset_name ~{dataset_name} --table_name vet_${str_table_index} --project_id ~{project_id}

            python3 /app/run_avro_query.py --sql "
                EXPORT DATA OPTIONS(
                uri='${avro_prefix}/refs/ref_ranges_${str_table_index}/ref_ranges_${str_table_index}_*.avro', format='AVRO', compression='SNAPPY') AS
                SELECT location, r.sample_id, length, state
                FROM \`~{project_id}.~{dataset_name}.ref_ranges_${str_table_index}\` r
                INNER JOIN \`~{project_id}.~{dataset_name}.sample_info\` s ON s.sample_id = r.sample_id
                WHERE withdrawn IS NULL AND
                is_control = false
                ORDER BY location
            " --call_set_identifier ~{call_set_identifier} --dataset_name ~{dataset_name} --table_name ref_ranges_${str_table_index} --project_id ~{project_id}
        done
    >>>

    output {
        Boolean done = true
    }

    runtime {
        docker: "us.gcr.io/broad-dsde-methods/variantstore:2023-05-19-alpine"
        disks: "local-disk 500 HDD"
    }
}

task GenerateHailScripts {
    input {
        String avro_prefix
        Boolean go_non_superpartitioned
        Array[Boolean] go_superpartitioned
    }
    meta {
        # Do not cache, this doesn't know if the "tree" under `avro_prefix` has changed.
        volatile: true
    }
    parameter_meta {
        go_non_superpartitioned: "Sync on completion of non-superpartitioned extract"
        go_superpartitioned: "Sync on completion of all superpartitioned extract shards"
    }

    command <<<
        set -o errexit -o nounset -o xtrace -o pipefail

        # 4 random hex bytes to not clobber outputs if this is run multiple times for the same avro_prefix.
        # Unlike many implementations, at the time of this writing this works on both Debian and Alpine based images
        # so it should continue to work even if the `variantstore` image switches to Alpine:
        # https://stackoverflow.com/a/34329799
        rand=$(od -vN 4 -An -tx1 /dev/urandom | tr -d " ")

        # The write prefix will be a sibling to the Avro "directory" that embeds the current date and some randomness.
        write_prefix="$(dirname ~{avro_prefix})/$(date -Idate)-${rand}"

        vds_output_path="${write_prefix}/gvs_export.vds"
        echo $vds_output_path > vds_output_path.txt

        tmpfile=$(mktemp)
        # `sed` can use delimiters other than `/`. This is required here since the replacement GCS paths will
        # contain `/` characters.
        cat /app/hail_gvs_import.py |
            sed "s;@AVRO_PREFIX@;~{avro_prefix};" |
            sed "s;@WRITE_PREFIX@;${write_prefix};" > ${tmpfile}
        mv ${tmpfile} hail_gvs_import.py

        vcf_output_path="${write_prefix}/gvs_export.vcf"
        echo $vcf_output_path > vcf_output_path.txt
        sites_only_vcf_output_path="${write_prefix}/gvs_sites_only.vcf"
        echo $sites_only_vcf_output_path > sites_only_vcf_output_path.txt
        vat_tsv_output_path="${write_prefix}/vat_inputs.tsv"
        echo $vat_tsv_output_path > vat_inputs_output_path.txt

        tmpfile=$(mktemp)
        cat /app/hail_create_vat_inputs.py |
            sed "s;@VDS_INPUT_PATH@;${vds_output_path};" |
            sed "s;@SITES_ONLY_VCF_OUTPUT_PATH@;${sites_only_vcf_output_path};" |
            sed "s;@VAT_CUSTOM_ANNOTATIONS_OUTPUT_PATH@;${vat_tsv_output_path};" > ${tmpfile}
        mv ${tmpfile} hail_create_vat_inputs.py

    >>>

    output {
        Boolean done = true
        String vds_output_path = read_string('vds_output_path.txt')
        String sites_only_vcf_output_path = read_string('sites_only_vcf_output_path.txt')
        String vat_inputs_output_path = read_string('vat_inputs_output_path.txt')
        File hail_gvs_import_script = 'hail_gvs_import.py'
        File hail_create_vat_inputs_script = 'hail_create_vat_inputs.py'
    }
    runtime {
        docker: "us.gcr.io/broad-dsde-methods/variantstore:2023-05-19-alpine"
        disks: "local-disk 500 HDD"
    }
}<|MERGE_RESOLUTION|>--- conflicted
+++ resolved
@@ -44,11 +44,7 @@
             filter_set_name = filter_set_name,
             avro_sibling = OutputPath.out,
             call_set_identifier = call_set_identifier,
-<<<<<<< HEAD
             is_vqsr_lite = IsVQSRLite.is_vqsr_lite
-=======
-            use_classic_VQSR = use_classic_VQSR
->>>>>>> 85205fc2
     }
 
     call Utils.CountSuperpartitions {
@@ -121,11 +117,7 @@
         String filter_set_name
         String avro_sibling
         String call_set_identifier
-<<<<<<< HEAD
         Boolean is_vqsr_lite = true
-=======
-        Boolean use_classic_VQSR
->>>>>>> 85205fc2
     }
 
     String vqs_score_field = if (is_vqsr_lite == true) then 'calibration_sensitivity' else 'vqslod'
@@ -138,11 +130,6 @@
 
         avro_prefix="$(dirname ~{avro_sibling})/avro"
         echo $avro_prefix > "avro_prefix.out"
-
-        vqs_score_field_name=calibration_sensitivity
-        if [ ~{use_classic_VQSR} = true ]; then
-            vqs_score_field_name=vqslod
-        fi
 
         python3 /app/run_avro_query.py --sql "
             EXPORT DATA OPTIONS(
@@ -158,13 +145,8 @@
         python3 /app/run_avro_query.py --sql "
             EXPORT DATA OPTIONS(
             uri='${avro_prefix}/vqsr_filtering_data/vqsr_filtering_data_*.avro', format='AVRO', compression='SNAPPY') AS
-<<<<<<< HEAD
             SELECT location, type as model, ref, alt, ~{vqs_score_field}, yng_status
             FROM \`~{project_id}.~{dataset_name}.filter_set_info\`
-=======
-            SELECT location, type as model, ref, alt, ${vqs_score_field_name}, yng_status
-            FROM \`~{project_id}.~{dataset_name}.~{filter_set_info_tablename}\`
->>>>>>> 85205fc2
             WHERE filter_set_name = '~{filter_set_name}'
             ORDER BY location
         " --call_set_identifier ~{call_set_identifier} --dataset_name ~{dataset_name} --table_name ~{filter_set_info_tablename} --project_id ~{project_id}
@@ -178,22 +160,14 @@
             ORDER BY location
         " --call_set_identifier ~{call_set_identifier} --dataset_name ~{dataset_name} --table_name filter_set_sites --project_id ~{project_id}
 
-<<<<<<< HEAD
         if [ ~{is_vqsr_lite} = false ]; then
-=======
-        if [ ~{use_classic_VQSR} = true ]; then
->>>>>>> 85205fc2
             python3 /app/run_avro_query.py --sql "
                 EXPORT DATA OPTIONS(
                 uri='${avro_prefix}/vqsr_tranche_data/vqsr_tranche_data_*.avro', format='AVRO', compression='SNAPPY') AS
                 SELECT model, truth_sensitivity, min_vqslod, filter_name
                 FROM \`~{project_id}.~{dataset_name}.filter_set_tranches\`
                 WHERE filter_set_name = '~{filter_set_name}'
-<<<<<<< HEAD
-                " --call_set_identifier ~{call_set_identifier} --dataset_name ~{dataset_name} --table_name filter_set_tranches --project_id ~{project_id}
-=======
             " --call_set_identifier ~{call_set_identifier} --dataset_name ~{dataset_name} --table_name filter_set_tranches --project_id ~{project_id}
->>>>>>> 85205fc2
         fi
     >>>
 
