version 1.0

import "GvsUtils.wdl" as Utils


workflow GvsExtractAvroFilesForHail {
    input {
        String? git_branch_or_tag
        String? git_hash
        Boolean go = true
        String project_id
        String dataset_name
        String filter_set_name
        String call_set_identifier
        Boolean use_VQSR_lite = true
        Int scatter_width = 10
        String? basic_docker
        String? cloud_sdk_docker
        String? variants_docker
    }

    if (!defined(git_hash) || !defined(basic_docker) || !defined(cloud_sdk_docker) || !defined(variants_docker)) {
        call Utils.GetToolVersions {
            input:
                git_branch_or_tag = git_branch_or_tag,
        }
    }

    String effective_basic_docker = select_first([basic_docker, GetToolVersions.basic_docker])
    String effective_cloud_sdk_docker = select_first([cloud_sdk_docker, GetToolVersions.cloud_sdk_docker])
    String effective_variants_docker = select_first([variants_docker, GetToolVersions.variants_docker])
    String effective_git_hash = select_first([git_hash, GetToolVersions.git_hash])

    String fq_gvs_dataset = "~{project_id}.~{dataset_name}"
    String filter_set_info_tablename = "filter_set_info"
    String fq_filter_set_info_table = "~{fq_gvs_dataset}.~{filter_set_info_tablename}"

    call Utils.ValidateFilterSetName {
        input:
            project_id = project_id,
            fq_filter_set_info_table = "~{fq_filter_set_info_table}",
            filter_set_name = filter_set_name,
            cloud_sdk_docker = effective_cloud_sdk_docker,
    }

    call Utils.IsVQSRLite {
        input:
            project_id = project_id,
            fq_filter_set_info_table = "~{project_id}.~{dataset_name}.filter_set_info",
            filter_set_name = filter_set_name,
            cloud_sdk_docker = effective_cloud_sdk_docker,
    }

    call OutputPath {
        input:
            go = ValidateFilterSetName.done,
            basic_docker = effective_basic_docker,
    }

    call ExtractFromNonSuperpartitionedTables {
        input:
            project_id = project_id,
            dataset_name = dataset_name,
            filter_set_info_tablename = filter_set_info_tablename,
            filter_set_name = filter_set_name,
            avro_sibling = OutputPath.out,
            call_set_identifier = call_set_identifier,
            is_vqsr_lite = IsVQSRLite.is_vqsr_lite,
            variants_docker = effective_variants_docker,
    }

    call Utils.CountSuperpartitions {
        input:
            project_id = project_id,
            dataset_name = dataset_name,
            cloud_sdk_docker = effective_cloud_sdk_docker,
    }

    scatter (i in range(scatter_width)) {
        call ExtractFromSuperpartitionedTables {
            input:
                project_id = project_id,
                dataset_name = dataset_name,
                call_set_identifier = call_set_identifier,
                avro_sibling = OutputPath.out,
                num_superpartitions = CountSuperpartitions.num_superpartitions,
                shard_index = i,
                num_shards = scatter_width,
                variants_docker = effective_variants_docker,
        }
    }

    call GenerateHailScripts {
        input:
            go_non_superpartitioned = ExtractFromNonSuperpartitionedTables.done,
            go_superpartitioned = ExtractFromSuperpartitionedTables.done,
            avro_prefix = ExtractFromNonSuperpartitionedTables.output_prefix,
            variants_docker = effective_variants_docker,
    }
    output {
        File hail_gvs_import_script = GenerateHailScripts.hail_gvs_import_script
        File hail_create_vat_inputs_script = GenerateHailScripts.hail_create_vat_inputs_script
        String vds_output_path = GenerateHailScripts.vds_output_path
        String sites_only_vcf_output_path = GenerateHailScripts.sites_only_vcf_output_path
        String vat_inputs_output_path = GenerateHailScripts.vat_inputs_output_path
        String avro_prefix = ExtractFromNonSuperpartitionedTables.output_prefix
        String recorded_git_hash = effective_git_hash
    }
}


task OutputPath {
    meta {
        description: "Does nothing but produce the cloud path to its stdout."
        # Always make a new output path, otherwise every invocation would clobber the original.
        volatile: true
    }
    input {
        Boolean go = true
        String basic_docker
    }
    command <<<
    >>>
    output {
        File out = stdout()
    }
    runtime {
        docker: basic_docker
        disks: "local-disk 500 HDD"
    }
}


task ExtractFromNonSuperpartitionedTables {
    meta {
        description: "Extracts from the non-superpartitioned tables: sample_info, filter_set_sites, filter_set_info/filter_set_info_vqsr_lite, and filter_set_tranches (if using VQSR Classic)"
        # Not dealing with caching for now as that would introduce a lot of complexity.
        volatile: true
    }
    input {
        String project_id
        String dataset_name
        String filter_set_info_tablename
        String filter_set_name
        String avro_sibling
        String call_set_identifier
        Boolean is_vqsr_lite = true
        String variants_docker
    }

    String vqs_score_field = if (is_vqsr_lite == true) then 'calibration_sensitivity' else 'vqslod'

    parameter_meta {
        avro_sibling: "Cloud path to a file that will be the sibling to the 'avro' 'directory' under which output Avro files will be written."
    }
    command <<<
        set -o errexit -o nounset -o xtrace -o pipefail

        avro_prefix="$(dirname ~{avro_sibling})/avro"
        echo $avro_prefix > "avro_prefix.out"

        python3 /app/run_avro_query.py --sql "
            EXPORT DATA OPTIONS(
            uri='${avro_prefix}/sample_mapping/sample_mapping_*.avro', format='AVRO', compression='SNAPPY') AS
            SELECT sample_id, sample_name, '40',
            'gs://gcp-public-data--broad-references/hg38/v0/wgs_calling_regions.hg38.noCentromeres.noTelomeres.interval_list' as intervals_file
            FROM \`~{project_id}.~{dataset_name}.sample_info\`
            WHERE withdrawn IS NULL AND
            is_control = false
            ORDER BY sample_id
        " --call_set_identifier ~{call_set_identifier} --dataset_name ~{dataset_name} --table_name sample_info --project_id ~{project_id}

        python3 /app/run_avro_query.py --sql "
            EXPORT DATA OPTIONS(
            uri='${avro_prefix}/vqsr_filtering_data/vqsr_filtering_data_*.avro', format='AVRO', compression='SNAPPY') AS
            SELECT location, type as model, ref, alt, ~{vqs_score_field}, yng_status
            FROM \`~{project_id}.~{dataset_name}.filter_set_info\`
            WHERE filter_set_name = '~{filter_set_name}'
            ORDER BY location
        " --call_set_identifier ~{call_set_identifier} --dataset_name ~{dataset_name} --table_name ~{filter_set_info_tablename} --project_id ~{project_id}

        python3 /app/run_avro_query.py --sql "
            EXPORT DATA OPTIONS(
            uri='${avro_prefix}/site_filtering_data/site_filtering_data_*.avro', format='AVRO', compression='SNAPPY') AS
            SELECT location, filters
            FROM \`~{project_id}.~{dataset_name}.filter_set_sites\`
            WHERE filter_set_name = '~{filter_set_name}'
            ORDER BY location
        " --call_set_identifier ~{call_set_identifier} --dataset_name ~{dataset_name} --table_name filter_set_sites --project_id ~{project_id}

        if [ ~{is_vqsr_lite} = false ]; then
            python3 /app/run_avro_query.py --sql "
                EXPORT DATA OPTIONS(
                uri='${avro_prefix}/vqsr_tranche_data/vqsr_tranche_data_*.avro', format='AVRO', compression='SNAPPY') AS
                SELECT model, truth_sensitivity, min_vqslod, filter_name
                FROM \`~{project_id}.~{dataset_name}.filter_set_tranches\`
                WHERE filter_set_name = '~{filter_set_name}'
            " --call_set_identifier ~{call_set_identifier} --dataset_name ~{dataset_name} --table_name filter_set_tranches --project_id ~{project_id}
        fi
    >>>

    output {
        Boolean done = true
        String output_prefix = read_string("avro_prefix.out")
    }

    runtime {
<<<<<<< HEAD
        docker: "us.gcr.io/broad-dsde-methods/variantstore:2023-08-08-alpine-817d906dc"
=======
        docker: variants_docker
>>>>>>> 6cc161cb
        disks: "local-disk 500 HDD"
    }
}


task ExtractFromSuperpartitionedTables {
    meta {
        description: "Extracts from the superpartitioned tables: vet_<table index>, ref_ranges_<table index>"
        # Not dealing with caching for now as that would introduce a lot of complexity.
        volatile: true
    }
    input {
        String project_id
        String dataset_name
        String avro_sibling
        String call_set_identifier
        Int num_superpartitions
        Int shard_index
        Int num_shards
        String variants_docker
    }
    parameter_meta {
        avro_sibling: "Cloud path to a file that will be the sibling to the 'avro' 'directory' under which output Avro files will be written."
        num_superpartitions: "Total number of superpartitions requiring extraact"
        shard_index: "0-based index of this superpartition extract shard"
        num_shards: "Count of all superpartition extract shards"
    }

    command <<<
        set -o errexit -o nounset -o xtrace -o pipefail
        avro_prefix="$(dirname ~{avro_sibling})/avro"

        for superpartition in $(seq ~{shard_index + 1} ~{num_shards} ~{num_superpartitions})
        do
            str_table_index=$(printf "%03d" $superpartition)

            # These bq exports error out if there are any objects at the sibling level to where output files would be written
            # so an extra layer of `vet_${str_table_index}` is inserted here.
            python3 /app/run_avro_query.py --sql "
                EXPORT DATA OPTIONS(
                uri='${avro_prefix}/vets/vet_${str_table_index}/vet_${str_table_index}_*.avro', format='AVRO', compression='SNAPPY') AS
                SELECT location, v.sample_id, ref, REPLACE(alt,',<NON_REF>','') alt, call_GT as GT, call_AD as AD, call_GQ as GQ, cast(SPLIT(call_pl,',')[OFFSET(0)] as int64) as RGQ
                FROM \`~{project_id}.~{dataset_name}.vet_${str_table_index}\` v
                INNER JOIN \`~{project_id}.~{dataset_name}.sample_info\` s ON s.sample_id = v.sample_id
                WHERE withdrawn IS NULL AND
                is_control = false
                ORDER BY location
            " --call_set_identifier ~{call_set_identifier} --dataset_name ~{dataset_name} --table_name vet_${str_table_index} --project_id ~{project_id}

            python3 /app/run_avro_query.py --sql "
                EXPORT DATA OPTIONS(
                uri='${avro_prefix}/refs/ref_ranges_${str_table_index}/ref_ranges_${str_table_index}_*.avro', format='AVRO', compression='SNAPPY') AS
                SELECT location, r.sample_id, length, state
                FROM \`~{project_id}.~{dataset_name}.ref_ranges_${str_table_index}\` r
                INNER JOIN \`~{project_id}.~{dataset_name}.sample_info\` s ON s.sample_id = r.sample_id
                WHERE withdrawn IS NULL AND
                is_control = false
                ORDER BY location
            " --call_set_identifier ~{call_set_identifier} --dataset_name ~{dataset_name} --table_name ref_ranges_${str_table_index} --project_id ~{project_id}
        done
    >>>

    output {
        Boolean done = true
    }

    runtime {
<<<<<<< HEAD
        docker: "us.gcr.io/broad-dsde-methods/variantstore:2023-08-08-alpine-817d906dc"
=======
        docker: variants_docker
>>>>>>> 6cc161cb
        disks: "local-disk 500 HDD"
    }
}

task GenerateHailScripts {
    input {
        String avro_prefix
        Boolean go_non_superpartitioned
        Array[Boolean] go_superpartitioned
        String variants_docker
    }
    meta {
        # Do not cache, this doesn't know if the "tree" under `avro_prefix` has changed.
        volatile: true
    }
    parameter_meta {
        go_non_superpartitioned: "Sync on completion of non-superpartitioned extract"
        go_superpartitioned: "Sync on completion of all superpartitioned extract shards"
    }

    command <<<
        set -o errexit -o nounset -o xtrace -o pipefail

        # 4 random hex bytes to not clobber outputs if this is run multiple times for the same avro_prefix.
        # Unlike many implementations, at the time of this writing this works on both Debian and Alpine based images
        # so it should continue to work even if the `variantstore` image switches to Alpine:
        # https://stackoverflow.com/a/34329799
        rand=$(od -vN 4 -An -tx1 /dev/urandom | tr -d " ")

        # The write prefix will be a sibling to the Avro "directory" that embeds the current date and some randomness.
        write_prefix="$(dirname ~{avro_prefix})/$(date -Idate)-${rand}"

        vds_output_path="${write_prefix}/gvs_export.vds"
        echo $vds_output_path > vds_output_path.txt

        tmpfile=$(mktemp)
        # `sed` can use delimiters other than `/`. This is required here since the replacement GCS paths will
        # contain `/` characters.
        cat /app/hail_gvs_import.py |
            sed "s;@AVRO_PREFIX@;~{avro_prefix};" |
            sed "s;@WRITE_PREFIX@;${write_prefix};" > ${tmpfile}
        mv ${tmpfile} hail_gvs_import.py

        vcf_output_path="${write_prefix}/gvs_export.vcf"
        echo $vcf_output_path > vcf_output_path.txt
        sites_only_vcf_output_path="${write_prefix}/gvs_sites_only.vcf"
        echo $sites_only_vcf_output_path > sites_only_vcf_output_path.txt
        vat_tsv_output_path="${write_prefix}/vat_inputs.tsv"
        echo $vat_tsv_output_path > vat_inputs_output_path.txt

        tmpfile=$(mktemp)
        cat /app/hail_create_vat_inputs.py |
            sed "s;@VDS_INPUT_PATH@;${vds_output_path};" |
            sed "s;@SITES_ONLY_VCF_OUTPUT_PATH@;${sites_only_vcf_output_path};" |
            sed "s;@VAT_CUSTOM_ANNOTATIONS_OUTPUT_PATH@;${vat_tsv_output_path};" > ${tmpfile}
        mv ${tmpfile} hail_create_vat_inputs.py

    >>>

    output {
        Boolean done = true
        String vds_output_path = read_string('vds_output_path.txt')
        String sites_only_vcf_output_path = read_string('sites_only_vcf_output_path.txt')
        String vat_inputs_output_path = read_string('vat_inputs_output_path.txt')
        File hail_gvs_import_script = 'hail_gvs_import.py'
        File hail_create_vat_inputs_script = 'hail_create_vat_inputs.py'
    }
    runtime {
<<<<<<< HEAD
        docker: "us.gcr.io/broad-dsde-methods/variantstore:2023-08-08-alpine-817d906dc"
=======
        docker: variants_docker
>>>>>>> 6cc161cb
        disks: "local-disk 500 HDD"
    }
}<|MERGE_RESOLUTION|>--- conflicted
+++ resolved
@@ -205,11 +205,7 @@
     }
 
     runtime {
-<<<<<<< HEAD
-        docker: "us.gcr.io/broad-dsde-methods/variantstore:2023-08-08-alpine-817d906dc"
-=======
         docker: variants_docker
->>>>>>> 6cc161cb
         disks: "local-disk 500 HDD"
     }
 }
@@ -277,11 +273,7 @@
     }
 
     runtime {
-<<<<<<< HEAD
-        docker: "us.gcr.io/broad-dsde-methods/variantstore:2023-08-08-alpine-817d906dc"
-=======
         docker: variants_docker
->>>>>>> 6cc161cb
         disks: "local-disk 500 HDD"
     }
 }
@@ -350,11 +342,7 @@
         File hail_create_vat_inputs_script = 'hail_create_vat_inputs.py'
     }
     runtime {
-<<<<<<< HEAD
-        docker: "us.gcr.io/broad-dsde-methods/variantstore:2023-08-08-alpine-817d906dc"
-=======
         docker: variants_docker
->>>>>>> 6cc161cb
         disks: "local-disk 500 HDD"
     }
 }