--- conflicted
+++ resolved
@@ -259,18 +259,6 @@
                 ORDER BY location
             " --call_set_identifier ~{call_set_identifier} --dataset_name ~{dataset_name} --table_name vet_${str_table_index} --project_id=~{project_id}
 
-<<<<<<< HEAD
-            python3 /app/run_avro_query.py --sql "
-                EXPORT DATA OPTIONS(
-                uri='${avro_prefix}/refs/ref_ranges_${str_table_index}/ref_ranges_${str_table_index}_*.avro', format='AVRO', compression='SNAPPY') AS
-                SELECT location, r.sample_id, length, state
-                FROM \`~{project_id}.~{dataset_name}.ref_ranges_${str_table_index}\` r
-                INNER JOIN \`~{project_id}.~{dataset_name}.sample_info\` s ON s.sample_id = r.sample_id
-                WHERE withdrawn IS NULL AND
-                is_control = false
-                ORDER BY location
-            " --call_set_identifier ~{call_set_identifier} --dataset_name ~{dataset_name} --table_name ref_ranges_${str_table_index} --project_id=~{project_id}
-=======
             if [ ~{use_compressed_references} = false ]; then
                 python3 /app/run_avro_query.py --sql "
                     EXPORT DATA OPTIONS(
@@ -313,7 +301,6 @@
                     ORDER BY location
                     " --call_set_identifier ~{call_set_identifier} --dataset_name ~{dataset_name} --table_name ref_ranges_${str_table_index} --project_id ~{project_id}
             fi
->>>>>>> 0750dc57
         done
     >>>
 
