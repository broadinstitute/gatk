version 1.0

import "GvsUtils.wdl" as Utils
import "GvsJointVariantCalling.wdl" as JointVariantCalling

workflow GvsQuickstartVcfIntegration {
    input {
        String git_branch_or_tag
        String? git_hash
        String expected_output_prefix
        Boolean use_VQSR_lite = true
        Boolean extract_do_not_filter_override = true
        Boolean process_vcf_headers = false

        String drop_state = "FORTY"
        String dataset_suffix
        Boolean is_wgs = true
        File? interval_list
        Boolean use_default_dockers = false
        String? basic_docker
        String? cloud_sdk_docker
        String? cloud_sdk_slim_docker
        String? variants_docker
        String? gatk_docker
        File? gatk_override
        String? sample_id_column_name ## Note that a column WILL exist that is the <entity>_id from the table name. However, some users will want to specify an alternate column for the sample_name during ingest
        String? vcf_files_column_name
        String? vcf_index_files_column_name
        String? sample_set_name ## NOTE: currently we only allow the loading of one sample set at a time

        String? workspace_bucket
        String? workspace_id
        String? submission_id
    }
    String project_id = "gvs-internal"

    # WDL 1.0 trick to set a variable ('none') to be undefined.
    if (false) {
      File? none = ""
    }

    if (!defined(workspace_bucket) || !defined(workspace_id) || !defined(submission_id) ||
        !defined(git_hash) || !defined(cloud_sdk_docker) || !defined(cloud_sdk_slim_docker) ||
        !defined(variants_docker) || !defined(basic_docker) || !defined(gatk_docker)) {
        call Utils.GetToolVersions {
            input:
                git_branch_or_tag = git_branch_or_tag,
        }
    }

    String effective_basic_docker = select_first([basic_docker, GetToolVersions.basic_docker])
    String effective_cloud_sdk_docker = select_first([cloud_sdk_docker, GetToolVersions.cloud_sdk_docker])
    String effective_cloud_sdk_slim_docker = select_first([cloud_sdk_slim_docker, GetToolVersions.cloud_sdk_slim_docker])
    String effective_variants_docker = select_first([variants_docker, GetToolVersions.variants_docker])
    String effective_gatk_docker = select_first([gatk_docker, GetToolVersions.gatk_docker])
    String effective_git_hash = select_first([git_hash, GetToolVersions.git_hash])

    String effective_workspace_bucket = select_first([workspace_bucket, GetToolVersions.workspace_bucket])
    String effective_workspace_id = select_first([workspace_id, GetToolVersions.workspace_id])
    String effective_submission_id = select_first([submission_id, GetToolVersions.submission_id])

    if (!use_default_dockers && !defined(gatk_override)) {
      call Utils.BuildGATKJar {
        input:
          git_branch_or_tag = git_branch_or_tag,
          cloud_sdk_slim_docker = effective_cloud_sdk_slim_docker,
      }
    }

    call Utils.CreateDataset {
        input:
            git_branch_or_tag = git_branch_or_tag,
            dataset_prefix = "quickit",
            dataset_suffix = dataset_suffix,
            cloud_sdk_docker = effective_cloud_sdk_docker,
    }

    call JointVariantCalling.GvsJointVariantCalling as JointVariantCalling {
        input:
            call_set_identifier = git_branch_or_tag,
            dataset_name = CreateDataset.dataset_name,
            project_id = project_id,
            gatk_override = if (use_default_dockers) then none else select_first([gatk_override, BuildGATKJar.jar]),
            use_classic_VQSR = !use_VQSR_lite,
            process_vcf_headers = process_vcf_headers,
            extract_output_file_base_name = "quickit",
            filter_set_name = "quickit",
            extract_table_prefix = "quickit",
            # optionally turn off filtering (VQSR Classic is not deterministic)
            # (and the initial version of this integration test does not allow for inexact matching of actual and expected results.)
            extract_do_not_filter_override = extract_do_not_filter_override,
            drop_state = drop_state,
            is_wgs = is_wgs,
            interval_list = interval_list,
            sample_id_column_name = sample_id_column_name,
            vcf_files_column_name = vcf_files_column_name,
            vcf_index_files_column_name = vcf_index_files_column_name,
            sample_set_name = sample_set_name,
            basic_docker = effective_basic_docker,
            cloud_sdk_docker = effective_cloud_sdk_docker,
            variants_docker = effective_variants_docker,
            gatk_docker = effective_gatk_docker,
            workspace_bucket = effective_workspace_bucket,
            workspace_id = effective_workspace_id,
            submission_id = effective_submission_id,
            git_branch_or_tag = git_branch_or_tag,
            git_hash = effective_git_hash,
            tighter_gcp_quotas = false,
    }

    # Only assert identical outputs if we did not filter (filtering is not deterministic) OR if we are using VQSR Lite (which is deterministic)
    if (extract_do_not_filter_override || use_VQSR_lite) {
        String expected_prefix = expected_output_prefix + dataset_suffix + "/"
        call AssertIdenticalOutputs {
            input:
                expected_output_prefix = expected_prefix,
                actual_vcfs = JointVariantCalling.output_vcfs,
                cloud_sdk_docker = effective_cloud_sdk_docker,
        }

        call AssertCostIsTrackedAndExpected {
            input:
                go = JointVariantCalling.done,
                dataset_name = CreateDataset.dataset_name,
                project_id = project_id,
                expected_output_csv = expected_prefix + "cost_observability_expected.csv",
                cloud_sdk_docker = effective_cloud_sdk_docker,
        }

        call AssertTableSizesAreExpected {
            input:
                go = JointVariantCalling.done,
                dataset_name = CreateDataset.dataset_name,
                project_id = project_id,
                expected_output_csv = expected_prefix + "table_sizes_expected.csv",
                cloud_sdk_docker = effective_cloud_sdk_docker,
        }
    }

    output {
        Array[File] output_vcfs = JointVariantCalling.output_vcfs
        Array[File] output_vcf_indexes = JointVariantCalling.output_vcf_indexes
        Float total_vcfs_size_mb = JointVariantCalling.total_vcfs_size_mb
        File manifest = JointVariantCalling.manifest
        String dataset_name = CreateDataset.dataset_name
        String filter_set_name = "quickit"
        String recorded_git_hash = effective_git_hash
        Boolean done = true
        Boolean used_tighter_gcp_quotas = JointVariantCalling.used_tighter_gcp_quotas
    }
}


task AssertIdenticalOutputs {
    input {
        String expected_output_prefix
        Array[File] actual_vcfs
        String cloud_sdk_docker
    }
    parameter_meta {
        actual_vcfs: {
            localization_optional: true
        }
    }
    command <<<
        # Prepend date, time and pwd to xtrace log entries.
        PS4='\D{+%F %T} \w $ '
        set -o errexit -o nounset -o pipefail -o xtrace

        failures=()

        # Where the current set of expected results lives in the cloud
        expected_prefix="~{expected_output_prefix}"
        # Remove a trailing slash if there is one
        expected_prefix=${expected_prefix%/}

        # Download all the expected data
        mkdir expected
        cd expected
        gcloud storage cp -r "${expected_prefix}"'/*.vcf.gz' .
        gzip -d *.gz
        cd ..

        mkdir actual
        cd actual
        touch actual_manifest.txt
        # Making the manifest is pretty uninteresting and very noisy so turn off xtrace temporarily.
        set +o xtrace
        for actual in ~{sep=' ' actual_vcfs}
        do
            echo $actual >> actual_manifest.txt
        done
        set -o xtrace

        cat actual_manifest.txt | gcloud storage cp -I .
        # Unzip actual result data.
        ls -1 | grep -E '\.vcf\.gz$' | xargs gzip -d
        cd ..

        echo "Header Check"
        # Headers first, these can yield useful diagnostics when there are mismatches.
        for vcf in $(ls -1 actual | grep -E '\.vcf$')
        do
          actual="actual/$vcf"
          expected="expected/$vcf"
          set +o errexit
          cmp <(grep '^#' $actual) <(grep '^#' $expected)
          rc=$?
          set -o errexit
          if [[ $rc -ne 0 ]]; then
            # If there is a mismatch add it to a list of failures but keep on looking for mismatches.
            failures+=( $vcf )
          fi
        done

        echo "Header Failure Check"
        if [[ ${#failures[@]} -ne 0 ]]; then
          echo "Error: headers for the following files do not match:"
          for failure in ${failures[@]}; do
            echo $failure
            expected="expected/$failure"
            actual="actual/$failure"
            diff <(grep '^#' $actual) <(grep '^#' $expected)
          done
          exit 1
        fi

        echo "Overall Check"
        # If the headers all matched look for any mismatches in overall file content.
        fail=0
        for vcf in $(ls -1 actual | grep -E '\.vcf$')
        do
          expected="expected/$vcf"
          actual="actual/$vcf"
          set +o errexit
          cmp $actual $expected
          rc=$?
          set -o errexit
          if [[ $rc -ne 0 ]]; then
            echo "Error: file contents of expected and actual do not match: $vcf"
            fail=1
          fi
        done

        if [[ $fail -ne 0 ]]; then
          exit 1
        fi

        echo "All vcfs compared and matched!"
    >>>

    runtime {
        docker: cloud_sdk_docker
        disks: "local-disk 500 HDD"
    }

    output {
        Boolean done = true
    }
}

task AssertCostIsTrackedAndExpected {
    meta {
        # we want to check the database each time this runs
        volatile: true
    }

    input {
        Boolean go = true
        String dataset_name
        String project_id
        File expected_output_csv
        String cloud_sdk_docker
    }

    command <<<
        # Prepend date, time and pwd to xtrace log entries.
        PS4='\D{+%F %T} \w $ '
        set -o errexit -o nounset -o pipefail -o xtrace

        echo "project_id = ~{project_id}" > ~/.bigqueryrc
        bq --apilog=false query --project_id=~{project_id} --format=csv --use_legacy_sql=false \
            'SELECT call, step, event_key, sum(event_bytes)
              FROM `~{dataset_name}.cost_observability`
              GROUP BY call, step, event_key
              ORDER BY call, step, event_key' > cost_observability_output.csv

        # Put the exit code in a file because we are using a subshell (while) later and changes to the variable *in* the subshell are lost
        echo "0" > ret_val.txt

        paste cost_observability_output.csv ~{expected_output_csv} | while  IFS=$'\t' read observed expected; do
        IFS=, read -ra OBS <<< "$observed"
        IFS=, read -ra EXP <<< "$expected"
        if [[ "${#OBS[@]}" -ne 4  || "${#EXP[@]}" -ne 4 ]]; then
          echo "Unexpected number of rows found in the input files"
          exit 1
        fi

        OBS_KEY=${OBS[0]}.${OBS[1]}.${OBS[2]}
        EXP_KEY=${EXP[0]}.${EXP[1]}.${EXP[2]}
        if [[ "$OBS_KEY" != "$EXP_KEY" ]]; then
          echo "Mismatched keys in results files - were these sorted properly?"
          exit 1
        fi

        if [[ "$OBS_KEY" == "call.step.event_key" ]]; then
          # Skip the header
          continue;
        fi

        OBS_BYTES=${OBS[3]}
        EXP_BYTES=${EXP[3]}

        TOLERANCE=0

        # For these two costs, there is non-determinism in the pipeline - we allow a % difference
        if [[ $OBS_KEY == "ExtractFilterTask.GvsCreateFilterSet.BigQuery Query Scanned" ]]; then
          TOLERANCE=0.05   # 5% tolerance  (Note - have seen as high as: 0.0371646)
        elif [[ $OBS_KEY == "ExtractFilterTask.GvsCreateFilterSet.Storage API Scanned" ]]; then
          TOLERANCE=0.05  # 5% tolerance (Note - have seen as high as: 0.0281223)
        elif [[ $OBS_KEY == "ExtractTask.GvsExtractCallset.BigQuery Query Scanned" ]]; then
          TOLERANCE=0.6   # 60% tolerance (Note - have seen as high as: 0.5) - but it's 210 vs 420.
        elif [[ $OBS_KEY == "ExtractTask.GvsExtractCallset.Storage API Scanned" ]]; then
          TOLERANCE=0.05   # 5% tolerance  (Note - have seen as high as: 0.012165)
        fi

        if [[ $OBS_BYTES -ne $EXP_BYTES ]]; then
          echo "The bytes observed ($OBS_BYTES) for '$OBS_KEY' differ from those expected ($EXP_BYTES)"

          if [[ $OBS_BYTES -ge $EXP_BYTES ]]; then
            DIFF_FOUND=$(echo $OBS_BYTES $EXP_BYTES | awk '{print ($1-$2)/$1}')
          else
            DIFF_FOUND=$(echo $EXP_BYTES $OBS_BYTES | awk '{print ($1-$2)/$1}')
          fi

          if ! awk "BEGIN{ exit ($DIFF_FOUND > $TOLERANCE) }"
          then
            echo "FAIL!!! The relative difference between these is $DIFF_FOUND, which is greater than the allowed tolerance ($TOLERANCE)"
            echo "1" > ret_val.txt
          else
            echo "However, the relative difference between these is $DIFF_FOUND, which is below the allowed tolerance ($TOLERANCE)"
          fi
        fi
        done

        RET_VAL=`cat ret_val.txt`
        exit $RET_VAL

    >>>

    runtime {
        docker: cloud_sdk_docker
        disks: "local-disk 10 HDD"
    }

    output {
        File cost_observability_output_csv = "cost_observability_output.csv"
    }
}

task AssertTableSizesAreExpected {
    meta {
        # we want to check the database each time this runs
        volatile: true
    }

    input {
        Boolean go = true
        String dataset_name
        String project_id
        File expected_output_csv
        String cloud_sdk_docker
    }

    command <<<
        set -o errexit
        set -o nounset
        set -o pipefail

        echo "project_id = ~{project_id}" > ~/.bigqueryrc
        bq --apilog=false query --project_id=~{project_id} --format=csv --use_legacy_sql=false \
            'SELECT "vet_total" AS total_name, sum(total_billable_bytes) AS total_bytes FROM
            `~{dataset_name}.INFORMATION_SCHEMA.PARTITIONS` WHERE table_name LIKE "vet_%"
            UNION ALL \
<<<<<<< HEAD
            SELECT "ref_ranges_total" AS total_name, sum(total_billable_bytes) AS total_bytes
            FROM `~{dataset_name}.INFORMATION_SCHEMA.PARTITIONS`
            WHERE table_name LIKE "ref_ranges_%" ORDER BY total_name' > table_size_output.csv
=======
            SELECT 'ref_ranges_total' AS total_name, sum(total_billable_bytes) AS total_bytes \
            FROM \`~{dataset_name}.INFORMATION_SCHEMA.PARTITIONS\` \
            WHERE table_name LIKE 'ref_ranges_%' ORDER BY total_name" > table_sizes_output.csv
>>>>>>> 2f91ed26

        set +o errexit
        diff -w table_sizes_output.csv ~{expected_output_csv} > differences.txt
        set -o errexit

        if [[ -s differences.txt ]]; then
            echo "Differences found:"
            cat differences.txt
            exit 1
        fi
    >>>

    runtime {
        docker: cloud_sdk_docker
        disks: "local-disk 10 HDD"
    }

    output {
        File table_sizes_output_csv = "table_sizes_output.csv"
        File differences = "differences.txt"
    }
}<|MERGE_RESOLUTION|>--- conflicted
+++ resolved
@@ -382,15 +382,9 @@
             'SELECT "vet_total" AS total_name, sum(total_billable_bytes) AS total_bytes FROM
             `~{dataset_name}.INFORMATION_SCHEMA.PARTITIONS` WHERE table_name LIKE "vet_%"
             UNION ALL \
-<<<<<<< HEAD
             SELECT "ref_ranges_total" AS total_name, sum(total_billable_bytes) AS total_bytes
             FROM `~{dataset_name}.INFORMATION_SCHEMA.PARTITIONS`
             WHERE table_name LIKE "ref_ranges_%" ORDER BY total_name' > table_size_output.csv
-=======
-            SELECT 'ref_ranges_total' AS total_name, sum(total_billable_bytes) AS total_bytes \
-            FROM \`~{dataset_name}.INFORMATION_SCHEMA.PARTITIONS\` \
-            WHERE table_name LIKE 'ref_ranges_%' ORDER BY total_name" > table_sizes_output.csv
->>>>>>> 2f91ed26
 
         set +o errexit
         diff -w table_sizes_output.csv ~{expected_output_csv} > differences.txt
