
import os
from typing import List
import hail as hl
from hail.genetics.reference_genome import reference_genome_type

from hail.typecheck import typecheck, nullable, oneof, dictof, anytype, sequenceof, enumeration, sized_tupleof, numeric, table_key_type, char


@typecheck(refs=sequenceof(sequenceof(str)),
           vets=sequenceof(sequenceof(str)),
           sample_mapping=sequenceof(str),
           site_filtering_data=sequenceof(str),
           vqsr_filtering_data=sequenceof(str),
           vqsr_tranche_data=sequenceof(str),
           final_path=str,
           tmp_dir=str,
           truth_sensitivity_snp_threshold=float,
           truth_sensitivity_indel_threshold=float,
           reference_genome=reference_genome_type,
           partitions_per_sample=numeric,
           intermediate_resume_point=int,
           skip_final_merge=bool,
           unphase=bool,
           ref_block_max_length=int,
           use_classic_vqsr=bool
           )


def create_vds(refs: 'List[List[str]]',
               vets: 'List[List[str]]',
               sample_mapping: 'List[str]',
               site_filtering_data: 'List[str]',
               vqsr_filtering_data: 'List[str]',
               vqsr_tranche_data: 'List[str]',
               final_path: 'str',
               tmp_dir: 'str',
               truth_sensitivity_snp_threshold: 'float' = 0.997,
               truth_sensitivity_indel_threshold: 'float' = 0.990,
               reference_genome='GRCh38',
               partitions_per_sample=0.35,
               intermediate_resume_point=0,
               skip_final_merge=False,
               unphase=False,
               ref_block_max_length: 'int' = 1000,
               use_classic_vqsr=True
               ):

    """Import a collection of Avro files exported from GVS.
    This function is used to import Avro files exported from BigQuery for
    the GVS database used for the All of Us project. The resulting data type is
    a :class:`.VariantDataset`, which is a modern representation of sparse cohort-level
    data in Hail with reference blocks instead of a dense VCF-like representation.
    This function accepts inputs where the reference and variant data is broken into
    sample groups (with identical blocking for reference and variant data). Each sample
    group table is represented by a group of Avro files. Data must be sorted by the
    genomic coordinate (location) field both **within and between Avro files**. Order
    of samples at a genomic coordinate is not required.
    The ``tmp_dir`` argument should refer to a path in network visible storage
    (Google Bucket, etc) preferably with a lifecycle policy to delete temporary
    data after a short duration (e.g. 5 days).
    **Data transformations**
      - `refs` -- The `state` field is transformed to an int32 `GQ` field. The reference base
        is added in from a FASTA file to ensure compatibility with Hail functionality that
        requires an allele at every locus.
      - `vets` -- The `GT` field is parsed as a Hail :class:`.tcall` and renamed to `LGT`
        to denote its indexing by local alleles. The `alt` field is split by commas and recorded
        from strings to integers that refer to an index (0 being ref) into the array of all
        alleles discovered at a locus. The `GQ` and `RGQ` fields are converted to 32-bit integers.
      - `site_filtering_data` -- The site filters are converted from a comma-delimited string
        to a `set<str>` value in Hail. This set contains all unique filters applied, and is
        an empty set for loci with no record in the input site filtering table.
      - `vqsr_filtering_data` -- The VQSR data records information specific to a
        (locus, alternate allele) pair. This data is read in as a dictionary in the row
        scope of the resulting variant table, where keys of the dictionary are an alternate
        allele string, where the dictionary values are the full records from the input VQSR
        filtering table, minus the `ref` and `alt` fields.
      - `vqsr_tranche_data` -- The VQSR tranche data is recorded as an array of records in the
        globals of the resulting variant data table.


    Execution notes
    ---------------
    Currently this method executes three queries per sample block -- one to collect sample IDs,
    one to analyze sortedness of the reference table, and one to analyze sortedness of the variant
    table. These three queries are in addition to:
      - 3 queries executed to import the filtering/tranche data
      - 1 query to merge and write a temporary reference table
      - 1 query to merge and write a temporary variant table
      - 1 query to repartition and write the final reference component of the VDS.
      - 1 query to repartition and write the final variant component of the VDS.
    The three extra queries per sample block can be eliminated with the right information.
    The necessary information is (1) the sample IDs corresponding to each sample block,
    and (2) the chromosomal coordinate start/end of each Avro file.

    Note
    ----
    The reference genome must have a sequence file loaded. This can be added with
    `:meth:`.ReferenceGenome.add_sequence`.

    Parameters
    ----------
    refs
        Paths to reference Avro files. The outer list has one entry for each sample group,
        and the inner lists contain all files in a sample group.
    vets : List[List[str]]
        Paths to variant Avro files. The outer list has one entry for each sample group,
        and the inner lists contain all files in a sample group.
    sample_mapping : List[str]
        Paths to sample mapping Avro files.
    site_filtering_data : List[str]
        Paths to site filtering files.
    vqsr_filtering_data : List[str]
        Paths to VQSR filtering files.
    vqsr_tranche_data : List[str]
        Paths to VQSR tranche files.
    final_path : :class:`str`
        Desired path to final VariantDataset on disk.
    tmp_dir : :class:`str`
        Path to network-visible temporary directory/bucket for intermediate file storage.
    truth_sensitivity_snp_threshold : :class:`float`
        VQSR sensitivity threshold for SNPs.
    truth_sensitivity_indel_threshold : :class:`float`
        VQSR sensitivity threshold for Indels.
    reference_genome : :class:`str` or :class:`.ReferenceGenome`
        Name or object referring to reference genome.
    partitions_per_sample : :class:`int` or :class:`float`
        Number of partitions per sample in the final VDS. Can be fractional (total rounds down).
    intermediate_resume_point : :class:`int`
        Index at which to resume sample-group imports. Default 0 (entire import)
    skip_final_merge : :class:`bool`
        Skip final merge if true.
    unphase : :class:`bool`
        Unphase VET genotypes on final merge.
    ref_block_max_length : :class:`int`
        Maximum reference block length.
    use_classic_vqsr : :class:`bool`
        Expect input Avro files to have been generated from VQSR 'Classic' data

    Returns
    -------
    :class:`.VariantDataset`
    """
    from hail.utils.java import info
    vds_paths = []
    assert len(refs) == len(vets)

    if not reference_genome.has_sequence():
        raise ValueError(f"reference genome {reference_genome.name!r} has no sequence file."
                         f"\n  Add the sequence with `<rg>.add_sequence(...)`")

    def translate_locus(location):
        """Translates an int64-encoded locus into a locus object."""
        factor = 1000000000000
        chrom = hl.literal(reference_genome.contigs[:26])[hl.int32(location / factor) - 1]
        pos = hl.int32(location % factor)
        return hl.locus(chrom, pos, reference_genome=reference_genome)

    def translate_state(state_var):
        """Translates a char-encoded GQ to int32."""
        return hl.literal({'m': 0, '0': 0, '1': 10, '2': 20, '3': 30, '4': 40, '5': 50, '6': 60})[state_var]

    def convert_array_with_id_keys_to_dense_array(arr, ids, drop=[]):
        """Converts a coordinate-represented sparse array into a dense array used in MatrixTables."""
        sdict = hl.dict(arr.map(lambda x: (x.sample_id, x.drop('sample_id', *drop))))
        return hl.rbind(sdict, lambda sdict: ids.map(lambda x: sdict.get(x)))

    def add_reference_allele(mt):
        """Adds the reference allele from a FASTA file."""
        mt = mt.annotate_rows(ref_allele=mt.locus.sequence_context())
        return mt

    info('create_vds: Importing and collecting sample mapping lookup table')

    samp = hl.import_avro(sample_mapping)
    sample_mapping_dict = samp.aggregate(hl.dict(hl.agg.collect((samp.sample_id, samp.sample_name))))

    site_path = os.path.join(tmp_dir, 'site_filters.ht')
    vqsr_path = os.path.join(tmp_dir, 'vqsr.ht')

    if intermediate_resume_point > 0:
        info('create_vds: skipping site and VQSR filter import')
    else:
        info('create_vds: Importing and writing site filters to temporary storage')
        site = hl.import_avro(site_filtering_data)
        site = site.transmute(
            locus=translate_locus(site.location),
            filters=hl.set(site.filters.split(','))
        )
        site = site.key_by('locus')
        site.write(site_path, overwrite=True)

        info('create_vds: Importing and writing VQSR filter data to temporary storage')
        vqsr = hl.import_avro(vqsr_filtering_data)
        vqsr = vqsr.transmute(
            locus=translate_locus(vqsr.location)
        )
        vqsr = vqsr.key_by('locus')
        vqsr.write(vqsr_path, overwrite=True)

    if use_classic_vqsr:
        info('vqsr_classic: Loading tranche data')
        tranche = hl.import_avro(vqsr_tranche_data)

    n_samples = 0

    with hl._with_flags(use_new_shuffle='1'):
        for idx in range(len(refs)):
            ref_group = refs[idx]
            var_group = vets[idx]
            path = os.path.join(tmp_dir, f'sample_group_{idx+1}.vds')
            vds_paths.append(path)

            if idx < intermediate_resume_point:
                n_samples += hl.vds.read_vds(path).n_samples()
                info(f'create_vds: skipping group {idx+1}/{len(refs)}...')
                continue

            info(f'create_vds: scanning group {idx+1}/{len(refs)}...')
            ref_ht = hl.import_avro(ref_group)

            # Note -- availability of sample IDs statically would make import more efficient
            info(f'create_vds: collecting sample IDs...')
            sample_ids = sorted(list(ref_ht.aggregate(hl.agg.collect_as_set(ref_ht.sample_id))))
            samples = [sample_mapping_dict[s] for s in sample_ids]
            samples_lit = hl.literal(samples, hl.tarray(hl.tstr))
            sample_ids_lit = hl.literal(sample_ids, hl.tarray(hl.tint32))
            n_new_samples = len(sample_ids)
            n_samples += n_new_samples
            assert n_new_samples == len(samples), (n_new_samples, len(samples))

            new_loc = translate_locus(ref_ht.location)

            # transform fields to Hail expectations (locus object, GQ int32, end as absolute instead of relative
            ref_ht = ref_ht.transmute(locus=new_loc,
                                      GQ=translate_state(ref_ht.state),
                                      END=new_loc.position + hl.int32(ref_ht.length) - 1)
            ref_ht = ref_ht.key_by('locus')
            ref_ht = ref_ht.group_by(ref_ht.locus).aggregate(data_per_sample=hl.agg.collect(ref_ht.row.drop('locus')))
            ref_ht = ref_ht.transmute(entries=convert_array_with_id_keys_to_dense_array(ref_ht.data_per_sample, sample_ids_lit))

            # vds column keys assume string sample IDs
            ref_ht = ref_ht.annotate_globals(col_data=samples_lit.map(lambda s: hl.struct(s=s)),
                                             ref_block_max_length=ref_block_max_length)
            ref_mt = ref_ht._unlocalize_entries('entries', 'col_data', col_key=['s'])

            # workaround to maintain valid VDS schema, is added from FASTA at the end
            ref_mt = ref_mt.annotate_rows(ref_allele=hl.missing(hl.tstr))

            var_ht = hl.import_avro(var_group)
            var_ht = var_ht.transmute(locus=translate_locus(var_ht.location),
                                      local_alleles=hl.array([var_ht.ref]).extend(var_ht.alt.split(',')),
                                      LGT=hl.parse_call(var_ht.GT),
                                      LAD=var_ht.AD.split(',').map(lambda x: hl.int32(x)),
                                      GQ=hl.int32(var_ht.GQ),
                                      RGQ=hl.int32(var_ht.RGQ))
            var_ht = var_ht.key_by('locus')
            var_ht = var_ht.group_by(var_ht.locus).aggregate(data_per_sample=hl.agg.collect(var_ht.row.drop('locus')))

            alleles_list = hl.array(hl.set(var_ht.data_per_sample.map(lambda x:x.local_alleles)))

            from hail.experimental.vcf_combiner.vcf_combiner import merge_alleles
            alleles_and_translation = merge_alleles(alleles_list)
            alleles = alleles_and_translation[0]
            allele_to_index = hl.dict(hl.enumerate(alleles, index_first=False))
            local_allele_lookup = hl.dict(hl.zip(alleles_list, hl.rbind(allele_to_index,
                                                                        lambda ai: alleles_and_translation[1].map(
                                                                            lambda norm_alleles: norm_alleles.map(
                                                                                lambda a: allele_to_index[a])))))
            var_ht = var_ht.annotate(
                alleles=alleles,
                local_allele_lookup=local_allele_lookup)

            var_ht = var_ht.transmute(entries=convert_array_with_id_keys_to_dense_array(var_ht.data_per_sample, sample_ids_lit))
            var_ht = var_ht.annotate_globals(col_data=samples_lit.map(lambda s: hl.struct(s=hl.str(s))))
            var_mt = var_ht._unlocalize_entries('entries', 'col_data', col_key=['s'])

            # replace 'local_alleles' strings with indices using our global lookup table
            var_mt = var_mt.transmute_entries(LA=var_mt.local_allele_lookup[var_mt.local_alleles])
            var_mt = var_mt.drop('local_allele_lookup')
            var_mt = var_mt._key_rows_by_assert_sorted('locus', 'alleles')

            info(f'create_vds: writing intermediate VDS for sample group {idx+1} with {n_new_samples} samples...')
            vds = hl.vds.VariantDataset(ref_mt, var_mt)
            vds.write(path, overwrite=True)

    if skip_final_merge:
        info("create_vds: skipping final merge")
        return

    total_partitions = int(partitions_per_sample * n_samples)
    first_ref_mt = hl.read_matrix_table(hl.vds.VariantDataset._reference_path(vds_paths[0]))
    info(f'create_vds: computing partition intervals for final partitioning ({total_partitions} partitions)')
    partition_intervals = first_ref_mt._calculate_new_partitions(n_partitions=total_partitions)

    with hl._with_flags(no_whole_stage_codegen='1'):
        from hail.utils.java import Env
        refs = Env.spark_backend("create_vds") \
            .read_multiple_matrix_tables([hl.vds.VariantDataset._reference_path(path) for path in vds_paths],
                                         partition_intervals,
                                         hl.tarray(hl.tinterval(hl.tstruct(locus=hl.tlocus(reference_genome)))))
        vars = Env.spark_backend("create_vds") \
            .read_multiple_matrix_tables([hl.vds.VariantDataset._variants_path(path) for path in vds_paths],
                                         partition_intervals,
                                         hl.tarray(hl.tinterval(hl.tstruct(locus=hl.tlocus(reference_genome)))))
        vdses = [hl.vds.VariantDataset(ref, var) for ref, var in zip(refs, vars)]

        combined = hl.vds.combiner.combine_variant_datasets(vdses)

        info(f'create_vds: merging {len(vdses)} intermediates and writing final VDS')

        rd = combined.reference_data
        vd = combined.variant_data

        # add reference base to reference data table as a Hail VDS requirement. Add from FASTA file.
        rd = add_reference_allele(rd)

        # read site and vqsr data with same intervals for efficient joins
        site = hl.read_table(site_path, _intervals=partition_intervals)
        vqsr = hl.read_table(vqsr_path, _intervals=partition_intervals)

        vd = vd.annotate_rows(filters=hl.coalesce(site[vd.locus].filters, hl.empty_set(hl.tstr)))

        # vqsr ref/alt come in normalized individually, so need to renormalize to the dataset ref allele
        vd = vd.annotate_rows(as_vqsr = hl.dict(vqsr.index(vd.locus, all_matches=True)
                                                .map(lambda record: (record.alt + vd.alleles[0][hl.len(record.ref):], record.drop('ref', 'alt')))))

<<<<<<< HEAD
        vd = vd.annotate_globals(truth_sensitivity_snp_threshold=truth_sensitivity_snp_threshold,
                                 truth_sensitivity_indel_threshold=truth_sensitivity_indel_threshold)
        is_snp = vd.alleles[1:].map(lambda alt: hl.is_snp(vd.alleles[0], alt))
        if use_classic_vqsr:
            vd = vd.annotate_globals(tranche_data=tranche.collect(_localize=False))
=======
        if use_classic_vqsr:
            vd = vd.annotate_globals(tranche_data=tranche.collect(_localize=False),
                                     truth_sensitivity_snp_threshold=truth_sensitivity_snp_threshold,
                                     truth_sensitivity_indel_threshold=truth_sensitivity_indel_threshold)
>>>>>>> 55a471a9

            sorted_tranche_data = hl.sorted(vd.tranche_data, key=lambda x: x.truth_sensitivity)
            vd = vd.annotate_globals(snp_vqslod_threshold=
                                     sorted_tranche_data.filter(lambda x: (x.model == 'SNP') & (
<<<<<<< HEAD
                                             x.truth_sensitivity >= truth_sensitivity_snp_threshold))
                                     .head().min_vqslod
                                     ,
                                     indel_vqslod_threshold=sorted_tranche_data.filter(lambda x: (x.model == 'INDEL') & (
                                             x.truth_sensitivity >= truth_sensitivity_indel_threshold))
                                     .head().min_vqslod
                                     )

=======
                                                 x.truth_sensitivity >= truth_sensitivity_snp_threshold))
                                     .head().min_vqslod
                                     ,
                                     indel_vqslod_threshold=sorted_tranche_data.filter(lambda x: (x.model == 'INDEL') & (
                                                 x.truth_sensitivity >= truth_sensitivity_indel_threshold))
                                     .head().min_vqslod
                                     )

            is_snp = vd.alleles[1:].map(lambda alt: hl.is_snp(vd.alleles[0], alt))
>>>>>>> 55a471a9
            vd = vd.annotate_rows(
                allele_NO=vd.alleles[1:].map(
                    lambda allele: hl.coalesce(vd.as_vqsr.get(allele).yng_status == 'N', False)),
                allele_YES=vd.alleles[1:].map(
                    lambda allele: hl.coalesce(vd.as_vqsr.get(allele).yng_status == 'Y', True)),
                allele_is_snp=is_snp,
                allele_OK=hl._zip_func(is_snp, vd.alleles[1:],
<<<<<<< HEAD
                                       f=lambda is_snp, alt:
                                       hl.coalesce(vd.as_vqsr.get(alt).vqslod >=
                                                   hl.if_else(is_snp, vd.snp_vqslod_threshold, vd.indel_vqslod_threshold),
                                                   True))
            )
        else:
=======
                                        f=lambda is_snp, alt:
                                        hl.coalesce(vd.as_vqsr.get(alt).vqslod >=
                                                    hl.if_else(is_snp, vd.snp_vqslod_threshold, vd.indel_vqslod_threshold),
                                                    True))
            )
        else:
            vd = vd.annotate_globals(truth_sensitivity_snp_threshold=truth_sensitivity_snp_threshold,
                                     truth_sensitivity_indel_threshold=truth_sensitivity_indel_threshold)
            is_snp = vd.alleles[1:].map(lambda alt: hl.is_snp(vd.alleles[0], alt))
>>>>>>> 55a471a9
            vd = vd.annotate_rows(
                allele_NO=vd.alleles[1:].map(
                    lambda allele: hl.coalesce(vd.as_vqsr.get(allele).yng_status == 'N', False)),
                allele_YES=vd.alleles[1:].map(
                    lambda allele: hl.coalesce(vd.as_vqsr.get(allele).yng_status == 'Y', True)),
                allele_is_snp=is_snp,
                allele_OK=hl._zip_func(is_snp, vd.alleles[1:],
<<<<<<< HEAD
                                       f=lambda is_snp, alt:
                                       hl.coalesce(vd.as_vqsr.get(alt).calibration_sensitivity <=
                                                   hl.if_else(is_snp, vd.truth_sensitivity_snp_threshold, vd.truth_sensitivity_indel_threshold),
                                                   True))
=======
                                      f=lambda is_snp, alt:
                                      hl.coalesce(vd.as_vqsr.get(alt).calibration_sensitivity <=
                                                  hl.if_else(is_snp, vd.truth_sensitivity_snp_threshold, vd.truth_sensitivity_indel_threshold),
                                                  True))
>>>>>>> 55a471a9
            )

        lgt = vd.LGT
        la = vd.LA
        allele_NO = vd.allele_NO
        allele_YES = vd.allele_YES
        allele_OK = vd.allele_OK
        allele_is_snp=vd.allele_is_snp
        ft = (hl.range(lgt.ploidy)
              .map(lambda idx: la[lgt[idx]])
              .filter(lambda x: x != 0)
              .fold(lambda acc, called_idx: hl.struct(
            any_no=acc.any_no | allele_NO[called_idx - 1],
            any_yes=acc.any_yes | allele_YES[called_idx - 1],
            any_snp=acc.any_snp | allele_is_snp[called_idx - 1],
            any_indel=acc.any_indel | ~allele_is_snp[called_idx - 1],
            any_snp_ok=acc.any_snp_ok | (allele_is_snp[called_idx - 1] & allele_OK[called_idx - 1]),
            any_indel_ok=acc.any_indel_ok | (~allele_is_snp[called_idx - 1] & allele_OK[called_idx - 1]),
        ), hl.struct(any_no=False, any_yes=False, any_snp=False, any_indel=False, any_snp_ok=False, any_indel_ok=False)))

        vd = vd.annotate_entries(FT=~ft.any_no & (ft.any_yes | ((~ft.any_snp | ft.any_snp_ok) & (~ft.any_indel | ft.any_indel_ok))))

        vd = vd.drop('allele_NO', 'allele_YES', 'allele_is_snp', 'allele_OK')

        if unphase:
            vd = vd.annotate_entries(LGT=vd.LGT.unphase())
        vd = vd.select_entries(GT=hl.vds.lgt_to_gt(vd.LGT, vd.LA), **vd.entry)

        hl.vds.VariantDataset(
            reference_data=rd,
            variant_data=vd,
        ).write(final_path, overwrite=True)<|MERGE_RESOLUTION|>--- conflicted
+++ resolved
@@ -325,32 +325,14 @@
         vd = vd.annotate_rows(as_vqsr = hl.dict(vqsr.index(vd.locus, all_matches=True)
                                                 .map(lambda record: (record.alt + vd.alleles[0][hl.len(record.ref):], record.drop('ref', 'alt')))))
 
-<<<<<<< HEAD
-        vd = vd.annotate_globals(truth_sensitivity_snp_threshold=truth_sensitivity_snp_threshold,
-                                 truth_sensitivity_indel_threshold=truth_sensitivity_indel_threshold)
-        is_snp = vd.alleles[1:].map(lambda alt: hl.is_snp(vd.alleles[0], alt))
-        if use_classic_vqsr:
-            vd = vd.annotate_globals(tranche_data=tranche.collect(_localize=False))
-=======
         if use_classic_vqsr:
             vd = vd.annotate_globals(tranche_data=tranche.collect(_localize=False),
                                      truth_sensitivity_snp_threshold=truth_sensitivity_snp_threshold,
                                      truth_sensitivity_indel_threshold=truth_sensitivity_indel_threshold)
->>>>>>> 55a471a9
 
             sorted_tranche_data = hl.sorted(vd.tranche_data, key=lambda x: x.truth_sensitivity)
             vd = vd.annotate_globals(snp_vqslod_threshold=
                                      sorted_tranche_data.filter(lambda x: (x.model == 'SNP') & (
-<<<<<<< HEAD
-                                             x.truth_sensitivity >= truth_sensitivity_snp_threshold))
-                                     .head().min_vqslod
-                                     ,
-                                     indel_vqslod_threshold=sorted_tranche_data.filter(lambda x: (x.model == 'INDEL') & (
-                                             x.truth_sensitivity >= truth_sensitivity_indel_threshold))
-                                     .head().min_vqslod
-                                     )
-
-=======
                                                  x.truth_sensitivity >= truth_sensitivity_snp_threshold))
                                      .head().min_vqslod
                                      ,
@@ -360,7 +342,6 @@
                                      )
 
             is_snp = vd.alleles[1:].map(lambda alt: hl.is_snp(vd.alleles[0], alt))
->>>>>>> 55a471a9
             vd = vd.annotate_rows(
                 allele_NO=vd.alleles[1:].map(
                     lambda allele: hl.coalesce(vd.as_vqsr.get(allele).yng_status == 'N', False)),
@@ -368,14 +349,6 @@
                     lambda allele: hl.coalesce(vd.as_vqsr.get(allele).yng_status == 'Y', True)),
                 allele_is_snp=is_snp,
                 allele_OK=hl._zip_func(is_snp, vd.alleles[1:],
-<<<<<<< HEAD
-                                       f=lambda is_snp, alt:
-                                       hl.coalesce(vd.as_vqsr.get(alt).vqslod >=
-                                                   hl.if_else(is_snp, vd.snp_vqslod_threshold, vd.indel_vqslod_threshold),
-                                                   True))
-            )
-        else:
-=======
                                         f=lambda is_snp, alt:
                                         hl.coalesce(vd.as_vqsr.get(alt).vqslod >=
                                                     hl.if_else(is_snp, vd.snp_vqslod_threshold, vd.indel_vqslod_threshold),
@@ -385,7 +358,6 @@
             vd = vd.annotate_globals(truth_sensitivity_snp_threshold=truth_sensitivity_snp_threshold,
                                      truth_sensitivity_indel_threshold=truth_sensitivity_indel_threshold)
             is_snp = vd.alleles[1:].map(lambda alt: hl.is_snp(vd.alleles[0], alt))
->>>>>>> 55a471a9
             vd = vd.annotate_rows(
                 allele_NO=vd.alleles[1:].map(
                     lambda allele: hl.coalesce(vd.as_vqsr.get(allele).yng_status == 'N', False)),
@@ -393,17 +365,10 @@
                     lambda allele: hl.coalesce(vd.as_vqsr.get(allele).yng_status == 'Y', True)),
                 allele_is_snp=is_snp,
                 allele_OK=hl._zip_func(is_snp, vd.alleles[1:],
-<<<<<<< HEAD
-                                       f=lambda is_snp, alt:
-                                       hl.coalesce(vd.as_vqsr.get(alt).calibration_sensitivity <=
-                                                   hl.if_else(is_snp, vd.truth_sensitivity_snp_threshold, vd.truth_sensitivity_indel_threshold),
-                                                   True))
-=======
                                       f=lambda is_snp, alt:
                                       hl.coalesce(vd.as_vqsr.get(alt).calibration_sensitivity <=
                                                   hl.if_else(is_snp, vd.truth_sensitivity_snp_threshold, vd.truth_sensitivity_indel_threshold),
                                                   True))
->>>>>>> 55a471a9
             )
 
         lgt = vd.LGT
