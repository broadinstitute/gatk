# -*- coding: utf-8 -*-
import uuid
import datetime
import argparse
import re

from google.cloud import bigquery
from google.cloud.bigquery.job import QueryJobConfig
from google.oauth2 import service_account

import utils

JOB_IDS = set()

#
# CONSTANTS
#
PET_TABLE_PREFIX = "pet_"
VET_TABLE_PREFIX = "vet_"
SAMPLES_PER_PARTITION = 4000

FINAL_TABLE_TTL = ""
#FINAL_TABLE_TTL = " OPTIONS( expiration_timestamp=TIMESTAMP_ADD(CURRENT_TIMESTAMP(), INTERVAL 72 HOUR)) "

# temp-table-uuid
output_table_prefix = str(uuid.uuid4()).split("-")[0]
print(f"running with prefix {output_table_prefix}")

PET_VET_TABLE_COUNT = -1
client = None

VET_DISTINCT_POS_TABLE = f"{output_table_prefix}_vet_distinct_pos"
PET_NEW_TABLE = f"{output_table_prefix}_pet_new"
VET_NEW_TABLE = f"{output_table_prefix}_vet_new"
EXTRACT_SAMPLE_TABLE = f"{output_table_prefix}_sample_names"

def utf8len(s):
    return len(s.encode('utf-8'))

def dump_job_stats():
  total = 0

  for jobid in JOB_IDS:
    job = client.get_job(jobid[1])

    bytes_billed = int(0 if job.total_bytes_billed is None else job.total_bytes_billed)
    total = total + bytes_billed

    print(jobid[0], "jobid:  (", jobid[1], ") <====> Cache Hit:", job.cache_hit, bytes_billed/(1024 * 1024), " MBs")

  print(" Total GBs billed ", total/(1024 * 1024 * 1024), " GBs")

def get_partition_range(i):
  if i < 1 or i > PET_VET_TABLE_COUNT:
    raise ValueError(f"out of partition range")

  return { 'start': (i-1)*SAMPLES_PER_PARTITION + 1, 'end': i*SAMPLES_PER_PARTITION }

def get_samples_for_partition(sample_ids, i):
  return [ s for s in sample_ids if s >= get_partition_range(i)['start'] and s <= get_partition_range(i)['end'] ]

def split_lists(samples, n):
  return [samples[i * n:(i + 1) * n] for i in range((len(samples) + n - 1) // n )]

def load_sample_names(sample_names_to_extract, fq_temp_table_dataset):
  schema = [ bigquery.SchemaField("sample_name", "STRING", mode="REQUIRED") ]
  fq_sample_table = f"{fq_temp_table_dataset}.{EXTRACT_SAMPLE_TABLE}"

  job_labels = client._default_query_job_config.labels
  job_labels["gvs_query_name"] = "load-sample-names"

  job_config = bigquery.LoadJobConfig(source_format=bigquery.SourceFormat.CSV, skip_leading_rows=0, schema=schema, labels=job_labels)

  with open(sample_names_to_extract, "rb") as source_file:
    job = client.load_table_from_file(source_file, fq_sample_table, job_config=job_config)

  job.result()  # Waits for the job to complete.

  # setting the TTL needs to be done as a second API call
  table = bigquery.Table(fq_sample_table, schema=schema)
  expiration = datetime.datetime.utcnow() + datetime.timedelta(hours=TEMP_TABLE_TTL_HOURS)
  table.expires = expiration
  table = client.update_table(table, ["expires"])

  return fq_sample_table

def get_all_sample_ids(fq_destination_table_samples):
  sql = f"select sample_id from `{fq_destination_table_samples}`"

  results = utils.execute_with_retry(client, "read cohort sample table", sql)
  sample_ids = [row.sample_id for row in list(results)]
  sample_ids.sort()
  return sample_ids

def create_extract_samples_table(fq_destination_table_samples, fq_sample_name_table, fq_sample_mapping_table):
  sql = f"CREATE OR REPLACE TABLE `{fq_destination_table_samples}` AS (" \
        f"SELECT m.sample_id, m.sample_name, m.is_loaded FROM `{fq_sample_name_table}` s JOIN `{fq_sample_mapping_table}` m ON (s.sample_name = m.sample_name) " \
        f"WHERE m.is_loaded is TRUE)"

  results = utils.execute_with_retry(client, "create extract sample table", sql)
  return results

def get_table_count(fq_pet_vet_dataset):
  sql = f"SELECT MAX(CAST(SPLIT(table_name, '_')[OFFSET(1)] AS INT64)) max_table_number " \
        f"FROM `{fq_pet_vet_dataset}.INFORMATION_SCHEMA.TABLES` " \
        f"WHERE REGEXP_CONTAINS(lower(table_name), r'^(pet_[0-9]+)$') "
  results = utils.execute_with_retry(client, "get max table", sql)
  return int([row.max_table_number for row in list(results)][0])

def make_new_vet_union_all(fq_pet_vet_dataset, fq_temp_table_dataset, sample_ids):
  def get_subselect(fq_vet_table, samples, id):
    sample_stanza = ','.join([str(s) for s in samples])
    sql = f"    q_{id} AS (SELECT location, sample_id, ref, alt, call_GT, call_GQ, call_pl, QUALapprox, AS_QUALapprox from `{fq_vet_table}` WHERE sample_id IN ({sample_stanza})), "
    return sql

  subs = {}
  for i in range(1, PET_VET_TABLE_COUNT+1):
    partition_samples = get_samples_for_partition(sample_ids, i)

      # KCIBUL -- grr, should be fixed width
    fq_vet_table = f"{fq_pet_vet_dataset}.{VET_TABLE_PREFIX}{i:03}"
    if len(partition_samples) > 0:
      subs = {}
      create_or_insert = f"\nCREATE OR REPLACE TABLE `{fq_temp_table_dataset}.{VET_NEW_TABLE}` {TEMP_TABLE_TTL} AS \n WITH \n" if i == 1 \
      else f"\nINSERT INTO `{fq_temp_table_dataset}.{VET_NEW_TABLE}` \n WITH \n"
      fq_vet_table = f"{fq_pet_vet_dataset}.{VET_TABLE_PREFIX}{i:03}"
      j = 1

      for samples in split_lists(partition_samples, 1000):
        id = f"{i}_{j}"
        subs[id] = get_subselect(fq_vet_table, samples, id)
        j = j + 1

      sql = create_or_insert + ("\n".join(subs.values())) + "\n" + \
      "q_all AS (" + (" union all ".join([ f"(SELECT * FROM q_{id})" for id in subs.keys()]))  + ")\n" + \
      f" (SELECT * FROM q_all)"

      print(sql)
      print(f"VET Query is {utf8len(sql)/(1024*1024)} MB in length")
      if i == 1:
        utils.execute_with_retry(client, "create and populate vet new table", sql)
      else:
        utils.execute_with_retry(client, "populate vet new table", sql)
  return



def create_position_table(fq_temp_table_dataset, min_variant_samples):
  dest = f"{fq_temp_table_dataset}.{VET_DISTINCT_POS_TABLE}"

  # only create this clause if min_variant_samples > 0, because if
  # it is == 0 then we don't need to touch the sample_id column (which doubles the cost of this query)
  min_sample_clause = ""
  if min_variant_samples > 0:
      min_sample_clause = f"HAVING COUNT(distinct sample_id) >= {min_variant_samples}"

  sql = f"""
          CREATE OR REPLACE TABLE `{dest}` {TEMP_TABLE_TTL}
         AS (
            SELECT location FROM `{fq_temp_table_dataset}.{VET_NEW_TABLE}` WHERE alt != '*' GROUP BY location {min_sample_clause}
          )
        """
  existing_labels = client._default_query_job_config.labels
  job_labels = existing_labels
  job_labels["gvs_query_name"] = "create-position-table"
  job_config = bigquery.QueryJobConfig(labels=job_labels)
  create_vet_distinct_pos_query = client.query(sql, job_config=job_config)

  create_vet_distinct_pos_query.result()
  JOB_IDS.add((f"create positions table {dest}", create_vet_distinct_pos_query.job_id))
  return

def populate_final_extract_table_with_pet(fq_pet_vet_dataset, fq_temp_table_dataset, fq_destination_table_data, sample_ids):
  def get_pet_subselect(fq_pet_table, samples, id):
    sample_stanza = ','.join([str(s) for s in samples])
    sql = f"    q_{id} AS (SELECT p.location, p.sample_id, p.state FROM \n" \
          f" `{fq_pet_table}` p JOIN `{fq_temp_table_dataset}.{VET_DISTINCT_POS_TABLE}` v ON (p.location = v.location) \n WHERE p.state != 'v' AND p.sample_id IN ({sample_stanza})), "
    return sql

  for i in range(1, PET_VET_TABLE_COUNT+1):
    partition_samples = get_samples_for_partition(sample_ids, i)  #sample ids for the partition

    if len(partition_samples) > 0:
      subs = {}
      insert = f"\nINSERT INTO `{fq_destination_table_data}` (location, sample_id, state) \n WITH \n"
      fq_pet_table = f"{fq_pet_vet_dataset}.{PET_TABLE_PREFIX}{i:03}"
      j = 1

      for samples in split_lists(partition_samples, 1000):
        id = f"{i}_{j}"
        subs[id] = get_pet_subselect(fq_pet_table, samples, id)
        j = j + 1

      sql = insert + ("\n".join(subs.values())) + "\n" + \
      "q_all AS (" + (" union all ".join([ f"(SELECT * FROM q_{id})" for id in subs.keys()]))  + ")\n" + \
      f" (SELECT * FROM q_all)"

      print(sql)
      print(f"{fq_pet_table} query is {utf8len(sql)/(1024*1024)} MB in length")
<<<<<<< HEAD
      if i == 1:
        utils.execute_with_retry(client, "create and populate pet new table", sql)
      else:
        utils.execute_with_retry(client, "populate pet new table", sql)
=======
      execute_with_retry("populate destination table with pet data", sql)
>>>>>>> 19bea802

  return

def create_final_extract_table(fq_destination_table_data):
  # first, create the table structure
  sql = f"""
        CREATE OR REPLACE TABLE `{fq_destination_table_data}` 
        (
              location      INT64,
              sample_id	    INT64,
              state	        STRING,
              ref           STRING,
              alt           STRING,
              call_GT       STRING,
              call_GQ       INT64,
              call_RGQ      INT64,
              QUALapprox    STRING,
              AS_QUALapprox STRING,
              call_PL       STRING	
        )
          PARTITION BY RANGE_BUCKET(location, GENERATE_ARRAY(0, 26000000000000, 6500000000))
          CLUSTER BY location
          {FINAL_TABLE_TTL}        
        """
  print(sql)
  results = utils.execute_with_retry(client, "create-final-export-table", sql)

def populate_final_extract_table_with_vet_new(fq_temp_table_dataset, fq_destination_table_data):
  sql = f"""
        INSERT INTO `{fq_destination_table_data}`
            SELECT
              location,
              sample_id,
              'v',
              ref,
              REPLACE(alt,",<NON_REF>","") alt,
              call_GT,
              call_GQ,
              cast(SPLIT(call_pl,",")[OFFSET(0)] as int64) as call_RGQ,
              QUALapprox,
              AS_QUALapprox,
              call_PL
            FROM
              `{fq_temp_table_dataset}.{VET_NEW_TABLE}`
        """
  print(sql)
<<<<<<< HEAD
  results = utils.execute_with_retry(client, "populate-final-export-vet", sql)

  # NOTE: once this has stabilized, we could filter out 'v' rows when creating PET_NEW
  sql = f"""
        INSERT INTO `{fq_destination_table_data}`
            SELECT
              location,
              sample_id,
              state,
              NULL as ref,
              NULL as alt,
              NULL as call_GT,
              NULL as call_GQ,
              NULL as  call_RGQ,
              NULL as QUALapprox,
              NULL as AS_QUALapprox,
              NULL as call_PL
            FROM
              `{fq_temp_table_dataset}.{PET_NEW_TABLE}`
            WHERE state != 'v'
        """
  print(sql)
  results = utils.execute_with_retry(client, "populate-final-export-pet", sql)
=======
  results = execute_with_retry("populate-final-export-vet", sql)
>>>>>>> 19bea802
  return

def make_extract_table(fq_pet_vet_dataset,
               max_tables,
               sample_names_to_extract,
               fq_cohort_sample_names,
               query_project,
               query_labels,
               fq_temp_table_dataset,
               fq_destination_dataset,
               destination_table_prefix,
               min_variant_samples,
               fq_sample_mapping_table,
               sa_key_path,
               temp_table_ttl_hours
              ):
  try:
    fq_destination_table_data = f"{fq_destination_dataset}.{destination_table_prefix}__DATA"
    fq_destination_table_samples = f"{fq_destination_dataset}.{destination_table_prefix}__SAMPLES"

    global client
    # this is where a set of labels are being created for the cohort extract
    query_labels_map = {}
    query_labels_map["id"]= output_table_prefix
    query_labels_map["gvs_tool_name"]= "gvs_prepare_callset"

    # query_labels is string that looks like 'key1=val1, key2=val2'
    if query_labels is not None and len(query_labels) != 0:
        for query_label in query_labels:
          kv = query_label.split("=", 2)
          key = kv[0].strip().lower()
          value = kv[1].strip().lower()
          query_labels_map[key] = value

          if not (bool(re.match(r"[a-z0-9_-]+$", key)) & bool(re.match(r"[a-z0-9_-]+$", value))):
            raise ValueError(f"label key or value did not pass validation--format should be 'key1=val1, key2=val2'")

    #Default QueryJobConfig will be merged into job configs passed in
    #but if a specific default config is being updated (eg labels), new config must be added
    #to the client._default_query_job_config that already exists
    default_config = QueryJobConfig(labels=query_labels_map, priority="INTERACTIVE", use_query_cache=True)

    if sa_key_path:
      credentials = service_account.Credentials.from_service_account_file(
        sa_key_path, scopes=["https://www.googleapis.com/auth/cloud-platform"],
      )

      client = bigquery.Client(credentials=credentials,
                               project=query_project,
                               default_query_job_config=default_config)
    else:
      client = bigquery.Client(project=query_project,
                             default_query_job_config=default_config)

    ## TODO -- provide a cmdline arg to override this (so we can simulate smaller datasets)

    global PET_VET_TABLE_COUNT
    PET_VET_TABLE_COUNT = max_tables

    global TEMP_TABLE_TTL_HOURS
    TEMP_TABLE_TTL_HOURS = temp_table_ttl_hours

    global TEMP_TABLE_TTL
    TEMP_TABLE_TTL = f" OPTIONS( expiration_timestamp=TIMESTAMP_ADD(CURRENT_TIMESTAMP(), INTERVAL {TEMP_TABLE_TTL_HOURS} HOUR)) "

    print(f"Using {PET_VET_TABLE_COUNT} PET tables in {fq_pet_vet_dataset}...")

    # if we have a file of sample names, load it into a temporary table
    if (sample_names_to_extract):
        fq_sample_name_table = load_sample_names(sample_names_to_extract, fq_temp_table_dataset)
    else:
        fq_sample_name_table = fq_cohort_sample_names

    # At this point one way or the other we have a table of sample names in BQ,
    # join it to the sample_info table to drive the extract
    create_extract_samples_table(fq_destination_table_samples, fq_sample_name_table, fq_sample_mapping_table)

    # pull the sample ids back down
    sample_ids = get_all_sample_ids(fq_destination_table_samples)
    print(f"Discovered {len(sample_ids)} samples in {fq_destination_table_samples}...")

    make_new_vet_union_all(fq_pet_vet_dataset, fq_temp_table_dataset, sample_ids)

    create_position_table(fq_temp_table_dataset, min_variant_samples)
    create_final_extract_table(fq_destination_table_data)
    populate_final_extract_table_with_pet(fq_pet_vet_dataset, fq_temp_table_dataset, fq_destination_table_data, sample_ids)
    populate_final_extract_table_with_vet_new(fq_temp_table_dataset, fq_destination_table_data)
  finally:
    dump_job_stats()

  print(f"\nFinal cohort extract data written to {fq_destination_table_data}\n")

if __name__ == '__main__':
  parser = argparse.ArgumentParser(allow_abbrev=False, description='Extract a cohort from BigQuery Variant Store ')

  parser.add_argument('--fq_petvet_dataset',type=str, help='project.dataset location of pet/vet data', required=True)
  parser.add_argument('--fq_temp_table_dataset',type=str, help='project.dataset location where results should be stored', required=True)
  parser.add_argument('--fq_destination_dataset',type=str, help='project.dataset location where results should be stored', required=True)
  parser.add_argument('--destination_cohort_table_prefix',type=str, help='prefix used for destination cohort extract tables (e.g. my_fantastic_cohort)', required=True)
  parser.add_argument('--query_project',type=str, help='Google project where query should be executed', required=True)
  parser.add_argument('--query_labels',type=str, action='append', help='Labels to put on the BQ query that will show up in the billing. Ex: --query_labels key1=value1 --query_labels key2=value2', required=False)
  parser.add_argument('--min_variant_samples',type=int, help='Minimum variant samples at a site required to be emitted', required=False, default=0)
  parser.add_argument('--fq_sample_mapping_table',type=str, help='Mapping table from sample_id to sample_name', required=True)
  parser.add_argument('--sa_key_path',type=str, help='Path to json key file for SA', required=False)
  parser.add_argument('--max_tables',type=int, help='Maximum number of PET/VET tables to consider', required=False, default=250)
  parser.add_argument('--ttl',type=int, help='Temp table TTL in hours', required=False, default=72)
  sample_args = parser.add_mutually_exclusive_group(required=True)
  sample_args.add_argument('--sample_names_to_extract',type=str, help='File containing list of samples to extract, 1 per line')
  sample_args.add_argument('--fq_cohort_sample_names',type=str, help='FQN of cohort table to extract, contains "sample_name" column')


  # Execute the parse_args() method
  args = parser.parse_args()

  make_extract_table(args.fq_petvet_dataset,
             args.max_tables,
             args.sample_names_to_extract,
             args.fq_cohort_sample_names,
             args.query_project,
             args.query_labels,
             args.fq_temp_table_dataset,
             args.fq_destination_dataset,
             args.destination_cohort_table_prefix,
             args.min_variant_samples,
             args.fq_sample_mapping_table,
             args.sa_key_path,
             args.ttl)<|MERGE_RESOLUTION|>--- conflicted
+++ resolved
@@ -35,7 +35,7 @@
 EXTRACT_SAMPLE_TABLE = f"{output_table_prefix}_sample_names"
 
 def utf8len(s):
-    return len(s.encode('utf-8'))
+  return len(s.encode('utf-8'))
 
 def dump_job_stats():
   total = 0
@@ -117,12 +117,12 @@
   for i in range(1, PET_VET_TABLE_COUNT+1):
     partition_samples = get_samples_for_partition(sample_ids, i)
 
-      # KCIBUL -- grr, should be fixed width
+    # KCIBUL -- grr, should be fixed width
     fq_vet_table = f"{fq_pet_vet_dataset}.{VET_TABLE_PREFIX}{i:03}"
     if len(partition_samples) > 0:
       subs = {}
       create_or_insert = f"\nCREATE OR REPLACE TABLE `{fq_temp_table_dataset}.{VET_NEW_TABLE}` {TEMP_TABLE_TTL} AS \n WITH \n" if i == 1 \
-      else f"\nINSERT INTO `{fq_temp_table_dataset}.{VET_NEW_TABLE}` \n WITH \n"
+        else f"\nINSERT INTO `{fq_temp_table_dataset}.{VET_NEW_TABLE}` \n WITH \n"
       fq_vet_table = f"{fq_pet_vet_dataset}.{VET_TABLE_PREFIX}{i:03}"
       j = 1
 
@@ -132,8 +132,8 @@
         j = j + 1
 
       sql = create_or_insert + ("\n".join(subs.values())) + "\n" + \
-      "q_all AS (" + (" union all ".join([ f"(SELECT * FROM q_{id})" for id in subs.keys()]))  + ")\n" + \
-      f" (SELECT * FROM q_all)"
+            "q_all AS (" + (" union all ".join([ f"(SELECT * FROM q_{id})" for id in subs.keys()]))  + ")\n" + \
+            f" (SELECT * FROM q_all)"
 
       print(sql)
       print(f"VET Query is {utf8len(sql)/(1024*1024)} MB in length")
@@ -152,7 +152,7 @@
   # it is == 0 then we don't need to touch the sample_id column (which doubles the cost of this query)
   min_sample_clause = ""
   if min_variant_samples > 0:
-      min_sample_clause = f"HAVING COUNT(distinct sample_id) >= {min_variant_samples}"
+    min_sample_clause = f"HAVING COUNT(distinct sample_id) >= {min_variant_samples}"
 
   sql = f"""
           CREATE OR REPLACE TABLE `{dest}` {TEMP_TABLE_TTL}
@@ -192,19 +192,12 @@
         j = j + 1
 
       sql = insert + ("\n".join(subs.values())) + "\n" + \
-      "q_all AS (" + (" union all ".join([ f"(SELECT * FROM q_{id})" for id in subs.keys()]))  + ")\n" + \
-      f" (SELECT * FROM q_all)"
+            "q_all AS (" + (" union all ".join([ f"(SELECT * FROM q_{id})" for id in subs.keys()]))  + ")\n" + \
+            f" (SELECT * FROM q_all)"
 
       print(sql)
       print(f"{fq_pet_table} query is {utf8len(sql)/(1024*1024)} MB in length")
-<<<<<<< HEAD
-      if i == 1:
-        utils.execute_with_retry(client, "create and populate pet new table", sql)
-      else:
-        utils.execute_with_retry(client, "populate pet new table", sql)
-=======
-      execute_with_retry("populate destination table with pet data", sql)
->>>>>>> 19bea802
+      utils.execute_with_retry(client, "populate destination table with pet data", sql)
 
   return
 
@@ -251,49 +244,23 @@
               `{fq_temp_table_dataset}.{VET_NEW_TABLE}`
         """
   print(sql)
-<<<<<<< HEAD
   results = utils.execute_with_retry(client, "populate-final-export-vet", sql)
-
-  # NOTE: once this has stabilized, we could filter out 'v' rows when creating PET_NEW
-  sql = f"""
-        INSERT INTO `{fq_destination_table_data}`
-            SELECT
-              location,
-              sample_id,
-              state,
-              NULL as ref,
-              NULL as alt,
-              NULL as call_GT,
-              NULL as call_GQ,
-              NULL as  call_RGQ,
-              NULL as QUALapprox,
-              NULL as AS_QUALapprox,
-              NULL as call_PL
-            FROM
-              `{fq_temp_table_dataset}.{PET_NEW_TABLE}`
-            WHERE state != 'v'
-        """
-  print(sql)
-  results = utils.execute_with_retry(client, "populate-final-export-pet", sql)
-=======
-  results = execute_with_retry("populate-final-export-vet", sql)
->>>>>>> 19bea802
   return
 
 def make_extract_table(fq_pet_vet_dataset,
-               max_tables,
-               sample_names_to_extract,
-               fq_cohort_sample_names,
-               query_project,
-               query_labels,
-               fq_temp_table_dataset,
-               fq_destination_dataset,
-               destination_table_prefix,
-               min_variant_samples,
-               fq_sample_mapping_table,
-               sa_key_path,
-               temp_table_ttl_hours
-              ):
+                       max_tables,
+                       sample_names_to_extract,
+                       fq_cohort_sample_names,
+                       query_project,
+                       query_labels,
+                       fq_temp_table_dataset,
+                       fq_destination_dataset,
+                       destination_table_prefix,
+                       min_variant_samples,
+                       fq_sample_mapping_table,
+                       sa_key_path,
+                       temp_table_ttl_hours
+                       ):
   try:
     fq_destination_table_data = f"{fq_destination_dataset}.{destination_table_prefix}__DATA"
     fq_destination_table_samples = f"{fq_destination_dataset}.{destination_table_prefix}__SAMPLES"
@@ -306,14 +273,14 @@
 
     # query_labels is string that looks like 'key1=val1, key2=val2'
     if query_labels is not None and len(query_labels) != 0:
-        for query_label in query_labels:
-          kv = query_label.split("=", 2)
-          key = kv[0].strip().lower()
-          value = kv[1].strip().lower()
-          query_labels_map[key] = value
-
-          if not (bool(re.match(r"[a-z0-9_-]+$", key)) & bool(re.match(r"[a-z0-9_-]+$", value))):
-            raise ValueError(f"label key or value did not pass validation--format should be 'key1=val1, key2=val2'")
+      for query_label in query_labels:
+        kv = query_label.split("=", 2)
+        key = kv[0].strip().lower()
+        value = kv[1].strip().lower()
+        query_labels_map[key] = value
+
+        if not (bool(re.match(r"[a-z0-9_-]+$", key)) & bool(re.match(r"[a-z0-9_-]+$", value))):
+          raise ValueError(f"label key or value did not pass validation--format should be 'key1=val1, key2=val2'")
 
     #Default QueryJobConfig will be merged into job configs passed in
     #but if a specific default config is being updated (eg labels), new config must be added
@@ -330,7 +297,7 @@
                                default_query_job_config=default_config)
     else:
       client = bigquery.Client(project=query_project,
-                             default_query_job_config=default_config)
+                               default_query_job_config=default_config)
 
     ## TODO -- provide a cmdline arg to override this (so we can simulate smaller datasets)
 
@@ -347,9 +314,9 @@
 
     # if we have a file of sample names, load it into a temporary table
     if (sample_names_to_extract):
-        fq_sample_name_table = load_sample_names(sample_names_to_extract, fq_temp_table_dataset)
+      fq_sample_name_table = load_sample_names(sample_names_to_extract, fq_temp_table_dataset)
     else:
-        fq_sample_name_table = fq_cohort_sample_names
+      fq_sample_name_table = fq_cohort_sample_names
 
     # At this point one way or the other we have a table of sample names in BQ,
     # join it to the sample_info table to drive the extract
@@ -393,15 +360,15 @@
   args = parser.parse_args()
 
   make_extract_table(args.fq_petvet_dataset,
-             args.max_tables,
-             args.sample_names_to_extract,
-             args.fq_cohort_sample_names,
-             args.query_project,
-             args.query_labels,
-             args.fq_temp_table_dataset,
-             args.fq_destination_dataset,
-             args.destination_cohort_table_prefix,
-             args.min_variant_samples,
-             args.fq_sample_mapping_table,
-             args.sa_key_path,
-             args.ttl)+                     args.max_tables,
+                     args.sample_names_to_extract,
+                     args.fq_cohort_sample_names,
+                     args.query_project,
+                     args.query_labels,
+                     args.fq_temp_table_dataset,
+                     args.fq_destination_dataset,
+                     args.destination_cohort_table_prefix,
+                     args.min_variant_samples,
+                     args.fq_sample_mapping_table,
+                     args.sa_key_path,
+                     args.ttl)