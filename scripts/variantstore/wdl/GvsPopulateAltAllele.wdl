--- conflicted
+++ resolved
@@ -268,11 +268,7 @@
     done
   >>>
   runtime {
-<<<<<<< HEAD
-    docker: "us.gcr.io/broad-dsde-methods/variantstore:2023-08-08-alpine-817d906dc"
-=======
     docker: variants_docker
->>>>>>> 6cc161cb
     memory: "3 GB"
     disks: "local-disk 10 HDD"
     cpu: 1
