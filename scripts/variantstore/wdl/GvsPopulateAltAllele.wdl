version 1.0

import "GvsUtils.wdl" as Utils

workflow GvsPopulateAltAllele {
  input {
    Boolean go = true
    String dataset_name
    String project_id
    String call_set_identifier
    Int max_alt_allele_shards = 10
  }

  String fq_alt_allele_table = "~{project_id}.~{dataset_name}.alt_allele"

  call CreateAltAlleleTable {
    input:
      dataset_name = dataset_name,
      project_id = project_id
  }

  call GetMaxSampleId {
    input:
      go = CreateAltAlleleTable.done,
      dataset_name = dataset_name,
      project_id = project_id
  }

  call GetVetTableNames {
    input:
      dataset_name = dataset_name,
      project_id = project_id,
      max_sample_id = GetMaxSampleId.max_sample_id,
      max_alt_allele_shards = max_alt_allele_shards
  }

  call Utils.GetBQTableLastModifiedDatetime {
    input:
      go = CreateAltAlleleTable.done,
      project_id = project_id,
      fq_table = fq_alt_allele_table
  }

  scatter (vet_table_names_file in GetVetTableNames.vet_table_names_files) {
    call PopulateAltAlleleTable {
      input:
        call_set_identifier = call_set_identifier,
        dataset_name = dataset_name,
        project_id = project_id,
        create_table_done = CreateAltAlleleTable.done,
        vet_table_names_file = vet_table_names_file,
        last_modified_timestamp = GetBQTableLastModifiedDatetime.last_modified_timestamp,
        max_sample_id = GetMaxSampleId.max_sample_id
    }
  }

  output {
    Boolean done = PopulateAltAlleleTable.done[0]
  }
}

task GetMaxSampleId {
  input {
    Boolean go = true
    String dataset_name
    String project_id
  }
  meta {
    # because this is being used to determine the current state of the GVS database, never use call cache
    volatile: true
  }

  command <<<
    set -o errexit -o nounset -o xtrace -o pipefail

    echo "project_id = ~{project_id}" > ~/.bigqueryrc
    bq query --project_id=~{project_id} --format=csv --use_legacy_sql=false \
    'SELECT IFNULL(MAX(sample_id), 0) AS max_sample_id FROM `~{dataset_name}.alt_allele`' > num_rows.csv

    # remove the header row from the CSV file
    sed -i 1d num_rows.csv
  >>>

  output {
    Int max_sample_id = read_int("num_rows.csv")
  }

  runtime {
    docker: "gcr.io/google.com/cloudsdktool/cloud-sdk:426.0.0-alpine"
    memory: "3 GB"
    disks: "local-disk 10 HDD"
    preemptible: 3
    cpu: 1
  }
}

task GetVetTableNames {
  input {
    String dataset_name
    String project_id
    Int max_sample_id
    Int max_alt_allele_shards
  }

  meta {
    # Not `volatile: true` since there shouldn't be a need to re-run this if there has already been a successful execution.
  }

  # add labels for DSP Cloud Cost Control Labeling and Reporting
  String bq_labels = "--label service:gvs --label team:variants --label managedby:populate_alt_allele"

  command <<<
    set -o errexit -o nounset -o xtrace -o pipefail
    echo "project_id = ~{project_id}" > ~/.bigqueryrc

    # if the maximum sample_id value is evenly divisible by 4000, then max_sample_id / 4000 will
    # give us the right vet_* table to start with; otherwise, we need to start with the next table
    if [ $((~{max_sample_id} % 4000)) -eq 0 ]; then
      min_vat_table_num=$((~{max_sample_id} / 4000))
    else
      min_vat_table_num=$(((~{max_sample_id} / 4000) + 1))
    fi

    # use the number calculated from the above math to get the vet_* table names to grab data from
    bq query --project_id=~{project_id} --format=csv --use_legacy_sql=false ~{bq_labels} \
    "SELECT table_name FROM \`~{project_id}.~{dataset_name}.INFORMATION_SCHEMA.TABLES\` WHERE table_name LIKE 'vet_%' AND CAST(SUBSTRING(table_name, length('vet_') + 1) AS INT64) >= ${min_vat_table_num}" > vet_tables.csv

    # remove the header row from the CSV file, count the number of tables and divide them up into
    # no more than max_alt_allele_shards files (which is the estimated number of BQ queries we can run at once without
    # reserving flex slots)
    sed -i 1d vet_tables.csv
    num_tables=$(cat vet_tables.csv | wc -l)
    if [ $((num_tables % ~{max_alt_allele_shards})) -eq 0 ]; then
      num_tables_per_file=$((num_tables / ~{max_alt_allele_shards}))
    else
      num_tables_per_file=$(((num_tables / ~{max_alt_allele_shards}) + 1))
    fi
    split -l $num_tables_per_file vet_tables.csv vet_tables_
  >>>
  runtime {
    docker: "gcr.io/google.com/cloudsdktool/cloud-sdk:426.0.0-alpine"
    memory: "3 GB"
    disks: "local-disk 10 HDD"
    preemptible: 3
    cpu: 1
  }

  output {
    Array[File] vet_table_names_files = glob("vet_tables_*")
  }
}

task CreateAltAlleleTable {
  input {
    Boolean go = true
    String dataset_name
    String project_id
  }
  meta {
    # should always be run; if the table already exists, no harm no foul
    volatile: true
  }

  # add labels for DSP Cloud Cost Control Labeling and Reporting
  String bq_labels = "--label service:gvs --label team:variants --label managedby:create_alt_allele"

  command <<<
    set -e

    echo "project_id = ~{project_id}" > ~/.bigqueryrc
    bq query --project_id=~{project_id} --format=csv --use_legacy_sql=false ~{bq_labels} \
    'CREATE TABLE IF NOT EXISTS `~{project_id}.~{dataset_name}.alt_allele` (
      location INT64,
      sample_id INT64,
      ref STRING,
      allele STRING,
      allele_pos INT64,
      call_GT STRING,
      call_GQ INT64,
      as_raw_mq STRING,
      raw_mq INT64,
      as_raw_mqranksum STRING,
      raw_mqranksum_x_10 INT64,
      as_qualapprox STRING,
      qualapprox STRING,
      qual INT64,
      as_raw_readposranksum STRING,
      raw_readposranksum_x_10 INT64,
      as_sb_table STRING,
      sb_ref_plus INT64,
      sb_ref_minus INT64,
      sb_alt_plus INT64,
      sb_alt_minus INT64,
      call_AD STRING,
      ref_ad INT64,
      ad INT64
    ) PARTITION BY RANGE_BUCKET(location, GENERATE_ARRAY(0, 25000000000000, 1000000000000))
    CLUSTER BY location, sample_id;'

  >>>
  runtime {
    docker: "gcr.io/google.com/cloudsdktool/cloud-sdk:426.0.0-alpine"
    memory: "3 GB"
    disks: "local-disk 10 HDD"
    cpu: 1
  }

  output {
    Boolean done = true
  }
}

task PopulateAltAlleleTable {
  input {
    String dataset_name
    String project_id

    String create_table_done
    File vet_table_names_file
    String call_set_identifier
    Int max_sample_id

    String last_modified_timestamp
  }
  meta {
    # Not `volatile: true` since there shouldn't be a need to re-run this if there has already been a successful execution.
  }

  Array[String] vet_table_names = read_lines(vet_table_names_file)

  command <<<
    set -o errexit -o nounset -o xtrace -o pipefail

    VET_TABLES_ARRAY=(~{sep=" " vet_table_names})

    for vet_table in "${VET_TABLES_ARRAY[@]}"; do
      python3 /app/populate_alt_allele_table.py \
        --call_set_identifier ~{call_set_identifier} \
        --query_project ~{project_id} \
        --vet_table_name ${vet_table} \
        --fq_dataset ~{project_id}.~{dataset_name} \
        --max_sample_id ~{max_sample_id}
    done
  >>>
  runtime {
<<<<<<< HEAD
    docker: "us.gcr.io/broad-dsde-methods/variantstore:b4cf56c03c012da595a09893716d9071dae0b5ab"
=======
    docker: "us.gcr.io/broad-dsde-methods/variantstore:2023-05-17-alpine"
>>>>>>> ebe4835f
    memory: "3 GB"
    disks: "local-disk 10 HDD"
    cpu: 1
  }

  output {
    Boolean done = true
  }
}<|MERGE_RESOLUTION|>--- conflicted
+++ resolved
@@ -243,11 +243,7 @@
     done
   >>>
   runtime {
-<<<<<<< HEAD
-    docker: "us.gcr.io/broad-dsde-methods/variantstore:b4cf56c03c012da595a09893716d9071dae0b5ab"
-=======
     docker: "us.gcr.io/broad-dsde-methods/variantstore:2023-05-17-alpine"
->>>>>>> ebe4835f
     memory: "3 GB"
     disks: "local-disk 10 HDD"
     cpu: 1
