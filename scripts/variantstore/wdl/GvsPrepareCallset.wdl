--- conflicted
+++ resolved
@@ -110,8 +110,6 @@
     }
 
  }
-<<<<<<< HEAD
-=======
 
 task LocalizeFile {
   input {
@@ -136,6 +134,4 @@
     cpu: "1"
     disks: "local-disk 50 HDD"
   }
-}
-
->>>>>>> a17b5562
+}