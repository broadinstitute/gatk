--- conflicted
+++ resolved
@@ -85,11 +85,7 @@
     >>>
 
     runtime {
-<<<<<<< HEAD
-        docker: "us.gcr.io/broad-dsde-methods/variantstore:2023-08-08-alpine-817d906dc"
-=======
         docker: variants_docker
->>>>>>> 6cc161cb
     }
 
     output {
