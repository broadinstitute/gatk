version 1.0

import "GvsUtils.wdl" as Utils

workflow GvsCreateAltAllele {
  input {
    Boolean go = true
    String dataset_name
    String project_id
    String call_set_identifier

    String? service_account_json_path
  }

  String fq_alt_allele_table = "~{project_id}.~{dataset_name}.alt_allele"

  call GetVetTableNames {
    input:
      dataset_name = dataset_name,
      project_id = project_id,
      service_account_json_path = service_account_json_path
  }

  call CreateAltAlleleTable {
    input:
      dataset_name = dataset_name,
      project_id = project_id,
      service_account_json_path = service_account_json_path
  }

  call Utils.GetBQTableLastModifiedDatetime {
    input:
      go = CreateAltAlleleTable.done,
      query_project = project_id,
      fq_table = fq_alt_allele_table,
      service_account_json_path = service_account_json_path
  }

  scatter (idx in range(length(GetVetTableNames.vet_tables))) {
    call PopulateAltAlleleTable {
      input:
        call_set_identifier = call_set_identifier,
        dataset_name = dataset_name,
        project_id = project_id,
        create_table_done = CreateAltAlleleTable.done,
        vet_table_name = GetVetTableNames.vet_tables[idx],
        service_account_json_path = service_account_json_path,
        last_modified_timestamp = GetBQTableLastModifiedDatetime.last_modified_timestamp
    }
  }

  output {
    Array[String] vet_tables_loaded = PopulateAltAlleleTable.done
    Boolean done = true
  }
}

task GetVetTableNames {
  input {
    String dataset_name
    String project_id

    String? service_account_json_path
  }

  meta {
    # Not `volatile: true` since there shouldn't be a need to re-run this if there has already been a successful execution.
  }

  String has_service_account_file = if (defined(service_account_json_path)) then 'true' else 'false'
  # add labels for DSP Cloud Cost Control Labeling and Reporting
  String bq_labels = "--label service:gvs --label team:variants --label managedby:create_alt_allele"

  command <<<
    set -e

    if [ ~{has_service_account_file} = 'true' ]; then
      gsutil cp ~{service_account_json_path} local.service_account.json
      gcloud auth activate-service-account --key-file=local.service_account.json
      gcloud config set project ~{project_id}
    fi

    echo "project_id = ~{project_id}" > ~/.bigqueryrc
    bq query --location=US --project_id=~{project_id} --format=csv --use_legacy_sql=false ~{bq_labels} \
    'SELECT table_name FROM `~{project_id}.~{dataset_name}.INFORMATION_SCHEMA.TABLES` WHERE table_name LIKE "vet_%" ORDER BY table_name' > vet_tables.csv

    # remove the header row from the CSV file
    sed -i 1d vet_tables.csv
  >>>
  runtime {
    docker: "gcr.io/google.com/cloudsdktool/cloud-sdk:305.0.0"
    memory: "3 GB"
    disks: "local-disk 10 HDD"
    preemptible: 3
    cpu: 1
  }

  output {
    Array[String] vet_tables = read_lines("vet_tables.csv")
  }
}

task CreateAltAlleleTable {
  input {
    Boolean go = true
    String dataset_name
    String project_id

    String? service_account_json_path
  }
  meta {
    # Not `volatile: true` since there shouldn't be a need to re-run this if there has already been a successful execution.
  }

  String has_service_account_file = if (defined(service_account_json_path)) then 'true' else 'false'
  # add labels for DSP Cloud Cost Control Labeling and Reporting
  String bq_labels = "--label service:gvs --label team:variants --label managedby:create_alt_allele"

  command <<<
    set -e

    if [ ~{has_service_account_file} = 'true' ]; then
      gsutil cp ~{service_account_json_path} local.service_account.json
      gcloud auth activate-service-account --key-file=local.service_account.json
      gcloud config set project ~{project_id}
    fi

    echo "project_id = ~{project_id}" > ~/.bigqueryrc
    bq query --location=US --project_id=~{project_id} --format=csv --use_legacy_sql=false ~{bq_labels} \
    'CREATE OR REPLACE TABLE `~{project_id}.~{dataset_name}.alt_allele` (
      location INT64,
      sample_id INT64,
      ref STRING,
      allele STRING,
      allele_pos INT64,
      call_GT STRING,
      call_GQ INT64,
      as_raw_mq STRING,
      raw_mq INT64,
      as_raw_mqranksum STRING,
      raw_mqranksum_x_10 INT64,
      as_qualapprox STRING,
      qualapprox STRING,
      qual INT64,
      as_raw_readposranksum STRING,
      raw_readposranksum_x_10 INT64,
      as_sb_table STRING,
      sb_ref_plus INT64,
      sb_ref_minus INT64,
      sb_alt_plus INT64,
      sb_alt_minus INT64,
      call_AD STRING,
      ref_ad INT64,
      ad INT64
    ) PARTITION BY RANGE_BUCKET(location, GENERATE_ARRAY(0, 25000000000000, 1000000000000))
    CLUSTER BY location, sample_id;'

  >>>
  runtime {
    docker: "gcr.io/google.com/cloudsdktool/cloud-sdk:305.0.0"
    memory: "3 GB"
    disks: "local-disk 10 HDD"
    cpu: 1
  }

  output {
    Boolean done = true
  }
}

task PopulateAltAlleleTable {
  input {
    String dataset_name
    String project_id

    String create_table_done
    String vet_table_name
    String call_set_identifier

    String? service_account_json_path

    String last_modified_timestamp
  }
  meta {
    # Not `volatile: true` since there shouldn't be a need to re-run this if there has already been a successful execution.
  }

  String has_service_account_file = if (defined(service_account_json_path)) then 'true' else 'false'

  command <<<
    set -e

    if [ ~{has_service_account_file} = 'true' ]; then
      gsutil cp ~{service_account_json_path} local.service_account.json
      gcloud auth activate-service-account --key-file=local.service_account.json
      SERVICE_ACCOUNT_STANZA="--sa_key_path local.service_account.json "
    fi

    python3 /app/populate_alt_allele_table.py \
      --call_set_identifier ~{call_set_identifier} \
      --query_project ~{project_id} \
      --vet_table_name ~{vet_table_name} \
      --fq_dataset ~{project_id}.~{dataset_name} \
      $SERVICE_ACCOUNT_STANZA
  >>>
  runtime {
<<<<<<< HEAD
    docker: "us.gcr.io/broad-dsde-methods/variantstore:rsa_metadata_from_python_20220617"
=======
    docker: "us.gcr.io/broad-dsde-methods/variantstore:rsa_query_labels_20220621"
>>>>>>> 8781b56b
    memory: "3 GB"
    disks: "local-disk 10 HDD"
    cpu: 1
  }

  output {
    String done = "~{vet_table_name}"
  }
}<|MERGE_RESOLUTION|>--- conflicted
+++ resolved
@@ -204,11 +204,7 @@
       $SERVICE_ACCOUNT_STANZA
   >>>
   runtime {
-<<<<<<< HEAD
-    docker: "us.gcr.io/broad-dsde-methods/variantstore:rsa_metadata_from_python_20220617"
-=======
-    docker: "us.gcr.io/broad-dsde-methods/variantstore:rsa_query_labels_20220621"
->>>>>>> 8781b56b
+    docker: "us.gcr.io/broad-dsde-methods/variantstore:rsa_metadata_from_python_20220621"
     memory: "3 GB"
     disks: "local-disk 10 HDD"
     cpu: 1
