version 1.0

import "GvsUtils.wdl" as Utils

workflow GvsCreateAltAllele {
  input {
    Boolean go = true
    String dataset_name
    String project_id
    String call_set_identifier

    String? service_account_json_path
  }

  String fq_alt_allele_table = "~{project_id}.~{dataset_name}.alt_allele"

  call GetVetTableNames {
    input:
      dataset_name = dataset_name,
      project_id = project_id,
      service_account_json_path = service_account_json_path
  }

  call CreateAltAlleleTable {
    input:
      dataset_name = dataset_name,
      project_id = project_id,
      service_account_json_path = service_account_json_path
  }

  call Utils.GetBQTableLastModifiedDatetime {
    input:
      go = CreateAltAlleleTable.done,
      query_project = project_id,
      fq_table = fq_alt_allele_table,
      service_account_json_path = service_account_json_path
  }

  scatter (idx in range(length(GetVetTableNames.vet_tables))) {
    call PopulateAltAlleleTable {
      input:
        call_set_identifier = call_set_identifier,
        dataset_name = dataset_name,
        project_id = project_id,
        create_table_done = CreateAltAlleleTable.done,
        vet_table_name = GetVetTableNames.vet_tables[idx],
        service_account_json_path = service_account_json_path,
        last_modified_timestamp = GetBQTableLastModifiedDatetime.last_modified_timestamp
    }
  }

  output {
    Array[String] vet_tables_loaded = PopulateAltAlleleTable.done
    Boolean done = true
  }
}

task GetVetTableNames {
  input {
    String dataset_name
    String project_id

    String? service_account_json_path
  }

  meta {
    # Not `volatile: true` since there shouldn't be a need to re-run this if there has already been a successful execution.
  }

  String has_service_account_file = if (defined(service_account_json_path)) then 'true' else 'false'
  # add labels for DSP Cloud Cost Control Labeling and Reporting
  String bq_labels = "--label service:gvs --label team:variants --label managedby:create_alt_allele"

  command <<<
    set -e

    if [ ~{has_service_account_file} = 'true' ]; then
      gsutil cp ~{service_account_json_path} local.service_account.json
      gcloud auth activate-service-account --key-file=local.service_account.json
      gcloud config set project ~{project_id}
    fi

    echo "project_id = ~{project_id}" > ~/.bigqueryrc
    bq query --location=US --project_id=~{project_id} --format=csv --use_legacy_sql=false ~{bq_labels} \
    'SELECT table_name FROM `~{project_id}.~{dataset_name}.INFORMATION_SCHEMA.TABLES` WHERE table_name LIKE "vet_%" ORDER BY table_name' > vet_tables.csv

    # remove the header row from the CSV file
    sed -i 1d vet_tables.csv
  >>>
  runtime {
    docker: "gcr.io/google.com/cloudsdktool/cloud-sdk:305.0.0"
    memory: "3 GB"
    disks: "local-disk 10 HDD"
    preemptible: 3
    cpu: 1
  }

  output {
    Array[String] vet_tables = read_lines("vet_tables.csv")
  }
}

task CreateAltAlleleTable {
  input {
    Boolean go = true
    String dataset_name
    String project_id

    String? service_account_json_path
  }
  meta {
    # Not `volatile: true` since there shouldn't be a need to re-run this if there has already been a successful execution.
  }

  String has_service_account_file = if (defined(service_account_json_path)) then 'true' else 'false'
  # add labels for DSP Cloud Cost Control Labeling and Reporting
  String bq_labels = "--label service:gvs --label team:variants --label managedby:create_alt_allele"

  command <<<
    set -e

    if [ ~{has_service_account_file} = 'true' ]; then
      gsutil cp ~{service_account_json_path} local.service_account.json
      gcloud auth activate-service-account --key-file=local.service_account.json
      gcloud config set project ~{project_id}
    fi

    echo "project_id = ~{project_id}" > ~/.bigqueryrc
    bq query --location=US --project_id=~{project_id} --format=csv --use_legacy_sql=false ~{bq_labels} \
    'CREATE OR REPLACE TABLE `~{project_id}.~{dataset_name}.alt_allele` (
      location INT64,
      sample_id INT64,
      ref STRING,
      allele STRING,
      allele_pos INT64,
      call_GT STRING,
      call_GQ INT64,
      as_raw_mq STRING,
      raw_mq INT64,
      as_raw_mqranksum STRING,
      raw_mqranksum_x_10 INT64,
      as_qualapprox STRING,
      qualapprox STRING,
      qual INT64,
      as_raw_readposranksum STRING,
      raw_readposranksum_x_10 INT64,
      as_sb_table STRING,
      sb_ref_plus INT64,
      sb_ref_minus INT64,
      sb_alt_plus INT64,
      sb_alt_minus INT64,
      call_AD STRING,
      ref_ad INT64,
      ad INT64
    ) PARTITION BY RANGE_BUCKET(location, GENERATE_ARRAY(0, 25000000000000, 1000000000000))
    CLUSTER BY location, sample_id;'

  >>>
  runtime {
    docker: "gcr.io/google.com/cloudsdktool/cloud-sdk:305.0.0"
    memory: "3 GB"
    disks: "local-disk 10 HDD"
    cpu: 1
  }

  output {
    Boolean done = true
  }
}

task PopulateAltAlleleTable {
  input {
    String dataset_name
    String project_id

    String create_table_done
    String vet_table_name
    String call_set_identifier

    String? service_account_json_path

    String last_modified_timestamp
  }
  meta {
    # Not `volatile: true` since there shouldn't be a need to re-run this if there has already been a successful execution.
  }

  String has_service_account_file = if (defined(service_account_json_path)) then 'true' else 'false'

  command <<<
    set -e

    if [ ~{has_service_account_file} = 'true' ]; then
      gsutil cp ~{service_account_json_path} local.service_account.json
      gcloud auth activate-service-account --key-file=local.service_account.json
      SERVICE_ACCOUNT_STANZA="--sa_key_path local.service_account.json "
    fi

    python3 /app/populate_alt_allele_table.py \
      --call_set_identifier ~{call_set_identifier} \
      --query_project ~{project_id} \
      --vet_table_name ~{vet_table_name} \
      --fq_dataset ~{project_id}.~{dataset_name} \
      $SERVICE_ACCOUNT_STANZA
  >>>
  runtime {
<<<<<<< HEAD
    docker: "us.gcr.io/broad-dsde-methods/variantstore:rsa_metadata_from_python_20220616"
=======
    docker: "us.gcr.io/broad-dsde-methods/variantstore:ah_var_store_2022_06_15"
>>>>>>> 00f07e98
    memory: "3 GB"
    disks: "local-disk 10 HDD"
    cpu: 1
  }

  output {
    String done = "~{vet_table_name}"
  }
}<|MERGE_RESOLUTION|>--- conflicted
+++ resolved
@@ -204,11 +204,7 @@
       $SERVICE_ACCOUNT_STANZA
   >>>
   runtime {
-<<<<<<< HEAD
-    docker: "us.gcr.io/broad-dsde-methods/variantstore:rsa_metadata_from_python_20220616"
-=======
-    docker: "us.gcr.io/broad-dsde-methods/variantstore:ah_var_store_2022_06_15"
->>>>>>> 00f07e98
+    docker: "us.gcr.io/broad-dsde-methods/variantstore:rsa_metadata_from_python_20220617"
     memory: "3 GB"
     disks: "local-disk 10 HDD"
     cpu: 1
