--- conflicted
+++ resolved
@@ -207,53 +207,6 @@
   }
 }
 
-<<<<<<< HEAD
-task ValidateFilterSetName {
-  input {
-    String filter_set_name
-    String data_project
-    String data_dataset
-    String query_project
-    String filter_set_info_timestamp
-  }
-  meta {
-    # Not `volatile: true` since there shouldn't be a need to re-run this if there has already been a successful execution.
-  }
-
-  # add labels for DSP Cloud Cost Control Labeling and Reporting
-  String bq_labels = "--label service:gvs --label team:variants --label managedby:extract_callset"
-
-  command <<<
-    set -ex
-
-    echo "project_id = ~{query_project}" > ~/.bigqueryrc
-
-    OUTPUT=$(bq --project_id=~{query_project} --format=csv query --use_legacy_sql=false ~{bq_labels} "SELECT filter_set_name as available_filter_set_names FROM \`~{data_project}.~{data_dataset}.filter_set_info\` GROUP BY filter_set_name")
-    FILTERSETS=${OUTPUT#"available_filter_set_names"}
-
-    if [[ $FILTERSETS =~ "~{filter_set_name}" ]]; then
-      echo "Filter set name '~{filter_set_name}' found."
-    else
-      echo "ERROR: '~{filter_set_name}' is not an existing filter_set_name. Available in ~{data_project}.~{data_dataset} are"
-      echo $FILTERSETS
-      exit 1
-    fi
-  >>>
-  output {
-    String done = read_string(stdout())
-  }
-
-  runtime {
-    docker: "gcr.io/google.com/cloudsdktool/cloud-sdk:404.0.0-alpine"
-    memory: "3 GB"
-    disks: "local-disk 10 HDD"
-    preemptible: 3
-    cpu: 1
-  }
-}
-=======
->>>>>>> 01b28807
-
 task ExtractTask {
   input {
     Boolean go
