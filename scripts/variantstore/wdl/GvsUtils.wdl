version 1.0

task GetToolVersions {
  input {
    String? git_branch_or_tag
  }

  meta {
    # Don't even think about caching this.
    volatile: true
  }

  File monitoring_script = "gs://gvs_quickstart_storage/cromwell_monitoring_script.sh"
  String cloud_sdk_docker_decl = "gcr.io/google.com/cloudsdktool/cloud-sdk:435.0.0-alpine"

  # For GVS releases, set `version` to match the release branch name, e.g. gvs_<major>.<minor>.<patch>.
  # For non-release, leave the value at "unspecified".
  String version = "unspecified"

  String effective_version = select_first([git_branch_or_tag, version])

  String workspace_id_output = "workspace_id.txt"
  String workspace_name_output = "workspace_name.txt"
  String workspace_namespace_output = "workspace_namespace.txt"
  String workspace_bucket_output = "workspace_bucket.txt"
  String submission_id_output = "submission_id.txt"
  String workflow_id_output = "workflow_id.txt"
  String google_project_output = "google_project.txt"

  command <<<
    # Prepend date, time and pwd to xtrace log entries.
    PS4='\D{+%F %T} \w $ '
    set -o errexit -o nounset -o pipefail -o xtrace

    # Scrape out various workflow / workspace info from the localization and delocalization scripts.
    sed -n -E 's!.*gs://fc-(secure-)?([^\/]+).*!\2!p' /cromwell_root/gcs_delocalization.sh | sort -u > ~{workspace_id_output}
    sed -n -E 's!.*(gs://(fc-(secure-)?[^\/]+)).*!\1!p' /cromwell_root/gcs_delocalization.sh | sort -u > ~{workspace_bucket_output}
    sed -n -E 's!.*gs://fc-(secure-)?([^\/]+)/submissions/([^\/]+).*!\3!p' /cromwell_root/gcs_delocalization.sh | sort -u > ~{submission_id_output}
    sed -n -E 's!.*gs://fc-(secure-)?([^\/]+)/submissions/([^\/]+)/([^\/]+)/([^\/]+).*!\5!p' /cromwell_root/gcs_delocalization.sh | sort -u > ~{workflow_id_output}
    sed -n -E 's!.*(terra-[0-9a-f]+).*# project to use if requester pays$!\1!p' /cromwell_root/gcs_localization.sh | sort -u > ~{google_project_output}

    echo "~{effective_version}" > version.txt

    # Only get the git hash if a branch or tag was specified.
    if [[ "~{effective_version}" == "unspecified" ]]
    then
      echo "unspecified" > git_hash.txt
    else
      bash ~{monitoring_script} > monitoring.log &

      # install git
      apk update && apk upgrade
      apk add git

      # The `--branch` parameter to `git clone` actually does work for tags, though for historical reasons GVS
      # versioning is based on branches for now.
      # https://git-scm.com/docs/git-clone#Documentation/git-clone.txt--bltnamegt
      git clone https://github.com/broadinstitute/gatk.git --depth 1 --branch ~{effective_version} --single-branch
      cd gatk
      git rev-parse HEAD > ../git_hash.txt
    fi
  >>>
  runtime {
    docker: cloud_sdk_docker_decl
  }
  output {
    String gvs_version = read_string("version.txt")
    String git_hash = read_string("git_hash.txt")
    String hail_version = "0.2.126"
    String basic_docker = "ubuntu:22.04"
    String cloud_sdk_docker = cloud_sdk_docker_decl # Defined above as a declaration.
    # GVS generally uses the smallest `alpine` version of the Google Cloud SDK as it suffices for most tasks, but
    # there are a handlful of tasks that require the larger GNU libc-based `slim`.
    String cloud_sdk_slim_docker = "gcr.io/google.com/cloudsdktool/cloud-sdk:435.0.0-slim"
<<<<<<< HEAD
    String variants_docker = "us.gcr.io/broad-dsde-methods/variantstore:2024-03-11-alpine-599bb10bb"
    String gatk_docker = "us.gcr.io/broad-dsde-methods/broad-gatk-snapshots:varstore_2024_03_12_ee216c89aabaf2f85178b40a784a81764148a4c7"
=======
    String variants_docker = "us.gcr.io/broad-dsde-methods/variantstore:2024-03-12-alpine-2beb1a005"
    String gatk_docker = "us.gcr.io/broad-dsde-methods/broad-gatk-snapshots:varstore_2024_02_16_78c53a6"
>>>>>>> fa020e08
    String variants_nirvana_docker = "us.gcr.io/broad-dsde-methods/variantstore:nirvana_2022_10_19"
    String real_time_genomics_docker = "docker.io/realtimegenomics/rtg-tools:latest"
    String gotc_imputation_docker = "us.gcr.io/broad-gotc-prod/imputation-bcf-vcf:1.0.5-1.10.2-0.1.16-1649948623"

    String workspace_bucket = read_string(workspace_bucket_output)
    String workspace_id = read_string(workspace_id_output)
    String submission_id = read_string(submission_id_output)
    String workflow_id = read_string(workflow_id_output)
    String google_project = read_string(google_project_output)
  }
}

task MergeVCFs {
  input {
    Array[File] input_vcfs
    String gather_type = "BLOCK"
    String output_vcf_name
    String? output_directory
    Int? merge_disk_override
    Int? preemptible_tries
    String gatk_docker
  }

  Int disk_size = select_first([merge_disk_override, 100])
  File monitoring_script = "gs://gvs_quickstart_storage/cromwell_monitoring_script.sh"

  parameter_meta {
    input_vcfs: {
      localization_optional: true
    }
  }

  command <<<
    # Prepend date, time and pwd to xtrace log entries.
    PS4='\D{+%F %T} \w $ '
    set -o errexit -o nounset -o pipefail -o xtrace

    bash ~{monitoring_script} > monitoring.log &

    gatk --java-options -Xmx3g GatherVcfsCloud \
      --ignore-safety-checks \
      --gather-type ~{gather_type} \
      --create-output-variant-index false \
      -I ~{sep=' -I ' input_vcfs} \
      --progress-logger-frequency 100000 \
      --output ~{output_vcf_name}

    tabix ~{output_vcf_name}

    # Drop trailing slash if one exists
    OUTPUT_GCS_DIR=$(echo ~{output_directory} | sed 's/\/$//')

    if [ -n "$OUTPUT_GCS_DIR" ]; then
      gsutil cp ~{output_vcf_name} $OUTPUT_GCS_DIR/
      gsutil cp ~{output_vcf_name}.tbi $OUTPUT_GCS_DIR/
    fi
  >>>

  runtime {
    docker: gatk_docker
    preemptible: select_first([preemptible_tries, 3])
    memory: "3 GiB"
    disks: "local-disk ~{disk_size} HDD"
  }

  output {
    File output_vcf = "~{output_vcf_name}"
    File output_vcf_index = "~{output_vcf_name}.tbi"
    File monitoring_log = "monitoring.log"
  }
}

task SplitIntervals {
  input {
    File intervals
    File ref_fasta
    File ref_fai
    File ref_dict
    Int scatter_count
    File? interval_weights_bed
    String? intervals_file_extension
    String? split_intervals_extra_args
    Int? split_intervals_disk_size_override
    Int? split_intervals_mem_override
    String? output_gcs_dir
    String gatk_docker
    File? gatk_override
  }
  meta {
    # Not `volatile: true` since there shouldn't be a need to re-run this if there has already been a successful execution.
  }

  Int disk_size = select_first([split_intervals_disk_size_override, 50]) # Note: disk size is cheap and lack of it can increase probability of preemption
  Int disk_memory = select_first([split_intervals_mem_override, 16])
  Int java_memory = disk_memory - 4

  String gatk_tool = if (defined(interval_weights_bed)) then 'WeightedSplitIntervals' else 'SplitIntervals'
  File monitoring_script = "gs://gvs_quickstart_storage/cromwell_monitoring_script.sh"

  parameter_meta {
    intervals: {
      localization_optional: true
    }
    ref_fasta: {
      localization_optional: true
    }
    ref_fai: {
      localization_optional: true
    }
    ref_dict: {
      localization_optional: true
    }
  }

  command <<<
    # Prepend date, time and pwd to xtrace log entries.
    PS4='\D{+%F %T} \w $ '
    set -o errexit -o nounset -o pipefail -o xtrace

    bash ~{monitoring_script} > monitoring.log &

    export GATK_LOCAL_JAR=~{default="/root/gatk.jar" gatk_override}

    mkdir interval-files
    gatk --java-options "-Xmx~{java_memory}g" ~{gatk_tool} \
      --dont-mix-contigs \
      -R ~{ref_fasta} \
      ~{"-L " + intervals} \
      ~{"--weight-bed-file " + interval_weights_bed} \
      -scatter ~{scatter_count} \
      -O interval-files \
      ~{"--extension " + intervals_file_extension} \
      --interval-file-num-digits 10 \
      ~{split_intervals_extra_args}
    cp interval-files/*.interval_list .

    # Drop trailing slash if one exists
    OUTPUT_GCS_DIR=$(echo ~{output_gcs_dir} | sed 's/\/$//')

    if [ -n "$OUTPUT_GCS_DIR" ]; then
      gsutil -m cp *.interval_list $OUTPUT_GCS_DIR/
    fi
  >>>

  runtime {
    docker: gatk_docker
    bootDiskSizeGb: 15
    memory: "~{disk_memory} GB"
    disks: "local-disk ~{disk_size} HDD"
    preemptible: 3
    cpu: 1
  }

  output {
    Array[File] interval_files = glob("*.interval_list")
    File monitoring_log = "monitoring.log"
  }
}

task GetBQTableLastModifiedDatetime {
  input {
    Boolean go = true
    String project_id
    String fq_table
    String cloud_sdk_docker
  }
  meta {
    # because this is being used to determine if the data has changed, never use call cache
    volatile: true
  }

  File monitoring_script = "gs://gvs_quickstart_storage/cromwell_monitoring_script.sh"

  # ------------------------------------------------
  # try to get the last modified date for the table in question; fail if something comes back from BigQuery
  # that isn't in the right format (e.g. an error)
  command <<<
    # Prepend date, time and pwd to xtrace log entries.
    PS4='\D{+%F %T} \w $ '
    set -o errexit -o nounset -o pipefail -o xtrace

    bash ~{monitoring_script} > monitoring.log &

    echo "project_id = ~{project_id}" > ~/.bigqueryrc

    # bq needs the project name to be separate by a colon
    DATASET_TABLE_COLON=$(echo ~{fq_table} | sed 's/\./:/')

    LASTMODIFIED=$(bq --apilog=false --project_id=~{project_id} --format=json show ${DATASET_TABLE_COLON} | python3 -c "import sys, json; print(json.load(sys.stdin)['lastModifiedTime']);")
    if [[ $LASTMODIFIED =~ ^[0-9]+$ ]]; then
      echo $LASTMODIFIED
    else
      exit 1
    fi
  >>>

  output {
    String last_modified_timestamp = read_string(stdout())
    File monitoring_log = "monitoring.log"
  }

  runtime {
    docker: cloud_sdk_docker
    memory: "3 GB"
    disks: "local-disk 10 HDD"
    preemptible: 3
    cpu: 1
  }
}

task GetBQTablesMaxLastModifiedTimestamp {
  input {
    String query_project
    String data_project
    String dataset_name
    Array[String] table_patterns
    String cloud_sdk_docker
  }
  meta {
    # because this is being used to determine if the data has changed, never use call cache
    volatile: true
  }

  File monitoring_script = "gs://gvs_quickstart_storage/cromwell_monitoring_script.sh"

  # ------------------------------------------------
  # try to get the latest last modified timestamp, in epoch microseconds, for all of the tables that match the provided prefixes
  command <<<
    # Prepend date, time and pwd to xtrace log entries.
    PS4='\D{+%F %T} \w $ '
    set -o errexit -o nounset -o pipefail -o xtrace

    bash ~{monitoring_script} > monitoring.log &

    echo "project_id = ~{query_project}" > ~/.bigqueryrc

    bq --apilog=false --project_id=~{query_project} query --format=csv --use_legacy_sql=false \
    'SELECT UNIX_MICROS(MAX(last_modified_time)) last_modified_time FROM `~{data_project}`.~{dataset_name}.INFORMATION_SCHEMA.PARTITIONS WHERE table_name like "~{sep=" OR table_name like " table_patterns}"' > results.txt

    tail -1 results.txt | cut -d, -f1 > max_last_modified_timestamp.txt
  >>>

  output {
    String max_last_modified_timestamp = read_string("max_last_modified_timestamp.txt")
    File monitoring_log = "monitoring.log"
  }

  runtime {
    docker: cloud_sdk_docker
    memory: "3 GB"
    disks: "local-disk 10 HDD"
    preemptible: 3
    cpu: 1
  }
}

task BuildGATKJar {
  input {
    String? git_branch_or_tag
    String cloud_sdk_slim_docker
  }
  meta {
    # Branch may be updated so do not call cache!
    volatile: true
  }

  File monitoring_script = "gs://gvs_quickstart_storage/cromwell_monitoring_script.sh"

  command <<<
    # Prepend date, time and pwd to xtrace log entries.
    PS4='\D{+%F %T} \w $ '
    set -o errexit -o nounset -o pipefail -o xtrace

    bash ~{monitoring_script} > monitoring.log &

    # git and git-lfs
    apt-get -qq update
    apt-get -qq install git git-lfs

    # Temurin Java 17
    # https://adoptium.net/installation/linux/
    apt install -y wget apt-transport-https
    mkdir -p /etc/apt/keyrings
    wget -O - https://packages.adoptium.net/artifactory/api/gpg/key/public | tee /etc/apt/keyrings/adoptium.asc
    echo "deb [signed-by=/etc/apt/keyrings/adoptium.asc] https://packages.adoptium.net/artifactory/deb $(awk -F= '/^VERSION_CODENAME/{print$2}' /etc/os-release) main" | tee /etc/apt/sources.list.d/adoptium.list
    apt-get -qq update
    apt-get -qq install temurin-17-jdk

    # GATK
    git clone https://github.com/broadinstitute/gatk.git --depth 1 --branch ~{git_branch_or_tag} --single-branch
    cd gatk
    ./gradlew shadowJar

    branch=$(git symbolic-ref HEAD 2>/dev/null)
    branch=${branch#refs/heads/}

    short_hash=$(git rev-parse --short HEAD)

    # Rename the GATK jar to embed the branch and hash of the most recent commit on the branch.
    mv build/libs/gatk-package-unspecified-SNAPSHOT-local.jar "build/libs/gatk-${branch}-${short_hash}-SNAPSHOT-local.jar"

    git rev-parse HEAD > ../git_hash.txt
  >>>

  output {
    Boolean done = true
    File jar = glob("gatk/build/libs/*-SNAPSHOT-local.jar")[0]
    File monitoring_log = "monitoring.log"
    String git_hash = read_string("git_hash.txt")
  }

  runtime {
    docker: cloud_sdk_slim_docker
    disks: "local-disk 500 HDD"
  }
}

task CreateDatasetForTest {
  input {
    String? git_branch_or_tag
    String dataset_prefix
    String dataset_suffix
    String cloud_sdk_docker
    # By default auto-expire tables 2 weeks after their creation. Unfortunately there doesn't seem to be an automated way
    # of auto-expiring the dataset, but the date is in the dataset name so old datasets should be easy to identify.
    Int? table_ttl_seconds = 2 * 7 * 24 * 60 * 60
  }
  meta {
    description: "Create a dataset for testing purposes whose tables are all set to auto-expire. Do not call this task for production code as the tables created within it will auto-delete!"
    # Branch may be updated so do not call cache!
    volatile: true
  }

  File monitoring_script = "gs://gvs_quickstart_storage/cromwell_monitoring_script.sh"

  command <<<
    # Prepend date, time and pwd to xtrace log entries.
    PS4='\D{+%F %T} \w $ '
    set -o errexit -o nounset -o pipefail -o xtrace

    bash ~{monitoring_script} > monitoring.log &

    # git
    apk update && apk upgrade
    apk add git

    # GATK
    git clone https://github.com/broadinstitute/gatk.git --depth 1 --branch ~{git_branch_or_tag} --single-branch
    cd gatk

    branch=$(git symbolic-ref HEAD 2>/dev/null)
    branch=${branch#refs/heads/}

    hash=$(git rev-parse --short HEAD)

    # Build a dataset name based on the branch name and the git hash of the most recent commit on this branch.
    # Dataset names must be alphanumeric and underscores only. Convert any dashes to underscores, then delete
    # any remaining characters that are not alphanumeric or underscores.
    today="$(date -Idate | sed 's/-/_/g')"
    dataset="$(echo ~{dataset_prefix}_${today}_${branch}_${hash}_~{dataset_suffix} | tr '-' '_' | tr -c -d '[:alnum:]_')"

    bq --apilog=false mk --project_id="gvs-internal" --default_table_expiration="~{table_ttl_seconds}" "$dataset"

    # add labels for DSP Cloud Cost Control Labeling and Reporting
    bq --apilog=false update --set_label service:gvs gvs-internal:$dataset
    bq --apilog=false update --set_label team:variants gvs-internal:$dataset
    bq --apilog=false update --set_label environment:dev gvs-internal:$dataset
    bq --apilog=false update --set_label managedby:build_gatk_jar_and_create_dataset gvs-internal:$dataset

    echo -n "$dataset" > dataset.txt
  >>>

  output {
    Boolean done = true
    String dataset_name = read_string("gatk/dataset.txt")
    File monitoring_log = "monitoring.log"
  }

  runtime {
    docker: cloud_sdk_docker
    disks: "local-disk 500 HDD"
  }
}

task BuildGATKJarAndCreateDataset {
  input {
    String? git_branch_or_tag
    String dataset_prefix
    String dataset_suffix
    String cloud_sdk_slim_docker
  }
  meta {
    # Branch may be updated so do not call cache!
    volatile: true
  }

  File monitoring_script = "gs://gvs_quickstart_storage/cromwell_monitoring_script.sh"

  command <<<
    # Prepend date, time and pwd to xtrace log entries.
    PS4='\D{+%F %T} \w $ '
    set -o errexit -o nounset -o pipefail -o xtrace

    bash ~{monitoring_script} > monitoring.log &

    # git and git-lfs
    apt-get -qq update
    apt-get -qq install git git-lfs

    # Temurin Java 17
    # https://adoptium.net/installation/linux/
    apt install -y wget apt-transport-https
    mkdir -p /etc/apt/keyrings
    wget -O - https://packages.adoptium.net/artifactory/api/gpg/key/public | tee /etc/apt/keyrings/adoptium.asc
    echo "deb [signed-by=/etc/apt/keyrings/adoptium.asc] https://packages.adoptium.net/artifactory/deb $(awk -F= '/^VERSION_CODENAME/{print$2}' /etc/os-release) main" | tee /etc/apt/sources.list.d/adoptium.list
    apt-get -qq update
    apt-get -qq install temurin-17-jdk

    # GATK
    git clone https://github.com/broadinstitute/gatk.git --depth 1 --branch ~{git_branch_or_tag} --single-branch
    cd gatk
    ./gradlew shadowJar

    branch=$(git symbolic-ref HEAD 2>/dev/null)
    branch=${branch#refs/heads/}

    hash=$(git rev-parse --short HEAD)

    # Rename the GATK jar to embed the branch and hash of the most recent commit on the branch.
    mv build/libs/gatk-package-unspecified-SNAPSHOT-local.jar "build/libs/gatk-${branch}-${hash}-SNAPSHOT-local.jar"

    # Build a dataset name based on the branch name and the git hash of the most recent commit on this branch.
    # Dataset names must be alphanumeric and underscores only. Convert any dashes to underscores, then delete
    # any remaining characters that are not alphanumeric or underscores.
    dataset="$(echo ~{dataset_prefix}_${branch}_${hash}_~{dataset_suffix} | tr '-' '_' | tr -c -d '[:alnum:]_')"

    bq --apilog=false mk --project_id="gvs-internal" "$dataset"

    # add labels for DSP Cloud Cost Control Labeling and Reporting
    bq --apilog=false update --set_label service:gvs gvs-internal:$dataset
    bq --apilog=false update --set_label team:variants gvs-internal:$dataset
    bq --apilog=false update --set_label environment:dev gvs-internal:$dataset
    bq --apilog=false update --set_label managedby:build_gatk_jar_and_create_dataset gvs-internal:$dataset

    echo -n "$dataset" > dataset.txt
  >>>

  output {
    Boolean done = true
    File jar = glob("gatk/build/libs/*-SNAPSHOT-local.jar")[0]
    String dataset_name = read_string("gatk/dataset.txt")
    File monitoring_log = "monitoring.log"
  }

  runtime {
    docker: cloud_sdk_slim_docker
    disks: "local-disk 500 HDD"
  }
}

task TerminateWorkflow {
  input {
    Boolean go = true
    String message
    String basic_docker
  }
  meta {
    # Definitely do not call cache this!
    volatile: true
  }

  command <<<
    # Prepend date, time and pwd to xtrace log entries.
    PS4='\D{+%F %T} \w $ '
    set -o errexit -o nounset -o pipefail -o xtrace

    # To avoid issues with special characters within the message, write the message to a file.
    cat > message.txt <<FIN
    ~{message}
    FIN

    # cat the file to stderr as this task is going to fail due to the exit 1.
    cat message.txt >&2
    exit 1
  >>>

  runtime {
    docker: basic_docker
    memory: "1 GB"
    disks: "local-disk 10 HDD"
    preemptible: 3
    cpu: 1
  }

  output {
    Boolean done = true
  }
}

task ScaleXYBedValues {
    input {
        Boolean go = true
        File interval_weights_bed
        Float x_bed_weight_scaling
        Float y_bed_weight_scaling
        String variants_docker
    }
    meta {
        # Not `volatile: true` since there shouldn't be a need to re-run this if there has already been a successful execution.
    }
    File monitoring_script = "gs://gvs_quickstart_storage/cromwell_monitoring_script.sh"

    command <<<
        # Prepend date, time and pwd to xtrace log entries.
        PS4='\D{+%F %T} \w $ '
        set -o errexit -o nounset -o pipefail -o xtrace

        bash ~{monitoring_script} > monitoring.log &

        python3 /app/scale_xy_bed_values.py \
            --input ~{interval_weights_bed} \
            --output "interval_weights_xy_scaled.bed" \
            --xscale ~{x_bed_weight_scaling} \
            --yscale ~{y_bed_weight_scaling} \
    >>>

    output {
        File xy_scaled_bed = "interval_weights_xy_scaled.bed"
        Boolean done = true
        File monitoring_log = "monitoring.log"
    }

    runtime {
        docker: variants_docker
        maxRetries: 3
        memory: "7 GB"
        preemptible: 3
        cpu: "2"
        disks: "local-disk 500 HDD"
    }
}

task GetNumSamplesLoaded {
  input {
    String fq_sample_table
    String project_id
    String sample_table_timestamp
    Boolean control_samples = false
    String cloud_sdk_docker
  }
  meta {
    # Not `volatile: true` since there shouldn't be a need to re-run this if there has already been a successful execution.
  }
  File monitoring_script = "gs://gvs_quickstart_storage/cromwell_monitoring_script.sh"

  command <<<
    # Prepend date, time and pwd to xtrace log entries.
    PS4='\D{+%F %T} \w $ '
    set -o errexit -o nounset -o pipefail -o xtrace

    bash ~{monitoring_script} > monitoring.log &

    echo "project_id = ~{project_id}" > ~/.bigqueryrc
    bq --apilog=false query --project_id=~{project_id} --format=csv --use_legacy_sql=false '

      SELECT COUNT(*) FROM `~{fq_sample_table}` WHERE
        is_loaded = true AND
        withdrawn IS NULL AND
        is_control = ~{control_samples}

    ' | sed 1d
  >>>

  output {
    Int num_samples = read_int(stdout())
    File monitoring_log = "monitoring.log"
  }

  runtime {
    docker: cloud_sdk_docker
    memory: "3 GB"
    disks: "local-disk 10 HDD"
    preemptible: 3
    cpu: 1
  }
}


task CountSuperpartitions {
    meta {
        description: "Return the number of superpartitions based on the number of vet_% tables in `INFORMATION_SCHEMA.PARTITIONS`."
        # Definitely don't cache this, the values can change while the inputs to this task will not!
        volatile: true
    }
    input {
        String project_id
        String dataset_name
        String cloud_sdk_docker
    }
    File monitoring_script = "gs://gvs_quickstart_storage/cromwell_monitoring_script.sh"
    command <<<
        # Prepend date, time and pwd to xtrace log entries.
        PS4='\D{+%F %T} \w $ '
        set -o errexit -o nounset -o pipefail -o xtrace

        bash ~{monitoring_script} > monitoring.log &

        bq --apilog=false query --project_id=~{project_id} --format=csv --use_legacy_sql=false '

            SELECT COUNT(*) FROM `~{project_id}.~{dataset_name}.INFORMATION_SCHEMA.TABLES`
                WHERE table_name LIKE "vet_%"

        ' | sed 1d > num_superpartitions.txt
    >>>
    runtime {
        docker: cloud_sdk_docker
        disks: "local-disk 500 HDD"
    }
    output {
        Int num_superpartitions = read_int('num_superpartitions.txt')
        File monitoring_log = "monitoring.log"
    }
}

task ValidateFilterSetName {
    input {
        Boolean go = true
        String project_id
        String fq_filter_set_info_table
        String filter_set_name
        String filter_set_info_timestamp = ""
        String cloud_sdk_docker
    }
    meta {
        # Not `volatile: true` since there shouldn't be a need to re-run this if there has already been a successful execution.
    }

    # add labels for DSP Cloud Cost Control Labeling and Reporting
    String bq_labels = "--label service:gvs --label team:variants --label managedby:gvs_utils"
    File monitoring_script = "gs://gvs_quickstart_storage/cromwell_monitoring_script.sh"

    command <<<
        # Prepend date, time and pwd to xtrace log entries.
        PS4='\D{+%F %T} \w $ '
        set -o errexit -o nounset -o pipefail -o xtrace

        bash ~{monitoring_script} > monitoring.log &

        echo "project_id = ~{project_id}" > ~/.bigqueryrc

        OUTPUT=$(bq --apilog=false --project_id=~{project_id} --format=csv query --use_legacy_sql=false ~{bq_labels} 'SELECT filter_set_name as available_filter_set_names FROM `~{fq_filter_set_info_table}` GROUP BY filter_set_name')
        FILTERSETS=${OUTPUT#"available_filter_set_names"}

        if [[ $FILTERSETS =~ "~{filter_set_name}" ]]; then
            echo "Filter set name '~{filter_set_name}' found."
        else
            echo "ERROR: '~{filter_set_name}' is not an existing filter_set_name. Available in ~{fq_filter_set_info_table} are"
            echo $FILTERSETS
            exit 1
        fi
    >>>
    output {
        Boolean done = true
        File monitoring_log = "monitoring.log"
    }

    runtime {
        docker: cloud_sdk_docker
        memory: "3 GB"
        disks: "local-disk 500 HDD"
        preemptible: 3
        cpu: 1
    }
}

task IsVQSRLite {
  input {
    String project_id
    String fq_filter_set_info_table
    String filter_set_name
    String cloud_sdk_docker
  }
  meta {
    # Not `volatile: true` since there shouldn't be a need to re-run this if there has already been a successful execution.
  }

  # add labels for DSP Cloud Cost Control Labeling and Reporting
  String bq_labels = "--label service:gvs --label team:variants --label managedby:gvs_utils"

  String is_vqsr_lite_file = "is_vqsr_lite_file.txt"

  command <<<
    # Prepend date, time and pwd to xtrace log entries.
    PS4='\D{+%F %T} \w $ '
    set -o errexit -o nounset -o pipefail -o xtrace

    echo "project_id = ~{project_id}" > ~/.bigqueryrc

    bq --apilog=false query --project_id=~{project_id} --format=csv --use_legacy_sql=false ~{bq_labels} \
    'BEGIN
      SELECT COUNT(1) AS counted FROM `~{fq_filter_set_info_table}` WHERE filter_set_name = "~{filter_set_name}"
          AND calibration_sensitivity IS NOT NULL;
    EXCEPTION WHEN ERROR THEN
       SELECT "0" AS counted ;
    END' | tail -1 > lite_count_file.txt
    LITE_COUNT=`cat lite_count_file.txt`


    bq --apilog=false query --project_id=~{project_id} --format=csv --use_legacy_sql=false ~{bq_labels} \
      'SELECT COUNT(1) FROM `~{fq_filter_set_info_table}` WHERE filter_set_name = "~{filter_set_name}"
      AND vqslod IS NOT NULL' | tail -1 > classic_count_file.txt
    CLASSIC_COUNT=`cat classic_count_file.txt`

    if [[ $LITE_COUNT != "0" ]]; then
      echo "Found $LITE_COUNT rows with calibration_sensitivity defined"
      if [[ $CLASSIC_COUNT != "0" ]]; then
        echo "Found $CLASSIC_COUNT rows with vqslod defined"
        echo "ERROR - can't have both defined for a filter_set"
        exit 1
      fi
      echo "true" > ~{is_vqsr_lite_file}
    elif [[ $CLASSIC_COUNT != "0" ]]; then
      echo "Found $CLASSIC_COUNT rows with vqslod defined"
      echo "false" > ~{is_vqsr_lite_file}
    else
      echo "Found NO rows with either calibration_sensitivity or vqslod defined"
      exit 1
    fi

  >>>
  output {
    Boolean is_vqsr_lite = read_boolean(is_vqsr_lite_file)
  }

  runtime {
    docker: cloud_sdk_docker
    memory: "3 GB"
    disks: "local-disk 500 HDD"
    preemptible: 3
    cpu: 1
  }
}

task IsUsingCompressedReferences {
  input {
    String project_id
    String dataset_name
    String ref_table_timestamp
    String cloud_sdk_docker
  }
  command <<<
    # Prepend date, time and pwd to xtrace log entries.
    PS4='\D{+%F %T} \w $ '
    set -o errexit -o nounset -o pipefail -o xtrace

    bq --apilog=false query --project_id=~{project_id} --format=csv --use_legacy_sql=false '
      SELECT
        column_name
      FROM
        `~{dataset_name}.INFORMATION_SCHEMA.COLUMNS`
      WHERE
        table_name = "ref_ranges_001"
      AND (column_name = "location" OR column_name = "packed_ref_data") ' | sed 1d > column_name.txt

    # grep will return non-zero if the "query" term is not found and we don't want to fail the task for that.
    set +o errexit

    grep packed_ref_data column_name.txt
    rc=$?
    if [[ $rc -eq 0 ]]
    then
      ret=true
    else
      grep location column_name.txt
      rc=$?
      if [[ $rc -eq 0 ]]
      then
        ret=false
      else
        echo "Did not find either expected column name 'location' or 'packed_ref_data' in ref_ranges_001 table." 1>&2
        exit 1
      fi
    fi
    set -o errexit

    echo $ret > ret.txt
  >>>

  output {
    Boolean is_using_compressed_references = read_boolean("ret.txt")
    File column_name = "column_name.txt"
  }

  runtime {
    docker: cloud_sdk_docker
    memory: "3 GB"
    disks: "local-disk 500 HDD"
    preemptible: 3
    cpu: 1
  }
}

task GetExtractVetTableVersion {
  input {
    String query_project
    String data_project
    String dataset_name
    String table_name
    String cloud_sdk_docker
  }
  command <<<
    # Prepend date, time and pwd to xtrace log entries.
    PS4='\D{+%F %T} \w $ '
    set -o errexit -o nounset -o pipefail -o xtrace

    bq --apilog=false query --project_id=~{query_project} --format=csv --use_legacy_sql=false '
      SELECT
        count(1)
      FROM
        `~{data_project}.~{dataset_name}.INFORMATION_SCHEMA.COLUMNS`
      WHERE
        table_name = "~{table_name}" AND column_name = "call_PS" ' | sed 1d > count.txt

    count=$(cat count.txt)
    echo COUNT ${count}
    if [[ $count -eq 1 ]]
    then
      echo "Found a column named 'call_PS' in ~{table_name} - thus this is version V2"
      echo "V2" > version_file.txt
    elif [[ $count -eq 0 ]]
    then
      echo "Did NOT Find a column named 'call_PS' in ~{table_name} - thus this is version V1"
      echo "V1" > version_file.txt
    else
      echo "Unexpected count ($count) for column name 'call_PS' in ~{table_name}"
      exit 1;
    fi
  >>>

  output {
    String version = read_string("version_file.txt")
    File count_file = "count.txt"
  }

  runtime {
    docker: cloud_sdk_docker
    memory: "3 GB"
    disks: "local-disk 100 HDD"
    preemptible: 3
    cpu: 1
  }
}

task IndexVcf {
    input {
        File input_vcf

        Int memory_mb = 7500
        Int disk_size_gb = ceil(2 * size(input_vcf, "GiB")) + 200
        String gatk_docker
    }

    File monitoring_script = "gs://gvs_quickstart_storage/cromwell_monitoring_script.sh"

    Int command_mem = memory_mb - 1000
    Int max_heap = memory_mb - 500

    String local_file = basename(input_vcf)
    Boolean is_compressed = sub(local_file, ".*\\.", "") == "gz"
    String index_extension = if is_compressed then ".tbi" else ".idx"

    command <<<
        # Prepend date, time and pwd to xtrace log entries.
        PS4='\D{+%F %T} \w $ '
        set -o errexit -o nounset -o pipefail -o xtrace

        bash ~{monitoring_script} > monitoring.log &

        # Localize the passed input_vcf to the working directory so the
        # to-be-created index file is also created there, alongside it.
        ln -s ~{input_vcf} ~{local_file}

        gatk --java-options "-Xms~{command_mem}m -Xmx~{max_heap}m" \
            IndexFeatureFile \
            -I ~{local_file}

    >>>

    runtime {
        docker: gatk_docker
        cpu: 1
        memory: "${memory_mb} MiB"
        disks: "local-disk ${disk_size_gb} HDD"
        bootDiskSizeGb: 15
        preemptible: 3
    }

    output {
        File output_vcf_index = "~{local_file}~{index_extension}"
        File monitoring_log = "monitoring.log"
    }
}

task SelectVariants {
    input {
        File input_vcf
        File input_vcf_index
        File? interval_list
        String? type_to_include
        Boolean exclude_filtered = false
        String output_basename

        Int memory_mb = 7500
        Int disk_size_gb = ceil(2*size(input_vcf, "GiB")) + 200
        String gatk_docker
    }

    File monitoring_script = "gs://gvs_quickstart_storage/cromwell_monitoring_script.sh"

    Int command_mem = memory_mb - 1000
    Int max_heap = memory_mb - 500

    String local_vcf = basename(input_vcf)
    String local_index = basename(input_vcf_index)

    Boolean is_compressed = basename(local_vcf, "gz") != local_vcf
    String output_vcf_name = output_basename + if is_compressed then ".vcf.gz" else ".vcf"
    String output_vcf_index_name = output_basename + if is_compressed then ".vcf.gz.tbi" else ".vcf.idx"

    command <<<
      # Prepend date, time and pwd to xtrace log entries.
      PS4='\D{+%F %T} \w $ '
      set -o errexit -o nounset -o pipefail -o xtrace

      bash ~{monitoring_script} > monitoring.log &

      # Localize the passed input_vcf and input_vcf_index to the working directory so the
      # index and the VCF are side by side in the same directory.
      ln -s ~{input_vcf} ~{local_vcf}
      ln -s ~{input_vcf_index} ~{local_index}

      gatk --java-options "-Xms~{command_mem}m -Xmx~{max_heap}m" \
        SelectVariants \
          -V ~{local_vcf} \
          ~{"-L " + interval_list} \
          ~{"--select-type-to-include " + type_to_include} \
          ~{true="--exclude-filtered true" false="" exclude_filtered} \
          -O ~{output_vcf_name}
    >>>

    runtime {
        docker: gatk_docker
        cpu: 1
        memory: "${memory_mb} MiB"
        disks: "local-disk ${disk_size_gb} HDD"
        bootDiskSizeGb: 15
        preemptible: 3
    }

    output {
        File output_vcf = output_vcf_name
        File output_vcf_index = output_vcf_index_name
        File monitoring_log = "monitoring.log"
    }
}

task MergeTsvs {
    input {
        Array[File] input_files
        String output_file_name
        String basic_docker
    }

    File monitoring_script = "gs://gvs_quickstart_storage/cromwell_monitoring_script.sh"

    command <<<
      # Prepend date, time and pwd to xtrace log entries.
      PS4='\D{+%F %T} \w $ '
      set -o errexit -o nounset -o pipefail -o xtrace

      bash ~{monitoring_script} > monitoring.log &

      echo -n > ~{output_file_name}
      for f in ~{sep=' ' input_files}
      do
        cat $f >> ~{output_file_name}
      done
    >>>

    runtime {
      docker: basic_docker
    }

    output {
      File output_file = output_file_name
      File monitoring_log = "monitoring.log"
    }

}

task SummarizeTaskMonitorLogs {
  input {
    Array[File] inputs
    String variants_docker
  }

  command <<<
    # Prepend date, time and pwd to xtrace log entries.
    PS4='\D{+%F %T} \w $ '
    set -o errexit -o nounset -o pipefail -o xtrace

    INPUTS="~{sep=" " inputs}"
    if [[ -z "$INPUTS" ]]; then
      echo "No monitoring log files found" > monitoring_summary.txt
    else
      python3 /app/summarize_task_monitor_logs.py \
        --input $INPUTS \
        --output monitoring_summary.txt
    fi

  >>>

  # ------------------------------------------------
  # Runtime settings:
  runtime {
    docker: variants_docker
    memory: "1 GB"
    preemptible: 3
    cpu: "1"
    disks: "local-disk 100 HDD"
  }
  output {
    File monitoring_summary = "monitoring_summary.txt"
  }
}

# Note - this task should probably live in GvsCreateFilterSet, but I moved it here when I was refactoring VQSR Classic out of
# GvsCreateFilterSet (in order to avoid a circular dependency)
# When VQSR Classic is removed, consider putting this task back in GvsCreateFilterSet
task PopulateFilterSetInfo {
  input {
    String filter_set_name
    String filter_schema
    String fq_filter_set_info_destination_table
    Boolean useClassic = false

    File snp_recal_file
    File snp_recal_file_index
    File indel_recal_file
    File indel_recal_file_index

    String project_id

    Int memory_mb = 7500
    Int disk_size_gb = ceil(3 * (size(snp_recal_file, "GiB") +
                                 size(snp_recal_file_index, "GiB") +
                                 size(indel_recal_file, "GiB") +
                                 size(indel_recal_file_index, "GiB"))) + 500
    String gatk_docker
    File? gatk_override
  }
  meta {
    # Not `volatile: true` since there shouldn't be a need to re-run this if there has already been a successful execution.
  }

  File monitoring_script = "gs://gvs_quickstart_storage/cromwell_monitoring_script.sh"

  Int command_mem = memory_mb - 1000
  Int max_heap = memory_mb - 500

  command <<<
    # Prepend date, time and pwd to xtrace log entries.
    PS4='\D{+%F %T} \w $ '
    set -o errexit -o nounset -o pipefail -o xtrace

    bash ~{monitoring_script} > monitoring.log &

    export GATK_LOCAL_JAR=~{default="/root/gatk.jar" gatk_override}

    echo "Creating SNPs recalibration file"
    gatk --java-options "-Xms~{command_mem}m -Xmx~{max_heap}m" \
      CreateFilteringFiles \
        --ref-version 38 \
        --filter-set-name ~{filter_set_name} \
        -mode SNP \
        --classic ~{useClassic} \
        -V ~{snp_recal_file} \
        -O ~{filter_set_name}.snps.recal.tsv

    echo "Creating INDELs racalibration file"
    gatk --java-options "-Xms~{command_mem}m -Xmx~{max_heap}m" \
      CreateFilteringFiles \
        --ref-version 38 \
        --filter-set-name ~{filter_set_name} \
        -mode INDEL \
        --classic ~{useClassic} \
        -V ~{indel_recal_file} \
        -O ~{filter_set_name}.indels.recal.tsv

    # merge into a single file
    echo "Merging SNP + INDELs"
    cat ~{filter_set_name}.snps.recal.tsv ~{filter_set_name}.indels.recal.tsv | grep -v filter_set_name | grep -v "#"  > ~{filter_set_name}.filter_set_load.tsv

    # BQ load likes a : instead of a . after the project
    bq_table=$(echo ~{fq_filter_set_info_destination_table} | sed s/\\./:/)

    echo "Loading combined TSV into ~{fq_filter_set_info_destination_table}"
    bq --apilog=false load --project_id=~{project_id} --skip_leading_rows 0 -F "tab" \
      --range_partitioning=location,0,26000000000000,6500000000 \
      --clustering_fields=location \
      --schema "~{filter_schema}" \
      ${bq_table} \
      ~{filter_set_name}.filter_set_load.tsv
  >>>

  runtime {
    docker: gatk_docker
    memory: "${memory_mb} MiB"
    disks: "local-disk ~{disk_size_gb} HDD"
    bootDiskSizeGb: 15
    preemptible: 0
    cpu: 1
  }

  output {
    File monitoring_log = "monitoring.log"
  }
}<|MERGE_RESOLUTION|>--- conflicted
+++ resolved
@@ -72,13 +72,8 @@
     # GVS generally uses the smallest `alpine` version of the Google Cloud SDK as it suffices for most tasks, but
     # there are a handlful of tasks that require the larger GNU libc-based `slim`.
     String cloud_sdk_slim_docker = "gcr.io/google.com/cloudsdktool/cloud-sdk:435.0.0-slim"
-<<<<<<< HEAD
-    String variants_docker = "us.gcr.io/broad-dsde-methods/variantstore:2024-03-11-alpine-599bb10bb"
+    String variants_docker = "us.gcr.io/broad-dsde-methods/variantstore:2024-03-12-alpine-2beb1a005"
     String gatk_docker = "us.gcr.io/broad-dsde-methods/broad-gatk-snapshots:varstore_2024_03_12_ee216c89aabaf2f85178b40a784a81764148a4c7"
-=======
-    String variants_docker = "us.gcr.io/broad-dsde-methods/variantstore:2024-03-12-alpine-2beb1a005"
-    String gatk_docker = "us.gcr.io/broad-dsde-methods/broad-gatk-snapshots:varstore_2024_02_16_78c53a6"
->>>>>>> fa020e08
     String variants_nirvana_docker = "us.gcr.io/broad-dsde-methods/variantstore:nirvana_2022_10_19"
     String real_time_genomics_docker = "docker.io/realtimegenomics/rtg-tools:latest"
     String gotc_imputation_docker = "us.gcr.io/broad-gotc-prod/imputation-bcf-vcf:1.0.5-1.10.2-0.1.16-1649948623"
