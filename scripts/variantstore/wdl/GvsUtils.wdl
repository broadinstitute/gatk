version 1.0

task GetToolVersions {
  input {
    String? git_branch_or_tag
  }

  meta {
    # Don't even think about caching this.
    volatile: true
  }

  File monitoring_script = "gs://gvs_quickstart_storage/cromwell_monitoring_script.sh"
  String cloud_sdk_docker_decl = "gcr.io/google.com/cloudsdktool/cloud-sdk:435.0.0-alpine"

  # For GVS releases, set `version` to match the release branch name, e.g. gvs_<major>.<minor>.<patch>.
  # For non-release, leave the value at "unspecified".
  String version = "unspecified"

  String effective_version = select_first([git_branch_or_tag, version])
  command <<<
    # Prepend date, time and pwd to xtrace log entries.
    PS4='\D{+%F %T} \w $ '
    set -o errexit -o nounset -o pipefail -o xtrace

    echo "~{effective_version}" > version.txt

    # Only get the git hash if a branch or tag was specified.
    if [[ "~{effective_version}" == "unspecified" ]]
    then
      echo "unspecified" > git_hash.txt
    else
      bash ~{monitoring_script} > monitoring.log &

      # install git
      apk update && apk upgrade
      apk add git

      # The `--branch` parameter to `git clone` actually does work for tags, though for historical reasons GVS
      # versioning is based on branches for now.
      # https://git-scm.com/docs/git-clone#Documentation/git-clone.txt--bltnamegt
      git clone https://github.com/broadinstitute/gatk.git --depth 1 --branch ~{effective_version} --single-branch
      cd gatk
      git rev-parse HEAD > ../git_hash.txt
    fi
  >>>
  runtime {
    docker: cloud_sdk_docker_decl
  }
  output {
    String gvs_version = read_string("version.txt")
    String git_hash = read_string("git_hash.txt")
    String basic_docker = "ubuntu:22.04"
    String cloud_sdk_docker = cloud_sdk_docker_decl # Defined above as a declaration.
    # GVS generally uses the smallest `alpine` version of the Google Cloud SDK as it suffices for most tasks, but
    # there are a handlful of tasks that require the larger GNU libc-based `slim`.
    String cloud_sdk_slim_docker = "gcr.io/google.com/cloudsdktool/cloud-sdk:435.0.0-slim"
    String variants_docker = "us.gcr.io/broad-dsde-methods/variantstore:2023-08-11-alpine-3d48f01dd"
    String gatk_docker = "us.gcr.io/broad-dsde-methods/broad-gatk-snapshots:varstore_2023_08_11"
    String variants_nirvana_docker = "us.gcr.io/broad-dsde-methods/variantstore:nirvana_2022_10_19"
    String real_time_genomics_docker = "docker.io/realtimegenomics/rtg-tools:latest"
    String gotc_imputation_docker = "us.gcr.io/broad-gotc-prod/imputation-bcf-vcf:1.0.5-1.10.2-0.1.16-1649948623"
  }
}

task MergeVCFs {
  input {
    Array[File] input_vcfs
    String gather_type = "BLOCK"
    String output_vcf_name
    String? output_directory
    Int? merge_disk_override
    Int? preemptible_tries
    String gatk_docker
  }

  Int disk_size = select_first([merge_disk_override, 100])
  File monitoring_script = "gs://gvs_quickstart_storage/cromwell_monitoring_script.sh"

  parameter_meta {
    input_vcfs: {
      localization_optional: true
    }
  }

  command {

    bash ~{monitoring_script} > monitoring.log &

    gatk --java-options -Xmx3g GatherVcfsCloud \
    --ignore-safety-checks --gather-type ~{gather_type} \
    --create-output-variant-index false \
    -I ~{sep=' -I ' input_vcfs} \
    --output ~{output_vcf_name}

    tabix ~{output_vcf_name}

    # Drop trailing slash if one exists
    OUTPUT_GCS_DIR=$(echo ~{output_directory} | sed 's/\/$//')

    if [ -n "$OUTPUT_GCS_DIR" ]; then
      gsutil cp ~{output_vcf_name} $OUTPUT_GCS_DIR/
      gsutil cp ~{output_vcf_name}.tbi $OUTPUT_GCS_DIR/
    fi
  }

  runtime {
    docker: gatk_docker
    preemptible: select_first([preemptible_tries, 3])
    memory: "3 GiB"
    disks: "local-disk ~{disk_size} HDD"
  }

  output {
    File output_vcf = "~{output_vcf_name}"
    File output_vcf_index = "~{output_vcf_name}.tbi"
    File monitoring_log = "monitoring.log"
  }
}

task SplitIntervals {
  input {
    File intervals
    File ref_fasta
    File ref_fai
    File ref_dict
    Int scatter_count
    File? interval_weights_bed
    String? intervals_file_extension
    String? split_intervals_extra_args
    Int? split_intervals_disk_size_override
    Int? split_intervals_mem_override
    String? output_gcs_dir
    String gatk_docker
    File? gatk_override
  }
  meta {
    # Not `volatile: true` since there shouldn't be a need to re-run this if there has already been a successful execution.
  }

  Int disk_size = select_first([split_intervals_disk_size_override, 50]) # Note: disk size is cheap and lack of it can increase probability of preemption
  Int disk_memory = select_first([split_intervals_mem_override, 16])
  Int java_memory = disk_memory - 4

  String gatk_tool = if (defined(interval_weights_bed)) then 'WeightedSplitIntervals' else 'SplitIntervals'
  File monitoring_script = "gs://gvs_quickstart_storage/cromwell_monitoring_script.sh"

  parameter_meta {
    intervals: {
      localization_optional: true
    }
    ref_fasta: {
      localization_optional: true
    }
    ref_fai: {
      localization_optional: true
    }
    ref_dict: {
      localization_optional: true
    }
  }

  command <<<
    # Updating to use standard shell boilerplate
    PS4='\D{+%F %T} \w $ '
    set -o errexit -o nounset -o pipefail -o xtrace
    set -e

    bash ~{monitoring_script} > monitoring.log &

    export GATK_LOCAL_JAR=~{default="/root/gatk.jar" gatk_override}

    mkdir interval-files
    gatk --java-options "-Xmx~{java_memory}g" ~{gatk_tool} \
      --dont-mix-contigs \
      -R ~{ref_fasta} \
      ~{"-L " + intervals} \
      ~{"--weight-bed-file " + interval_weights_bed} \
      -scatter ~{scatter_count} \
      -O interval-files \
      ~{"--extension " + intervals_file_extension} \
      --interval-file-num-digits 10 \
      ~{split_intervals_extra_args}
    cp interval-files/*.interval_list .

    # Drop trailing slash if one exists
    OUTPUT_GCS_DIR=$(echo ~{output_gcs_dir} | sed 's/\/$//')

    if [ -n "$OUTPUT_GCS_DIR" ]; then
      gsutil -m cp *.interval_list $OUTPUT_GCS_DIR/
    fi
  >>>

  runtime {
    docker: gatk_docker
    bootDiskSizeGb: 15
    memory: "~{disk_memory} GB"
    disks: "local-disk ~{disk_size} HDD"
    preemptible: 3
    cpu: 1
  }

  output {
    Array[File] interval_files = glob("*.interval_list")
    File monitoring_log = "monitoring.log"
  }
}

task GetBQTableLastModifiedDatetime {
  input {
    Boolean go = true
    String project_id
    String fq_table
    String cloud_sdk_docker
  }
  meta {
    # because this is being used to determine if the data has changed, never use call cache
    volatile: true
  }

  File monitoring_script = "gs://gvs_quickstart_storage/cromwell_monitoring_script.sh"

  # ------------------------------------------------
  # try to get the last modified date for the table in question; fail if something comes back from BigQuery
  # that isn't in the right format (e.g. an error)
  command <<<
    set -o xtrace
    set -o errexit

    bash ~{monitoring_script} > monitoring.log &

    echo "project_id = ~{project_id}" > ~/.bigqueryrc

    # bq needs the project name to be separate by a colon
    DATASET_TABLE_COLON=$(echo ~{fq_table} | sed 's/\./:/')

    LASTMODIFIED=$(bq --apilog=false --project_id=~{project_id} --format=json show ${DATASET_TABLE_COLON} | python3 -c "import sys, json; print(json.load(sys.stdin)['lastModifiedTime']);")
    if [[ $LASTMODIFIED =~ ^[0-9]+$ ]]; then
      echo $LASTMODIFIED
    else
      exit 1
    fi
  >>>

  output {
    String last_modified_timestamp = read_string(stdout())
    File monitoring_log = "monitoring.log"
  }

  runtime {
    docker: cloud_sdk_docker
    memory: "3 GB"
    disks: "local-disk 10 HDD"
    preemptible: 3
    cpu: 1
  }
}

task GetBQTablesMaxLastModifiedTimestamp {
  input {
    String query_project
    String data_project
    String dataset_name
    Array[String] table_patterns
    String cloud_sdk_docker
  }
  meta {
    # because this is being used to determine if the data has changed, never use call cache
    volatile: true
  }

  File monitoring_script = "gs://gvs_quickstart_storage/cromwell_monitoring_script.sh"

  # ------------------------------------------------
  # try to get the latest last modified timestamp, in epoch microseconds, for all of the tables that match the provided prefixes
  command <<<
    set -e

    bash ~{monitoring_script} > monitoring.log &

    echo "project_id = ~{query_project}" > ~/.bigqueryrc

    bq --apilog=false --project_id=~{query_project} query --format=csv --use_legacy_sql=false \
    "SELECT UNIX_MICROS(MAX(last_modified_time)) last_modified_time FROM \`~{data_project}\`.~{dataset_name}.INFORMATION_SCHEMA.PARTITIONS WHERE table_name like '~{sep="' OR table_name like '" table_patterns}'" > results.txt

    tail -1 results.txt | cut -d, -f1 > max_last_modified_timestamp.txt
  >>>

  output {
    String max_last_modified_timestamp = read_string("max_last_modified_timestamp.txt")
    File monitoring_log = "monitoring.log"
  }

  runtime {
    docker: cloud_sdk_docker
    memory: "3 GB"
    disks: "local-disk 10 HDD"
    preemptible: 3
    cpu: 1
  }
}

task BuildGATKJar {
  input {
    String? git_branch_or_tag
    String cloud_sdk_slim_docker
  }
  meta {
    # Branch may be updated so do not call cache!
    volatile: true
  }

  File monitoring_script = "gs://gvs_quickstart_storage/cromwell_monitoring_script.sh"

  command <<<
    # Much of this could/should be put into a Docker image.
    # Prepend date, time and pwd to xtrace log entries.
    PS4='\D{+%F %T} \w $ '
    set -o errexit -o nounset -o pipefail -o xtrace

    bash ~{monitoring_script} > monitoring.log &

    # git and git-lfs
    apt-get -qq update
    apt-get -qq install git git-lfs

    # The Terra microservices are currently aligned on Temurin as their JDK distribution which is why we use it here.
    # However at least once Temurin unexpectedly became unavailable for download for several hours which broke this
    # task and its dependents. The following block switched the JDK distribution to Amazon Corretto 11 which appeared to
    # work just fine for our purposes during Temurin's brief absence.
    #
    # Corretto Java 11
    # apt-get -qq install wget apt-transport-https gnupg software-properties-common
    # wget -O- https://apt.corretto.aws/corretto.key | apt-key add -
    # add-apt-repository 'deb https://apt.corretto.aws stable main'

    # Temurin Java 11
    apt-get -qq install wget apt-transport-https gnupg
    wget -O - https://packages.adoptium.net/artifactory/api/gpg/key/public | apt-key add -
    echo "deb https://packages.adoptium.net/artifactory/deb $(awk -F= '/^VERSION_CODENAME/{print$2}' /etc/os-release) main" | tee /etc/apt/sources.list.d/adoptium.list
    apt-get -qq update
    apt -qq install -y temurin-11-jdk

    # GATK
    git clone https://github.com/broadinstitute/gatk.git --depth 1 --branch ~{git_branch_or_tag} --single-branch
    cd gatk
    ./gradlew shadowJar

    branch=$(git symbolic-ref HEAD 2>/dev/null)
    branch=${branch#refs/heads/}

    short_hash=$(git rev-parse --short HEAD)

    # Rename the GATK jar to embed the branch and hash of the most recent commit on the branch.
    mv build/libs/gatk-package-unspecified-SNAPSHOT-local.jar "build/libs/gatk-${branch}-${short_hash}-SNAPSHOT-local.jar"

    git rev-parse HEAD > ../git_hash.txt
  >>>

  output {
    Boolean done = true
    File jar = glob("gatk/build/libs/*-SNAPSHOT-local.jar")[0]
    File monitoring_log = "monitoring.log"
    String git_hash = read_string("git_hash.txt")
  }

  runtime {
    docker: cloud_sdk_slim_docker
    disks: "local-disk 500 HDD"
  }
}

task CreateDataset {
  input {
    String? git_branch_or_tag
    String dataset_prefix
    String dataset_suffix
    String cloud_sdk_docker
  }
  meta {
    # Branch may be updated so do not call cache!
    volatile: true
  }

  File monitoring_script = "gs://gvs_quickstart_storage/cromwell_monitoring_script.sh"

  command <<<
    # Much of this could/should be put into a Docker image.
    # Prepend date, time and pwd to xtrace log entries.
    PS4='\D{+%F %T} \w $ '
    set -o errexit -o nounset -o pipefail -o xtrace

    bash ~{monitoring_script} > monitoring.log &

    # git
    apk update && apk upgrade
    apk add git

    # GATK
    git clone https://github.com/broadinstitute/gatk.git --depth 1 --branch ~{git_branch_or_tag} --single-branch
    cd gatk

    branch=$(git symbolic-ref HEAD 2>/dev/null)
    branch=${branch#refs/heads/}

    hash=$(git rev-parse --short HEAD)

    # Build a dataset name based on the branch name and the git hash of the most recent commit on this branch.
    # Dataset names must be alphanumeric and underscores only. Convert any dashes to underscores, then delete
    # any remaining characters that are not alphanumeric or underscores.
    dataset="$(echo ~{dataset_prefix}_${branch}_${hash}_~{dataset_suffix} | tr '-' '_' | tr -c -d '[:alnum:]_')"

    bq --apilog=false mk --project_id="gvs-internal" "$dataset"

    # add labels for DSP Cloud Cost Control Labeling and Reporting
    bq --apilog=false update --set_label service:gvs gvs-internal:$dataset
    bq --apilog=false update --set_label team:variants gvs-internal:$dataset
    bq --apilog=false update --set_label environment:dev gvs-internal:$dataset
    bq --apilog=false update --set_label managedby:build_gatk_jar_and_create_dataset gvs-internal:$dataset

    echo -n "$dataset" > dataset.txt
  >>>

  output {
    Boolean done = true
    String dataset_name = read_string("gatk/dataset.txt")
    File monitoring_log = "monitoring.log"
  }

  runtime {
    docker: cloud_sdk_docker
    disks: "local-disk 500 HDD"
  }
}

task BuildGATKJarAndCreateDataset {
  input {
    String? git_branch_or_tag
    String dataset_prefix
    String dataset_suffix
    String cloud_sdk_slim_docker
  }
  meta {
    # Branch may be updated so do not call cache!
    volatile: true
  }

  File monitoring_script = "gs://gvs_quickstart_storage/cromwell_monitoring_script.sh"

  command <<<
    # Much of this could/should be put into a Docker image.
    # Prepend date, time and pwd to xtrace log entries.
    PS4='\D{+%F %T} \w $ '
    set -o errexit -o nounset -o pipefail -o xtrace

    bash ~{monitoring_script} > monitoring.log &

    # git and git-lfs
    apt-get -qq update
    apt-get -qq install git git-lfs

    # The Terra microservices are currently aligned on Temurin as their JDK distribution which is why we use it here.
    # However at least once Temurin unexpectedly became unavailable for download for several hours which broke this
    # task and its dependents. The following block switched the JDK distribution to Amazon Corretto 11 which appeared to
    # work just fine for our purposes during Temurin's brief absence.
    #
    # Corretto Java 11
    # apt-get -qq install wget apt-transport-https gnupg software-properties-common
    # wget -O- https://apt.corretto.aws/corretto.key | apt-key add -
    # add-apt-repository 'deb https://apt.corretto.aws stable main'

    # Temurin Java 11
    apt-get -qq install wget apt-transport-https gnupg
    wget -O - https://packages.adoptium.net/artifactory/api/gpg/key/public | apt-key add -
    echo "deb https://packages.adoptium.net/artifactory/deb $(awk -F= '/^VERSION_CODENAME/{print$2}' /etc/os-release) main" | tee /etc/apt/sources.list.d/adoptium.list
    apt-get -qq update
    apt -qq install -y temurin-11-jdk

    # GATK
    git clone https://github.com/broadinstitute/gatk.git --depth 1 --branch ~{git_branch_or_tag} --single-branch
    cd gatk
    ./gradlew shadowJar

    branch=$(git symbolic-ref HEAD 2>/dev/null)
    branch=${branch#refs/heads/}

    hash=$(git rev-parse --short HEAD)

    # Rename the GATK jar to embed the branch and hash of the most recent commit on the branch.
    mv build/libs/gatk-package-unspecified-SNAPSHOT-local.jar "build/libs/gatk-${branch}-${hash}-SNAPSHOT-local.jar"

    # Build a dataset name based on the branch name and the git hash of the most recent commit on this branch.
    # Dataset names must be alphanumeric and underscores only. Convert any dashes to underscores, then delete
    # any remaining characters that are not alphanumeric or underscores.
    dataset="$(echo ~{dataset_prefix}_${branch}_${hash}_~{dataset_suffix} | tr '-' '_' | tr -c -d '[:alnum:]_')"

    bq --apilog=false mk --project_id="gvs-internal" "$dataset"

    # add labels for DSP Cloud Cost Control Labeling and Reporting
    bq --apilog=false update --set_label service:gvs gvs-internal:$dataset
    bq --apilog=false update --set_label team:variants gvs-internal:$dataset
    bq --apilog=false update --set_label environment:dev gvs-internal:$dataset
    bq --apilog=false update --set_label managedby:build_gatk_jar_and_create_dataset gvs-internal:$dataset

    echo -n "$dataset" > dataset.txt
  >>>

  output {
    Boolean done = true
    File jar = glob("gatk/build/libs/*-SNAPSHOT-local.jar")[0]
    String dataset_name = read_string("gatk/dataset.txt")
    File monitoring_log = "monitoring.log"
  }

  runtime {
    docker: cloud_sdk_slim_docker
    disks: "local-disk 500 HDD"
  }
}

task TerminateWorkflow {
  input {
    String message
    String basic_docker
  }
  meta {
    # Definitely do not call cache this!
    volatile: true
  }

  command <<<
    set -o errexit

    # To avoid issues with special characters within the message, write the message to a file.
    cat > message.txt <<FIN
    ~{message}
    FIN

    # cat the file to stderr as this task is going to fail due to the exit 1.
    cat message.txt >&2
    exit 1
  >>>

  runtime {
    docker: basic_docker
    memory: "1 GB"
    disks: "local-disk 10 HDD"
    preemptible: 3
    cpu: 1
  }

  output {
    Boolean done = true
  }
}

task ScaleXYBedValues {
    input {
        Boolean go = true
        File interval_weights_bed
        Float x_bed_weight_scaling
        Float y_bed_weight_scaling
        String variants_docker
    }
    meta {
        # Not `volatile: true` since there shouldn't be a need to re-run this if there has already been a successful execution.
    }
    File monitoring_script = "gs://gvs_quickstart_storage/cromwell_monitoring_script.sh"

    command <<<
        bash ~{monitoring_script} > monitoring.log &

        python3 /app/scale_xy_bed_values.py \
            --input ~{interval_weights_bed} \
            --output "interval_weights_xy_scaled.bed" \
            --xscale ~{x_bed_weight_scaling} \
            --yscale ~{y_bed_weight_scaling} \
    >>>

    output {
        File xy_scaled_bed = "interval_weights_xy_scaled.bed"
        Boolean done = true
        File monitoring_log = "monitoring.log"
    }

    runtime {
<<<<<<< HEAD
        docker: "us.gcr.io/broad-dsde-methods/variantstore:2023-08-08-alpine-817d906dc"
=======
        docker: variants_docker
>>>>>>> 6cc161cb
        maxRetries: 3
        memory: "7 GB"
        preemptible: 3
        cpu: "2"
        disks: "local-disk 500 HDD"
    }
}

task GetNumSamplesLoaded {
  input {
    String fq_sample_table
    String project_id
    String sample_table_timestamp
    Boolean control_samples = false
    String cloud_sdk_docker
  }
  meta {
    # Not `volatile: true` since there shouldn't be a need to re-run this if there has already been a successful execution.
  }
  File monitoring_script = "gs://gvs_quickstart_storage/cromwell_monitoring_script.sh"

  command <<<
    set -o errexit -o nounset -o xtrace -o pipefail

    bash ~{monitoring_script} > monitoring.log &

    echo "project_id = ~{project_id}" > ~/.bigqueryrc
    bq --apilog=false query --project_id=~{project_id} --format=csv --use_legacy_sql=false '

      SELECT COUNT(*) FROM `~{fq_sample_table}` WHERE
        is_loaded = true AND
        withdrawn IS NULL AND
        is_control = ~{control_samples}

    ' | sed 1d
  >>>

  output {
    Int num_samples = read_int(stdout())
    File monitoring_log = "monitoring.log"
  }

  runtime {
    docker: cloud_sdk_docker
    memory: "3 GB"
    disks: "local-disk 10 HDD"
    preemptible: 3
    cpu: 1
  }
}


task CountSuperpartitions {
    meta {
        description: "Return the number of superpartitions based on the number of vet_% tables in `INFORMATION_SCHEMA.PARTITIONS`."
        # Definitely don't cache this, the values can change while the inputs to this task will not!
        volatile: true
    }
    input {
        String project_id
        String dataset_name
        String cloud_sdk_docker
    }
    File monitoring_script = "gs://gvs_quickstart_storage/cromwell_monitoring_script.sh"
    command <<<
        bash ~{monitoring_script} > monitoring.log &

        bq --apilog=false query --location=US --project_id='~{project_id}' --format=csv --use_legacy_sql=false '

            SELECT COUNT(*) FROM `~{project_id}.~{dataset_name}.INFORMATION_SCHEMA.TABLES`
                WHERE table_name LIKE "vet_%"

        ' | sed 1d > num_superpartitions.txt
    >>>
    runtime {
        docker: cloud_sdk_docker
        disks: "local-disk 500 HDD"
    }
    output {
        Int num_superpartitions = read_int('num_superpartitions.txt')
        File monitoring_log = "monitoring.log"
    }
}

task ValidateFilterSetName {
    input {
        Boolean go = true
        String project_id
        String fq_filter_set_info_table
        String filter_set_name
        String filter_set_info_timestamp = ""
        String cloud_sdk_docker
    }
    meta {
        # Not `volatile: true` since there shouldn't be a need to re-run this if there has already been a successful execution.
    }

    # add labels for DSP Cloud Cost Control Labeling and Reporting
    String bq_labels = "--label service:gvs --label team:variants --label managedby:gvs_utils"
    File monitoring_script = "gs://gvs_quickstart_storage/cromwell_monitoring_script.sh"

    command <<<
        set -o errexit -o nounset -o xtrace -o pipefail

        bash ~{monitoring_script} > monitoring.log &

        echo "project_id = ~{project_id}" > ~/.bigqueryrc

        OUTPUT=$(bq --apilog=false --project_id=~{project_id} --format=csv query --use_legacy_sql=false ~{bq_labels} "SELECT filter_set_name as available_filter_set_names FROM \`~{fq_filter_set_info_table}\` GROUP BY filter_set_name")
        FILTERSETS=${OUTPUT#"available_filter_set_names"}

        if [[ $FILTERSETS =~ "~{filter_set_name}" ]]; then
            echo "Filter set name '~{filter_set_name}' found."
        else
            echo "ERROR: '~{filter_set_name}' is not an existing filter_set_name. Available in ~{fq_filter_set_info_table} are"
            echo $FILTERSETS
            exit 1
        fi
    >>>
    output {
        Boolean done = true
        File monitoring_log = "monitoring.log"
    }

    runtime {
        docker: cloud_sdk_docker
        memory: "3 GB"
        disks: "local-disk 500 HDD"
        preemptible: 3
        cpu: 1
    }
}

task IsVQSRLite {
  input {
    String project_id
    String fq_filter_set_info_table
    String filter_set_name
    String cloud_sdk_docker
  }
  meta {
    # Not `volatile: true` since there shouldn't be a need to re-run this if there has already been a successful execution.
  }

  # add labels for DSP Cloud Cost Control Labeling and Reporting
  String bq_labels = "--label service:gvs --label team:variants --label managedby:gvs_utils"

  String is_vqsr_lite_file = "is_vqsr_lite_file.txt"

  command <<<
    set -o errexit -o nounset -o xtrace -o pipefail

    echo "project_id = ~{project_id}" > ~/.bigqueryrc

    bq --apilog=false query --project_id='~{project_id}' --format=csv --use_legacy_sql=false ~{bq_labels} \
    "BEGIN \
      SELECT COUNT(1) AS counted FROM \`~{fq_filter_set_info_table}\` WHERE filter_set_name = '~{filter_set_name}' \
          AND calibration_sensitivity IS NOT NULL;
    EXCEPTION WHEN ERROR THEN \
       SELECT '0' AS counted ;
    END" | tail -1 > lite_count_file.txt
    LITE_COUNT=`cat lite_count_file.txt`


    bq --apilog=false query --project_id='~{project_id}' --format=csv --use_legacy_sql=false ~{bq_labels} \
      "SELECT COUNT(1) FROM \`~{fq_filter_set_info_table}\` WHERE filter_set_name = '~{filter_set_name}' \
      AND vqslod IS NOT NULL" | tail -1 > classic_count_file.txt
    CLASSIC_COUNT=`cat classic_count_file.txt`

    if [[ $LITE_COUNT != "0" ]]; then
      echo "Found $LITE_COUNT rows with calibration_sensitivity defined"
      if [[ $CLASSIC_COUNT != "0" ]]; then
        echo "Found $CLASSIC_COUNT rows with vqslod defined"
        echo "ERROR - can't have both defined for a filter_set"
        exit 1
      fi
      echo "true" > ~{is_vqsr_lite_file}
    elif [[ $CLASSIC_COUNT != "0" ]]; then
      echo "Found $CLASSIC_COUNT rows with vqslod defined"
      echo "false" > ~{is_vqsr_lite_file}
    else
      echo "Found NO rows with either calibration_sensitivity or vqslod defined"
      exit 1
    fi

  >>>
  output {
    Boolean is_vqsr_lite = read_boolean(is_vqsr_lite_file)
  }

  runtime {
    docker: cloud_sdk_docker
    memory: "3 GB"
    disks: "local-disk 500 HDD"
    preemptible: 3
    cpu: 1
  }
}

task IndexVcf {
    input {
        File input_vcf

        Int memory_mb = 7500
        Int disk_size_gb = ceil(2 * size(input_vcf, "GiB")) + 200
        String gatk_docker
    }

    File monitoring_script = "gs://gvs_quickstart_storage/cromwell_monitoring_script.sh"

    Int command_mem = memory_mb - 1000
    Int max_heap = memory_mb - 500

    String local_file = basename(input_vcf)
    Boolean is_compressed = sub(local_file, ".*\\.", "") == "gz"
    String index_extension = if is_compressed then ".tbi" else ".idx"

    command <<<
        set -e

        bash ~{monitoring_script} > monitoring.log &

        # Localize the passed input_vcf to the working directory so the
        # to-be-created index file is also created there, alongside it.
        ln -s ~{input_vcf} ~{local_file}

        gatk --java-options "-Xms~{command_mem}m -Xmx~{max_heap}m" \
            IndexFeatureFile \
            -I ~{local_file}

    >>>

    runtime {
        docker: gatk_docker
        cpu: 1
        memory: "${memory_mb} MiB"
        disks: "local-disk ${disk_size_gb} HDD"
        bootDiskSizeGb: 15
        preemptible: 3
    }

    output {
        File output_vcf_index = "~{local_file}~{index_extension}"
        File monitoring_log = "monitoring.log"
    }
}

task SelectVariants {
    input {
        File input_vcf
        File input_vcf_index
        File? interval_list
        String? type_to_include
        Boolean exclude_filtered = false
        String output_basename

        Int memory_mb = 7500
        Int disk_size_gb = ceil(2*size(input_vcf, "GiB")) + 200
        String gatk_docker
    }

    File monitoring_script = "gs://gvs_quickstart_storage/cromwell_monitoring_script.sh"

    Int command_mem = memory_mb - 1000
    Int max_heap = memory_mb - 500

    String local_vcf = basename(input_vcf)
    String local_index = basename(input_vcf_index)

    command <<<
      set -e

      bash ~{monitoring_script} > monitoring.log &

      # Localize the passed input_vcf and input_vcf_index to the working directory so the
      # index and the VCF are side by side in the same directory.
      ln -s ~{input_vcf} ~{local_vcf}
      ln -s ~{input_vcf_index} ~{local_index}

      gatk --java-options "-Xms~{command_mem}m -Xmx~{max_heap}m" \
        SelectVariants \
          -V ~{local_vcf} \
          ~{"-L " + interval_list} \
          ~{"--select-type-to-include " + type_to_include} \
          ~{true="--exclude-filtered true" false="" exclude_filtered} \
          -O ~{output_basename}.vcf
    >>>

    runtime {
        docker: gatk_docker
        cpu: 1
        memory: "${memory_mb} MiB"
        disks: "local-disk ${disk_size_gb} HDD"
        bootDiskSizeGb: 15
        preemptible: 3
    }

    output {
        File output_vcf = "~{output_basename}.vcf"
        File output_vcf_index = "~{output_basename}.vcf.idx"
        File monitoring_log = "monitoring.log"
    }
}

task MergeTsvs {
    input {
        Array[File] input_files
        String output_file_name
        String basic_docker
    }

    File monitoring_script = "gs://gvs_quickstart_storage/cromwell_monitoring_script.sh"

    command <<<
      bash ~{monitoring_script} > monitoring.log &

      echo -n > ~{output_file_name}
      for f in ~{sep=' ' input_files}
      do
        cat $f >> ~{output_file_name}
      done
    >>>

    runtime {
      docker: basic_docker
    }

    output {
      File output_file = output_file_name
      File monitoring_log = "monitoring.log"
    }

}

task SummarizeTaskMonitorLogs {
  input {
    Array[File] inputs
    String variants_docker
  }

  command <<<
    set -e

    INPUTS="~{sep=" " inputs}"
    if [[ -z "$INPUTS" ]]; then
      echo "No monitoring log files found" > monitoring_summary.txt
    else
      python3 /app/summarize_task_monitor_logs.py \
        --input $INPUTS \
        --output monitoring_summary.txt
    fi

  >>>

  # ------------------------------------------------
  # Runtime settings:
  runtime {
<<<<<<< HEAD
    docker: "us.gcr.io/broad-dsde-methods/variantstore:2023-08-08-alpine-817d906dc"
=======
    docker: variants_docker
>>>>>>> 6cc161cb
    memory: "1 GB"
    preemptible: 3
    cpu: "1"
    disks: "local-disk 100 HDD"
  }
  output {
    File monitoring_summary = "monitoring_summary.txt"
  }
}

# Note - this task should probably live in GvsCreateFilterSet, but I moved it here when I was refactoring VQSR Classic out of
# GvsCreateFilterSet (in order to avoid a circular dependency)
# When VQSR Classic is removed, consider putting this task back in GvsCreateFilterSet
task PopulateFilterSetInfo {
  input {
    String filter_set_name
    String filter_schema
    String fq_filter_set_info_destination_table
    Boolean useClassic = false

    File snp_recal_file
    File snp_recal_file_index
    File indel_recal_file
    File indel_recal_file_index

    String project_id

    String gatk_docker
    File? gatk_override
  }
  meta {
    # Not `volatile: true` since there shouldn't be a need to re-run this if there has already been a successful execution.
  }

  File monitoring_script = "gs://gvs_quickstart_storage/cromwell_monitoring_script.sh"

  command <<<
    set -eo pipefail

    bash ~{monitoring_script} > monitoring.log &

    export GATK_LOCAL_JAR=~{default="/root/gatk.jar" gatk_override}

    echo "Creating SNPs recalibration file"
    gatk --java-options "-Xmx1g" \
    CreateFilteringFiles \
    --ref-version 38 \
    --filter-set-name ~{filter_set_name} \
    -mode SNP \
    --classic ~{useClassic} \
    -V ~{snp_recal_file} \
    -O ~{filter_set_name}.snps.recal.tsv

    echo "Creating INDELs racalibration file"
    gatk --java-options "-Xmx1g" \
    CreateFilteringFiles \
    --ref-version 38 \
    --filter-set-name ~{filter_set_name} \
    -mode INDEL \
    --classic ~{useClassic} \
    -V ~{indel_recal_file} \
    -O ~{filter_set_name}.indels.recal.tsv

    # merge into a single file
    echo "Merging SNP + INDELs"
    cat ~{filter_set_name}.snps.recal.tsv ~{filter_set_name}.indels.recal.tsv | grep -v filter_set_name | grep -v "#"  > ~{filter_set_name}.filter_set_load.tsv

    # BQ load likes a : instead of a . after the project
    bq_table=$(echo ~{fq_filter_set_info_destination_table} | sed s/\\./:/)

    echo "Loading combined TSV into ~{fq_filter_set_info_destination_table}"
    bq --apilog=false load --project_id=~{project_id} --skip_leading_rows 0 -F "tab" \
    --range_partitioning=location,0,26000000000000,6500000000 \
    --clustering_fields=location \
    --schema "~{filter_schema}" \
    ${bq_table} \
    ~{filter_set_name}.filter_set_load.tsv > status_load_filter_set_info
  >>>

  runtime {
    docker: gatk_docker
    memory: "3500 MB"
    disks: "local-disk 250 HDD"
    bootDiskSizeGb: 15
    preemptible: 0
    cpu: 1
  }

  output {
    String status_load_filter_set_info = read_string("status_load_filter_set_info")
    File monitoring_log = "monitoring.log"
  }
}<|MERGE_RESOLUTION|>--- conflicted
+++ resolved
@@ -584,11 +584,7 @@
     }
 
     runtime {
-<<<<<<< HEAD
-        docker: "us.gcr.io/broad-dsde-methods/variantstore:2023-08-08-alpine-817d906dc"
-=======
         docker: variants_docker
->>>>>>> 6cc161cb
         maxRetries: 3
         memory: "7 GB"
         preemptible: 3
@@ -946,11 +942,7 @@
   # ------------------------------------------------
   # Runtime settings:
   runtime {
-<<<<<<< HEAD
-    docker: "us.gcr.io/broad-dsde-methods/variantstore:2023-08-08-alpine-817d906dc"
-=======
     docker: variants_docker
->>>>>>> 6cc161cb
     memory: "1 GB"
     preemptible: 3
     cpu: "1"
