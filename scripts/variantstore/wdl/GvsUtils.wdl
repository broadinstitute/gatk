--- conflicted
+++ resolved
@@ -41,11 +41,7 @@
   }
 
   runtime {
-<<<<<<< HEAD
     docker: "us.gcr.io/broad-dsde-methods/broad-gatk-snapshots:varstore_2023_05_22_835df1984025302f6d9cf9adbb413e622379b2ae"
-=======
-    docker: "us.gcr.io/broad-dsde-methods/broad-gatk-snapshots:varstore_2023_05_22"
->>>>>>> fe981fa8
     preemptible: select_first([preemptible_tries, 3])
     memory: "3 GiB"
     disks: "local-disk ~{disk_size} HDD"
@@ -131,11 +127,7 @@
   >>>
 
   runtime {
-<<<<<<< HEAD
     docker: "us.gcr.io/broad-dsde-methods/broad-gatk-snapshots:varstore_2023_05_22_835df1984025302f6d9cf9adbb413e622379b2ae"
-=======
-    docker: "us.gcr.io/broad-dsde-methods/broad-gatk-snapshots:varstore_2023_05_22"
->>>>>>> fe981fa8
     bootDiskSizeGb: 15
     memory: "~{disk_memory} GB"
     disks: "local-disk ~{disk_size} HDD"
