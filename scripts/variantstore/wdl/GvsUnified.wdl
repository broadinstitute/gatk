version 1.0

import "GvsAssignIds.wdl" as AssignIds
import "GvsImportGenomes.wdl" as ImportGenomes
import "GvsCreateAltAllele.wdl" as CreateAltAllele
import "GvsCreateFilterSet.wdl" as CreateFilterSet
import "GvsPrepareRangesCallset.wdl" as PrepareRangesCallset
import "GvsExtractCallset.wdl" as ExtractCallset

workflow GvsUnified {
    input {
        # Begin GvsAssignIds
        String dataset_name
        String project_id

        Array[String] external_sample_names
<<<<<<< HEAD
        String call_set_identifier
        Boolean samples_are_controls = false
=======
>>>>>>> 586f3f73

        File? gatk_override
        String? service_account_json_path
        # End GvsAssignIds

        # Begin GvsImportGenomes
        Array[File] input_vcfs
        Array[File] input_vcf_indexes
        File interval_list = "gs://gcp-public-data--broad-references/hg38/v0/wgs_calling_regions.hg38.noCentromeres.noTelomeres.interval_list"

        # The larger the `load_data_batch_size` the greater the probability of preemptions and non-retryable
        # BigQuery errors. So if increasing the batch size, then preemptible and maxretries should also be increased.
        Int load_data_batch_size = 5
        Int? load_data_preemptible_override
        Int? load_data_maxretries_override
        # End GvsImportGenomes

        # Begin GvsCreateFilterSet
        String filter_set_name = call_set_identifier
        Array[String] indel_recalibration_annotation_values = ["AS_FS", "AS_ReadPosRankSum", "AS_MQRankSum", "AS_QD", "AS_SOR"]
        Array[String] snp_recalibration_annotation_values = ["AS_QD", "AS_MQRankSum", "AS_ReadPosRankSum", "AS_FS", "AS_MQ", "AS_SOR"]

        Int? INDEL_VQSR_max_gaussians_override = 4
        Int? INDEL_VQSR_mem_gb_override
        Int? SNP_VQSR_max_gaussians_override = 6
        Int? SNP_VQSR_mem_gb_override
        # End GvsCreateFilterSet

        # Begin GvsPrepareRangesCallset
        String extract_table_prefix

        String query_project = project_id
        String destination_project = project_id
        String destination_dataset = dataset_name
        String fq_temp_table_dataset = "~{destination_project}.~{destination_dataset}"

        Array[String]? query_labels
        File? sample_names_to_extract
        # End GvsPrepareRangesCallset

        # Begin GvsExtractCallset
        Int? extract_scatter_count

        File interval_weights_bed = "gs://broad-public-datasets/gvs/weights/gvs_vet_weights_1kb.bed"

        String extract_output_file_base_name = sub(filter_set_name, " ", "-")

        Int? extract_maxretries_override
        Int? extract_preemptible_override
        String? extract_output_gcs_dir
        Int? split_intervals_disk_size_override
        Int? split_intervals_mem_override
        Boolean extract_do_not_filter_override = false
        # End GvsExtractCallset
    }

    call AssignIds.GvsAssignIds as AssignIds {
        input:
            dataset_name = dataset_name,
            project_id = project_id,
            external_sample_names = external_sample_names,
            assign_ids_gatk_override = gatk_override,
            service_account_json_path = service_account_json_path
    }

    call ImportGenomes.GvsImportGenomes {
        input:
            go = AssignIds.done,
            dataset_name = dataset_name,
            project_id = project_id,
            external_sample_names = external_sample_names,
            input_vcfs = input_vcfs,
            input_vcf_indexes = input_vcf_indexes,
            interval_list = interval_list,
            load_data_preemptible_override = load_data_preemptible_override,
            load_data_maxretries_override = load_data_maxretries_override,
            load_data_gatk_override = gatk_override,
            service_account_json_path = service_account_json_path,
            load_data_batch_size = load_data_batch_size
    }

    call CreateAltAllele.GvsCreateAltAllele {
        input:
            call_set_identifier = call_set_identifier,
            go = GvsImportGenomes.done,
            dataset_name = dataset_name,
            project_id = project_id,
            service_account_json_path = service_account_json_path
    }

    call CreateFilterSet.GvsCreateFilterSet {
        input:
            go = GvsCreateAltAllele.done,
            dataset_name = dataset_name,
            project_id = project_id,
            filter_set_name = filter_set_name,
            indel_recalibration_annotation_values = indel_recalibration_annotation_values,
            snp_recalibration_annotation_values = snp_recalibration_annotation_values,
            interval_list = interval_list,
            gatk_override = gatk_override,
            INDEL_VQSR_max_gaussians_override = INDEL_VQSR_max_gaussians_override,
            INDEL_VQSR_mem_gb_override = INDEL_VQSR_mem_gb_override,
            service_account_json_path = service_account_json_path,
            SNP_VQSR_max_gaussians_override = SNP_VQSR_max_gaussians_override,
            SNP_VQSR_mem_gb_override = SNP_VQSR_mem_gb_override
    }

    call PrepareRangesCallset.GvsPrepareCallset {
        input:
            call_set_identifier = call_set_identifier,
            go = GvsCreateFilterSet.done,
            project_id = project_id,
            dataset_name = dataset_name,
            extract_table_prefix = extract_table_prefix,
            query_project = query_project,
            destination_project = destination_project,
            destination_dataset = destination_dataset,
            fq_temp_table_dataset = fq_temp_table_dataset,
            query_labels = query_labels,
            sample_names_to_extract = sample_names_to_extract,
            service_account_json_path = service_account_json_path
    }

    call ExtractCallset.GvsExtractCallset {
        input:
            go = GvsPrepareCallset.done,
            dataset_name = dataset_name,
            project_id = project_id,
            extract_table_prefix = extract_table_prefix,
            filter_set_name = filter_set_name,
            query_project = query_project,
            scatter_count = extract_scatter_count,
            interval_list = interval_list,
            interval_weights_bed = interval_weights_bed,
            gatk_override = gatk_override,
            output_file_base_name = extract_output_file_base_name,
            extract_maxretries_override = extract_maxretries_override,
            extract_preemptible_override = extract_preemptible_override,
            output_gcs_dir = extract_output_gcs_dir,
            service_account_json_path = service_account_json_path,
            split_intervals_disk_size_override = split_intervals_disk_size_override,
            split_intervals_mem_override = split_intervals_mem_override,
            do_not_filter_override = extract_do_not_filter_override
    }

    output {
        Array[File] output_vcfs = GvsExtractCallset.output_vcfs
        Array[File] output_vcf_indexes = GvsExtractCallset.output_vcf_indexes
        Float total_vcfs_size_mb = GvsExtractCallset.total_vcfs_size_mb
        File manifest = GvsExtractCallset.manifest
        Boolean done = true
    }
}<|MERGE_RESOLUTION|>--- conflicted
+++ resolved
@@ -14,11 +14,8 @@
         String project_id
 
         Array[String] external_sample_names
-<<<<<<< HEAD
         String call_set_identifier
         Boolean samples_are_controls = false
-=======
->>>>>>> 586f3f73
 
         File? gatk_override
         String? service_account_json_path
