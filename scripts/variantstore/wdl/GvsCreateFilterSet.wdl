version 1.0

import "GvsWarpTasks.wdl" as Tasks
import "GvsUtils.wdl" as Utils

workflow GvsCreateFilterSet {
  input {
    Boolean go = true
    String dataset_name
    String project_id

    String filter_set_name
    Array[String] indel_recalibration_annotation_values = ["AS_FS", "AS_ReadPosRankSum", "AS_MQRankSum", "AS_QD", "AS_SOR"]
    Array[String] snp_recalibration_annotation_values = ["AS_QD", "AS_MQRankSum", "AS_ReadPosRankSum", "AS_FS", "AS_MQ", "AS_SOR"]

    File interval_list = "gs://gcp-public-data--broad-references/hg38/v0/wgs_calling_regions.hg38.noCentromeres.noTelomeres.interval_list"
    File gatk_override = "gs://broad-dsp-spec-ops/scratch/bigquery-jointcalling/jars/rc-add-withdrawn-back/gatk-package-4.2.0.0-527-ge5b9dd6-SNAPSHOT-local.jar"

    Int? INDEL_VQSR_max_gaussians_override = 4
    Int? INDEL_VQSR_mem_gb_override
    String? service_account_json_path
    Int? SNP_VQSR_max_gaussians_override = 6
    Int? SNP_VQSR_mem_gb_override
    # This is the minimum number of samples where the SNP model will be created and applied in separate tasks
    # (SNPsVariantRecalibratorClassic vs. SNPsVariantRecalibratorCreateModel and SNPsVariantRecalibratorScattered)
    # For WARP classic this is done with 20k but the 10K Stroke Anderson dataset would not work unscattered (at least
    # with the default VM memory settings) so this was adjusted down to 5K.
    Int snps_variant_recalibration_threshold = 5000
  }

  Array[String] snp_recalibration_tranche_values = ["100.0", "99.95", "99.9", "99.8", "99.6", "99.5", "99.4", "99.3", "99.0", "98.0", "97.0", "90.0" ]

  # reference files
  File axiomPoly_resource_vcf = "gs://gcp-public-data--broad-references/hg38/v0/Axiom_Exome_Plus.genotypes.all_populations.poly.hg38.vcf.gz"
  File axiomPoly_resource_vcf_index = "gs://gcp-public-data--broad-references/hg38/v0/Axiom_Exome_Plus.genotypes.all_populations.poly.hg38.vcf.gz.tbi"
  File dbsnp_vcf = "gs://gcp-public-data--broad-references/hg38/v0/Homo_sapiens_assembly38.dbsnp138.vcf"
  File dbsnp_vcf_index = "gs://gcp-public-data--broad-references/hg38/v0/Homo_sapiens_assembly38.dbsnp138.vcf.idx"
  File hapmap_resource_vcf = "gs://gcp-public-data--broad-references/hg38/v0/hapmap_3.3.hg38.vcf.gz"
  File hapmap_resource_vcf_index = "gs://gcp-public-data--broad-references/hg38/v0/hapmap_3.3.hg38.vcf.gz.tbi"
  File mills_resource_vcf = "gs://gcp-public-data--broad-references/hg38/v0/Mills_and_1000G_gold_standard.indels.hg38.vcf.gz"
  File mills_resource_vcf_index = "gs://gcp-public-data--broad-references/hg38/v0/Mills_and_1000G_gold_standard.indels.hg38.vcf.gz.tbi"
  File omni_resource_vcf = "gs://gcp-public-data--broad-references/hg38/v0/1000G_omni2.5.hg38.vcf.gz"
  File omni_resource_vcf_index = "gs://gcp-public-data--broad-references/hg38/v0/1000G_omni2.5.hg38.vcf.gz.tbi"
  File one_thousand_genomes_resource_vcf = "gs://gcp-public-data--broad-references/hg38/v0/1000G_phase1.snps.high_confidence.hg38.vcf.gz"
  File one_thousand_genomes_resource_vcf_index = "gs://gcp-public-data--broad-references/hg38/v0/1000G_phase1.snps.high_confidence.hg38.vcf.gz.tbi"
  File reference = "gs://gcp-public-data--broad-references/hg38/v0/Homo_sapiens_assembly38.fasta"
  File reference_dict = "gs://gcp-public-data--broad-references/hg38/v0/Homo_sapiens_assembly38.dict"
  File reference_index = "gs://gcp-public-data--broad-references/hg38/v0/Homo_sapiens_assembly38.fasta.fai"

  # fully-qualified table names
  String fq_sample_table = "~{project_id}.~{dataset_name}.sample_info"
  String fq_alt_allele_table = "~{project_id}.~{dataset_name}.alt_allele"
  String fq_info_destination_table = "~{project_id}.~{dataset_name}.filter_set_info"
  String fq_tranches_destination_table = "~{project_id}.~{dataset_name}.filter_set_tranches"
  String fq_filter_sites_destination_table = "~{project_id}.~{dataset_name}.filter_set_sites"

  call Utils.GetBQTableLastModifiedDatetime as SamplesTableDatetimeCheck {
    input:
      query_project = project_id,
      fq_table = fq_sample_table,
      service_account_json_path = service_account_json_path
  }

  call Utils.GetNumSamplesLoaded {
    input:
      fq_sample_table = fq_sample_table,
      fq_sample_table_lastmodified_timestamp = SamplesTableDatetimeCheck.last_modified_timestamp,
      service_account_json_path = service_account_json_path,
      project_id = project_id
  }

  Int scatter_count = if GetNumSamplesLoaded.num_samples < 100 then 20
                      else if GetNumSamplesLoaded.num_samples < 1000 then 100
                           else if GetNumSamplesLoaded.num_samples < 10000 then 200
                                else if GetNumSamplesLoaded.num_samples < 100000 then 500 else 1000

  call Utils.SplitIntervals {
    input:
      intervals = interval_list,
      ref_fasta = reference,
      ref_fai = reference_index,
      ref_dict = reference_dict,
      scatter_count = scatter_count,
      gatk_override = gatk_override
  }

  call Utils.GetBQTableLastModifiedDatetime as AltAlleleTableDatetimeCheck {
    input:
      query_project = project_id,
      fq_table = fq_alt_allele_table,
      service_account_json_path = service_account_json_path
  }

  scatter(i in range(length(SplitIntervals.interval_files))) {
    call ExtractFilterTask {
      input:
        gatk_override              = gatk_override,
        reference                  = reference,
        reference_index            = reference_index,
        reference_dict             = reference_dict,
        fq_sample_table            = fq_sample_table,
        sample_table_timestamp     = SamplesTableDatetimeCheck.last_modified_timestamp,
        intervals                  = SplitIntervals.interval_files[i],
        fq_alt_allele_table        = fq_alt_allele_table,
        alt_allele_table_timestamp = AltAlleleTableDatetimeCheck.last_modified_timestamp,
        excess_alleles_threshold   = 1000000,
        output_file                = "${filter_set_name}_${i}.vcf.gz",
        service_account_json_path  = service_account_json_path,
        query_project              = project_id,
        dataset_id                 = dataset_name,
    }
  }

  call Utils.MergeVCFs as MergeVCFs {
    input:
      input_vcfs = ExtractFilterTask.output_vcf,
      output_vcf_name = "${filter_set_name}.vcf.gz",
      preemptible_tries = 3,
  }

  call Tasks.IndelsVariantRecalibrator {
    input:
      sites_only_variant_filtered_vcf = MergeVCFs.output_vcf,
      sites_only_variant_filtered_vcf_index = MergeVCFs.output_vcf_index,
      recalibration_filename = filter_set_name + ".indels.recal",
      tranches_filename = filter_set_name + ".indels.tranches",
      recalibration_tranche_values = ["100.0", "99.95", "99.9", "99.5", "99.0", "97.0", "96.0", "95.0", "94.0", "93.5", "93.0", "92.0", "91.0", "90.0"],
      recalibration_annotation_values = indel_recalibration_annotation_values,
      mills_resource_vcf = mills_resource_vcf,
      mills_resource_vcf_index = mills_resource_vcf_index,
      axiomPoly_resource_vcf = axiomPoly_resource_vcf,
      axiomPoly_resource_vcf_index = axiomPoly_resource_vcf_index,
      dbsnp_resource_vcf = dbsnp_vcf,
      dbsnp_resource_vcf_index = dbsnp_vcf_index,
      use_allele_specific_annotations = true,
      disk_size = "1000",
      machine_mem_gb = INDEL_VQSR_mem_gb_override,
      max_gaussians = INDEL_VQSR_max_gaussians_override,
  }

  if (GetNumSamplesLoaded.num_samples > snps_variant_recalibration_threshold) {
    call Tasks.SNPsVariantRecalibratorCreateModel {
      input:
        sites_only_variant_filtered_vcf = MergeVCFs.output_vcf,
        sites_only_variant_filtered_vcf_index = MergeVCFs.output_vcf_index,
        recalibration_filename = filter_set_name + ".snps.recal",
        tranches_filename = filter_set_name + ".snps.tranches",
        recalibration_tranche_values = snp_recalibration_tranche_values,
        recalibration_annotation_values = snp_recalibration_annotation_values,
        model_report_filename = filter_set_name + ".snps.model.report",
        hapmap_resource_vcf = hapmap_resource_vcf,
        hapmap_resource_vcf_index = hapmap_resource_vcf_index,
        omni_resource_vcf = omni_resource_vcf,
        omni_resource_vcf_index = omni_resource_vcf_index,
        one_thousand_genomes_resource_vcf = one_thousand_genomes_resource_vcf,
        one_thousand_genomes_resource_vcf_index = one_thousand_genomes_resource_vcf_index,
        dbsnp_resource_vcf = dbsnp_vcf,
        dbsnp_resource_vcf_index = dbsnp_vcf_index,
        use_allele_specific_annotations = true,
        disk_size = "1000",
        machine_mem_gb = SNP_VQSR_mem_gb_override,
        max_gaussians = SNP_VQSR_max_gaussians_override,
    }

    scatter (idx in range(length(ExtractFilterTask.output_vcf))) {
      call Tasks.SNPsVariantRecalibrator as SNPsVariantRecalibratorScattered {
        input:
          sites_only_variant_filtered_vcf = ExtractFilterTask.output_vcf[idx],
          sites_only_variant_filtered_vcf_index = ExtractFilterTask.output_vcf_index[idx],
          recalibration_filename = filter_set_name + ".snps." + idx + ".recal",
          tranches_filename = filter_set_name + ".snps." + idx + ".tranches",
          recalibration_tranche_values = snp_recalibration_tranche_values,
          recalibration_annotation_values = snp_recalibration_annotation_values,
          model_report = SNPsVariantRecalibratorCreateModel.model_report,
          hapmap_resource_vcf = hapmap_resource_vcf,
          hapmap_resource_vcf_index = hapmap_resource_vcf_index,
          omni_resource_vcf = omni_resource_vcf,
          omni_resource_vcf_index = omni_resource_vcf_index,
          one_thousand_genomes_resource_vcf = one_thousand_genomes_resource_vcf,
          one_thousand_genomes_resource_vcf_index = one_thousand_genomes_resource_vcf_index,
          dbsnp_resource_vcf = dbsnp_vcf,
          dbsnp_resource_vcf_index = dbsnp_vcf_index,
          use_allele_specific_annotations = true,
          disk_size = "1000",
          machine_mem_gb = SNP_VQSR_mem_gb_override
      }
    }

    call Tasks.GatherTranches as SNPGatherTranches {
      input:
        tranches = SNPsVariantRecalibratorScattered.tranches,
        output_filename = filter_set_name + ".snps.gathered.tranches",
        output_tranche_values = snp_recalibration_tranche_values,
        mode = "SNP",
        disk_size = "200",
        gatk_override = gatk_override
    }

    call Utils.MergeVCFs as MergeRecalibrationFiles {
      input:
        input_vcfs = SNPsVariantRecalibratorScattered.recalibration,
        gather_type = "CONVENTIONAL",
        output_vcf_name = "${filter_set_name}.vrecalibration.gz",
        preemptible_tries = 3,
    }
  }

  if (GetNumSamplesLoaded.num_samples <= snps_variant_recalibration_threshold) {
    call Tasks.SNPsVariantRecalibrator as SNPsVariantRecalibratorClassic {
      input:
        sites_only_variant_filtered_vcf = MergeVCFs.output_vcf,
        sites_only_variant_filtered_vcf_index = MergeVCFs.output_vcf_index,
        recalibration_filename = filter_set_name + ".snps.recal",
        tranches_filename = filter_set_name + ".snps.tranches",
        recalibration_tranche_values = snp_recalibration_tranche_values,
        recalibration_annotation_values = snp_recalibration_annotation_values,
        hapmap_resource_vcf = hapmap_resource_vcf,
        hapmap_resource_vcf_index = hapmap_resource_vcf_index,
        omni_resource_vcf = omni_resource_vcf,
        omni_resource_vcf_index = omni_resource_vcf_index,
        one_thousand_genomes_resource_vcf = one_thousand_genomes_resource_vcf,
        one_thousand_genomes_resource_vcf_index = one_thousand_genomes_resource_vcf_index,
        dbsnp_resource_vcf = dbsnp_vcf,
        dbsnp_resource_vcf_index = dbsnp_vcf_index,
        use_allele_specific_annotations = true,
        disk_size = "1000",
        machine_mem_gb = SNP_VQSR_mem_gb_override,
        max_gaussians = SNP_VQSR_max_gaussians_override,
    }
  }

  call PopulateFilterSetInfo {
    input:
      gatk_override = gatk_override,
      filter_set_name = filter_set_name,
      snp_recal_file = select_first([MergeRecalibrationFiles.output_vcf, SNPsVariantRecalibratorClassic.recalibration]),
      snp_recal_file_index = select_first([MergeRecalibrationFiles.output_vcf_index, SNPsVariantRecalibratorClassic.recalibration_index]),
      indel_recal_file = IndelsVariantRecalibrator.recalibration,
      indel_recal_file_index = IndelsVariantRecalibrator.recalibration_index,
      fq_info_destination_table = fq_info_destination_table,
      service_account_json_path = service_account_json_path,
      query_project = project_id
  }

  call PopulateFilterSetSites {
    input:
      gatk_override = gatk_override,
      filter_set_name = filter_set_name,
      sites_only_variant_filtered_vcf = MergeVCFs.output_vcf,
      sites_only_variant_filtered_vcf_index = MergeVCFs.output_vcf_index,
      fq_filter_sites_destination_table = fq_filter_sites_destination_table,
      service_account_json_path = service_account_json_path,
      query_project = project_id
  }

  call PopulateFilterSetTranches {
    input:
      gatk_override = gatk_override,
      filter_set_name = filter_set_name,
      snp_recal_tranches = select_first([SNPGatherTranches.tranches_file, SNPsVariantRecalibratorClassic.tranches]),
      indel_recal_tranches = IndelsVariantRecalibrator.tranches,
      fq_tranches_destination_table = fq_tranches_destination_table,
      service_account_json_path = service_account_json_path,
      query_project = project_id
  }

  output {
    File output_vcf = MergeVCFs.output_vcf
    File output_vcf_idx = MergeVCFs.output_vcf_index
    Boolean done = true
  }
}

################################################################################
<<<<<<< HEAD
task GetNumSamplesLoaded {
  input {
    String fq_sample_table
    String fq_sample_table_lastmodified_timestamp
    String? service_account_json_path
    String project_id
  }
  meta {
    # Not `volatile: true` since there shouldn't be a need to re-run this if there has already been a successful execution.
  }

  String has_service_account_file = if (defined(service_account_json_path)) then 'true' else 'false'

  command <<<
    set -e

    if [ ~{has_service_account_file} = 'true' ]; then
    gsutil cp ~{service_account_json_path} local.service_account.json
    gcloud auth activate-service-account --key-file=local.service_account.json
    gcloud config set project ~{project_id}
    fi

    echo "project_id = ~{project_id}" > ~/.bigqueryrc
    bq query --location=US --project_id=~{project_id} --format=csv --use_legacy_sql=false \
    'SELECT COUNT(*) as num_rows FROM `~{fq_sample_table}` WHERE is_loaded = true' > num_rows.csv

    NUMROWS=$(python3 -c "csvObj=open('num_rows.csv','r');csvContents=csvObj.read();print(csvContents.split('\n')[1]);")

    [[ $NUMROWS =~ ^[0-9]+$ ]] && echo $NUMROWS || exit 1
  >>>

  output {
    Int num_samples = read_int(stdout())
  }

  runtime {
    docker: "gcr.io/google.com/cloudsdktool/cloud-sdk:305.0.0"
    memory: "3 GB"
    disks: "local-disk 10 HDD"
    preemptible: 3
    cpu: 1
  }
}
=======
>>>>>>> b48282e8

task ExtractFilterTask {
  input {
    File reference
    File reference_index
    File reference_dict

    String fq_sample_table
    String sample_table_timestamp

    File intervals

    String fq_alt_allele_table
    String alt_allele_table_timestamp

    String output_file
    Int? excess_alleles_threshold

    # Runtime Options:
    File? gatk_override
    String? service_account_json_path
    String query_project
    String dataset_id
  }
  meta {
    # Not `volatile: true` since there shouldn't be a need to re-run this if there has already been a successful execution.
  }

  String has_service_account_file = if (defined(service_account_json_path)) then 'true' else 'false'

  command <<<
    set -e
    export GATK_LOCAL_JAR=~{default="/root/gatk.jar" gatk_override}

    if [ ~{has_service_account_file} = 'true' ]; then
      gsutil cp ~{service_account_json_path} local.service_account.json
      export GOOGLE_APPLICATION_CREDENTIALS=local.service_account.json
      gcloud auth activate-service-account --key-file=local.service_account.json
      gcloud config set project ~{query_project}
    fi

    df -h

    gatk --java-options "-Xmx4g" ExtractFeatures \
      --ref-version 38  \
      -R "~{reference}" \
      -O "~{output_file}" \
      --local-sort-max-records-in-ram 1000000 \
      --sample-table ~{fq_sample_table} \
      --alt-allele-table ~{fq_alt_allele_table} \
      ~{"--excess-alleles-threshold " + excess_alleles_threshold} \
      -L ~{intervals} \
      --dataset-id ~{dataset_id} \
      --project-id ~{query_project}
  >>>

  runtime {
    docker: "us.gcr.io/broad-dsde-methods/broad-gatk-snapshots:varstore_d8a72b825eab2d979c8877448c0ca948fd9b34c7_change_to_hwe"
    memory: "7 GB"
    disks: "local-disk 10 HDD"
    bootDiskSizeGb: 15
    preemptible: 3
    cpu: 2
  }

  output {
    File output_vcf = "~{output_file}"
    File output_vcf_index = "~{output_file}.tbi"
  }
}

task PopulateFilterSetInfo {
  input {
    String filter_set_name
    String fq_info_destination_table

    File snp_recal_file
    File snp_recal_file_index
    File indel_recal_file
    File indel_recal_file_index

    String? service_account_json_path
    String query_project

    File? gatk_override
  }
  meta {
    # Not `volatile: true` since there shouldn't be a need to re-run this if there has already been a successful execution.
  }

  String has_service_account_file = if (defined(service_account_json_path)) then 'true' else 'false'

  command <<<
    set -eo pipefail

    if [ ~{has_service_account_file} = 'true' ]; then
      gsutil cp ~{service_account_json_path} local.service_account.json
      export GOOGLE_APPLICATION_CREDENTIALS=local.service_account.json
      gcloud auth activate-service-account --key-file=local.service_account.json
      gcloud config set project ~{query_project}
    fi

    export GATK_LOCAL_JAR=~{default="/root/gatk.jar" gatk_override}

    echo "Creating SNPs reacalibration file"
    gatk --java-options "-Xmx1g" \
      CreateFilteringFiles \
      --ref-version 38 \
      --filter-set-name ~{filter_set_name} \
      -mode SNP \
      -V ~{snp_recal_file} \
      -O ~{filter_set_name}.snps.recal.tsv

    echo "Creating INDELs reacalibration file"
    gatk --java-options "-Xmx1g" \
      CreateFilteringFiles \
      --ref-version 38 \
      --filter-set-name ~{filter_set_name} \
      -mode INDEL \
      -V ~{indel_recal_file} \
      -O ~{filter_set_name}.indels.recal.tsv

    # merge into a single file
    echo "Merging SNP + INDELs"
    cat ~{filter_set_name}.snps.recal.tsv ~{filter_set_name}.indels.recal.tsv | grep -v filter_set_name | grep -v "#"  > ~{filter_set_name}.filter_set_load.tsv

    # BQ load likes a : instead of a . after the project
    bq_table=$(echo ~{fq_info_destination_table} | sed s/\\./:/)

    echo "Loading combined TSV into ~{fq_info_destination_table}"
    bq load --project_id=~{query_project} --skip_leading_rows 0 -F "tab" \
      --range_partitioning=location,0,26000000000000,6500000000 \
      --clustering_fields=location \
      --schema "filter_set_name:string,type:string,location:integer,ref:string,alt:string,vqslod:float,culprit:string,training_label:string,yng_status:string" \
      ${bq_table} \
      ~{filter_set_name}.filter_set_load.tsv > status_load_filter_set_info
  >>>

  runtime {
    docker: "us.gcr.io/broad-dsde-methods/broad-gatk-snapshots:varstore_d8a72b825eab2d979c8877448c0ca948fd9b34c7_change_to_hwe"
    memory: "3500 MB"
    disks: "local-disk 200 HDD"
    bootDiskSizeGb: 15
    preemptible: 0
    cpu: 1
  }

  output {
    String status_load_filter_set_info = read_string("status_load_filter_set_info")
  }
}

task PopulateFilterSetSites {
  input {
    String filter_set_name
    String fq_filter_sites_destination_table

    File sites_only_variant_filtered_vcf
    File sites_only_variant_filtered_vcf_index

    String? service_account_json_path
    String query_project

    File? gatk_override
  }
  meta {
    # Not `volatile: true` since there shouldn't be a need to re-run this if there has already been a successful execution.
  }

  String has_service_account_file = if (defined(service_account_json_path)) then 'true' else 'false'

  command <<<
    set -eo pipefail

    if [ ~{has_service_account_file} = 'true' ]; then
    gsutil cp ~{service_account_json_path} local.service_account.json
    export GOOGLE_APPLICATION_CREDENTIALS=local.service_account.json
    gcloud auth activate-service-account --key-file=local.service_account.json
    gcloud config set project ~{query_project}
    fi

    export GATK_LOCAL_JAR=~{default="/root/gatk.jar" gatk_override}

    echo "Generating filter set sites TSV"
    gatk --java-options "-Xmx1g" \
    CreateSiteFilteringFiles \
    --ref-version 38 \
    --filter-set-name ~{filter_set_name} \
    -V ~{sites_only_variant_filtered_vcf} \
    -O ~{filter_set_name}.filter_sites_load.tsv

    # BQ load likes a : instead of a . after the project
    bq_table=$(echo ~{fq_filter_sites_destination_table} | sed s/\\./:/)

    echo "Loading filter set sites TSV into ~{fq_filter_sites_destination_table}"
    bq load --project_id=~{query_project} --skip_leading_rows 1 -F "tab" \
    --range_partitioning=location,0,26000000000000,6500000000 \
    --clustering_fields=location \
    --schema "filter_set_name:string,location:integer,filters:string" \
    ${bq_table} \
    ~{filter_set_name}.filter_sites_load.tsv > status_load_filter_set_sites
  >>>

  runtime {
    docker: "us.gcr.io/broad-dsde-methods/broad-gatk-snapshots:varstore_d8a72b825eab2d979c8877448c0ca948fd9b34c7_change_to_hwe"
    memory: "3500 MB"
    disks: "local-disk 200 HDD"
    bootDiskSizeGb: 15
    preemptible: 0
    cpu: 1
  }

  output {
    String status_load_filter_set_sites = read_string("status_load_filter_set_sites")

  }
}

task PopulateFilterSetTranches {
  input {
    File? gatk_override

    String filter_set_name
    String fq_tranches_destination_table

    File snp_recal_tranches
    File indel_recal_tranches

    String? service_account_json_path
    String query_project
  }
  meta {
    # Not `volatile: true` since there shouldn't be a need to re-run this if there has already been a successful execution.
  }

  String has_service_account_file = if (defined(service_account_json_path)) then 'true' else 'false'

  command <<<
    set -eo pipefail

    if [ ~{has_service_account_file} = 'true' ]; then
    gsutil cp ~{service_account_json_path} local.service_account.json
    export GOOGLE_APPLICATION_CREDENTIALS=local.service_account.json
    gcloud auth activate-service-account --key-file=local.service_account.json
    gcloud config set project ~{query_project}
    fi

    export GATK_LOCAL_JAR=~{default="/root/gatk.jar" gatk_override}

    cat ~{snp_recal_tranches} ~{indel_recal_tranches} | grep -v targetTruthSensitivity | grep -v "#" | awk -v CALLSET=~{filter_set_name} '{ print CALLSET "," $0 }' > ~{filter_set_name}.tranches_load.csv

    # BQ load likes a : instead of a . after the project
    bq_table=$(echo ~{fq_tranches_destination_table} | sed s/\\./:/)

    echo "Loading combined tranches CSV into ~{fq_tranches_destination_table}"
    bq load --project_id=~{query_project} --skip_leading_rows 0 -F "," \
    --schema "filter_set_name:string,target_truth_sensitivity:float,num_known:integer,num_novel:integer,known_ti_tv:float,novel_ti_tv:float,min_vqslod:float,filter_name:string,model:string,accessible_truth_sites:integer,calls_at_truth_sites:integer,truth_sensitivity:float" \
    ${bq_table} \
    ~{filter_set_name}.tranches_load.csv > status_load_filter_set_tranches
  >>>

  runtime {
    docker: "us.gcr.io/broad-dsde-methods/broad-gatk-snapshots:varstore_d8a72b825eab2d979c8877448c0ca948fd9b34c7_change_to_hwe"
    memory: "3500 MB"
    disks: "local-disk 200 HDD"
    bootDiskSizeGb: 15
    preemptible: 0
    cpu: 1
  }

  output {
    String status_load_filter_set_tranches = read_string("status_load_filter_set_tranches")
  }
}<|MERGE_RESOLUTION|>--- conflicted
+++ resolved
@@ -272,52 +272,6 @@
 }
 
 ################################################################################
-<<<<<<< HEAD
-task GetNumSamplesLoaded {
-  input {
-    String fq_sample_table
-    String fq_sample_table_lastmodified_timestamp
-    String? service_account_json_path
-    String project_id
-  }
-  meta {
-    # Not `volatile: true` since there shouldn't be a need to re-run this if there has already been a successful execution.
-  }
-
-  String has_service_account_file = if (defined(service_account_json_path)) then 'true' else 'false'
-
-  command <<<
-    set -e
-
-    if [ ~{has_service_account_file} = 'true' ]; then
-    gsutil cp ~{service_account_json_path} local.service_account.json
-    gcloud auth activate-service-account --key-file=local.service_account.json
-    gcloud config set project ~{project_id}
-    fi
-
-    echo "project_id = ~{project_id}" > ~/.bigqueryrc
-    bq query --location=US --project_id=~{project_id} --format=csv --use_legacy_sql=false \
-    'SELECT COUNT(*) as num_rows FROM `~{fq_sample_table}` WHERE is_loaded = true' > num_rows.csv
-
-    NUMROWS=$(python3 -c "csvObj=open('num_rows.csv','r');csvContents=csvObj.read();print(csvContents.split('\n')[1]);")
-
-    [[ $NUMROWS =~ ^[0-9]+$ ]] && echo $NUMROWS || exit 1
-  >>>
-
-  output {
-    Int num_samples = read_int(stdout())
-  }
-
-  runtime {
-    docker: "gcr.io/google.com/cloudsdktool/cloud-sdk:305.0.0"
-    memory: "3 GB"
-    disks: "local-disk 10 HDD"
-    preemptible: 3
-    cpu: 1
-  }
-}
-=======
->>>>>>> b48282e8
 
 task ExtractFilterTask {
   input {
