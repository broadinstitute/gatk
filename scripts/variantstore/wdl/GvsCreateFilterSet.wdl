--- conflicted
+++ resolved
@@ -315,11 +315,7 @@
   >>>
 
   runtime {
-<<<<<<< HEAD
-    docker: "us.gcr.io/broad-dsde-methods/broad-gatk-snapshots:varstore_2023_05_19_50331e2f469f9e276840fbb2c47f2f6ec282dc0c"
-=======
     docker: "us.gcr.io/broad-dsde-methods/broad-gatk-snapshots:varstore_2023_05_23"
->>>>>>> 55a471a9
     memory: "7 GB"
     disks: "local-disk 10 HDD"
     bootDiskSizeGb: 15
@@ -401,11 +397,7 @@
   >>>
 
   runtime {
-<<<<<<< HEAD
-    docker: "us.gcr.io/broad-dsde-methods/broad-gatk-snapshots:varstore_2023_05_19_50331e2f469f9e276840fbb2c47f2f6ec282dc0c"
-=======
     docker: "us.gcr.io/broad-dsde-methods/broad-gatk-snapshots:varstore_2023_05_23"
->>>>>>> 55a471a9
     memory: "3500 MB"
     disks: "local-disk 250 HDD"
     bootDiskSizeGb: 15
@@ -465,11 +457,7 @@
   >>>
 
   runtime {
-<<<<<<< HEAD
-    docker: "us.gcr.io/broad-dsde-methods/broad-gatk-snapshots:varstore_2023_05_19_50331e2f469f9e276840fbb2c47f2f6ec282dc0c"
-=======
     docker: "us.gcr.io/broad-dsde-methods/broad-gatk-snapshots:varstore_2023_05_23"
->>>>>>> 55a471a9
     memory: "3500 MB"
     disks: "local-disk 200 HDD"
     bootDiskSizeGb: 15
@@ -521,11 +509,7 @@
   >>>
 
   runtime {
-<<<<<<< HEAD
-    docker: "us.gcr.io/broad-dsde-methods/broad-gatk-snapshots:varstore_2023_05_19_50331e2f469f9e276840fbb2c47f2f6ec282dc0c"
-=======
     docker: "us.gcr.io/broad-dsde-methods/broad-gatk-snapshots:varstore_2023_05_23"
->>>>>>> 55a471a9
     memory: "3500 MB"
     disks: "local-disk 200 HDD"
     bootDiskSizeGb: 15
