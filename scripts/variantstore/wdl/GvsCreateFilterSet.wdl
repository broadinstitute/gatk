version 1.0

import "GvsWarpTasks.wdl" as Tasks
import "GvsUtils.wdl" as Utils
import "../../vcf_site_level_filtering_wdl/JointVcfFiltering.wdl" as VQSRLite

workflow GvsCreateFilterSet {
  input {
    Boolean go = true
    String dataset_name
    String project_id
    String call_set_identifier

    String filter_set_name
    Array[String] indel_recalibration_annotation_values = ["AS_FS", "AS_ReadPosRankSum", "AS_MQRankSum", "AS_QD", "AS_SOR"]
    Array[String] snp_recalibration_annotation_values = ["AS_QD", "AS_MQRankSum", "AS_ReadPosRankSum", "AS_FS", "AS_MQ", "AS_SOR"]

    File interval_list = "gs://gcp-public-data--broad-references/hg38/v0/wgs_calling_regions.hg38.noCentromeres.noTelomeres.interval_list"
    File? gatk_override

    Boolean use_classic_VQSR = true
    Int? INDEL_VQSR_max_gaussians_override = 4
    Int? INDEL_VQSR_maximum_training_variants
    Int? INDEL_VQSR_mem_gb_override
    Int? SNP_VQSR_max_gaussians_override = 6
    Int? SNP_VQSR_mem_gb_override
    Int? SNP_VQSR_sample_every_nth_variant
    Int? SNP_VQSR_maximum_training_variants
    # This is the minimum number of samples where the SNP model will be created and applied in separate tasks
    # (SNPsVariantRecalibratorClassic vs. SNPsVariantRecalibratorCreateModel and SNPsVariantRecalibratorScattered)
    # For WARP classic this is done with 20k but the 10K Stroke Anderson dataset would not work unscattered (at least
    # with the default VM memory settings) so this was adjusted down to 5K.
    Int snps_variant_recalibration_threshold = 5000
  }

  Array[String] snp_recalibration_tranche_values = ["100.0", "99.95", "99.9", "99.8", "99.6", "99.5", "99.4", "99.3", "99.0", "98.0", "97.0", "90.0" ]

  # reference files
  # Axiom - Used only for indels
  # Classic: known=false,training=true,truth=false
  # Lite:    training=true,calibration=false
  File axiomPoly_resource_vcf = "gs://gcp-public-data--broad-references/hg38/v0/Axiom_Exome_Plus.genotypes.all_populations.poly.hg38.vcf.gz"
  File axiomPoly_resource_vcf_index = "gs://gcp-public-data--broad-references/hg38/v0/Axiom_Exome_Plus.genotypes.all_populations.poly.hg38.vcf.gz.tbi"

  # DbSNP - BOTH SNPs and INDELs. But used only as known in classic (which isn't used in Lite and so dropped in lite)
  # Classic: known=true,training=false,truth=false
  # Lite:    Unused
  File dbsnp_vcf = "gs://gcp-public-data--broad-references/hg38/v0/Homo_sapiens_assembly38.dbsnp138.vcf"
  File dbsnp_vcf_index = "gs://gcp-public-data--broad-references/hg38/v0/Homo_sapiens_assembly38.dbsnp138.vcf.idx"

  # HapMap - SNPs
  # Classic: known=false,training=true,truth=true
  # Lite:    training=true,calibration=true
  File hapmap_resource_vcf = "gs://gcp-public-data--broad-references/hg38/v0/hapmap_3.3.hg38.vcf.gz"
  File hapmap_resource_vcf_index = "gs://gcp-public-data--broad-references/hg38/v0/hapmap_3.3.hg38.vcf.gz.tbi"

  # Mills - Indels
  # Classic: known=false,training=true,truth=true
  # Lite:    training=true,calibration=true
  File mills_resource_vcf = "gs://gcp-public-data--broad-references/hg38/v0/Mills_and_1000G_gold_standard.indels.hg38.vcf.gz"
  File mills_resource_vcf_index = "gs://gcp-public-data--broad-references/hg38/v0/Mills_and_1000G_gold_standard.indels.hg38.vcf.gz.tbi"

  # Omni - SNPs
  # Classic: known=false,training=true,truth=true
  # Lite:    training=true,calibration=true
  File omni_resource_vcf = "gs://gcp-public-data--broad-references/hg38/v0/1000G_omni2.5.hg38.vcf.gz"
  File omni_resource_vcf_index = "gs://gcp-public-data--broad-references/hg38/v0/1000G_omni2.5.hg38.vcf.gz.tbi"

  # 1000G - SNPs
  # Classic: known=false,training=true,truth=false
  # Lite:    training=true,calibration=false
  File one_thousand_genomes_resource_vcf = "gs://gcp-public-data--broad-references/hg38/v0/1000G_phase1.snps.high_confidence.hg38.vcf.gz"
  File one_thousand_genomes_resource_vcf_index = "gs://gcp-public-data--broad-references/hg38/v0/1000G_phase1.snps.high_confidence.hg38.vcf.gz.tbi"

  File reference = "gs://gcp-public-data--broad-references/hg38/v0/Homo_sapiens_assembly38.fasta"
  File reference_dict = "gs://gcp-public-data--broad-references/hg38/v0/Homo_sapiens_assembly38.dict"
  File reference_index = "gs://gcp-public-data--broad-references/hg38/v0/Homo_sapiens_assembly38.fasta.fai"

  # fully-qualified table names
  String fq_sample_table = "~{project_id}.~{dataset_name}.sample_info"
  String fq_alt_allele_table = "~{project_id}.~{dataset_name}.alt_allele"
  String fq_info_destination_table = "~{project_id}.~{dataset_name}.filter_set_info"
  String fq_info_destination_table_vqsr_lite = "~{project_id}.~{dataset_name}.filter_set_info_vqsr_lite"
  String fq_tranches_destination_table = "~{project_id}.~{dataset_name}.filter_set_tranches"
  String fq_filter_sites_destination_table = "~{project_id}.~{dataset_name}.filter_set_sites"

  String fq_info_destination_table_schema =           "filter_set_name:string,type:string,location:integer,ref:string,alt:string,vqslod:float,culprit:string,training_label:string,yng_status:string"
  String fq_info_destination_table_vqsr_lite_schema = "filter_set_name:string,type:string,location:integer,ref:string,alt:string,calibration_sensitivity:float,training_label:string,yng_status:string"

  call Utils.GetBQTableLastModifiedDatetime as SamplesTableDatetimeCheck {
    input:
      project_id = project_id,
      fq_table = fq_sample_table
  }

  call Utils.GetNumSamplesLoaded {
    input:
      fq_sample_table = fq_sample_table,
      project_id = project_id,
      sample_table_timestamp = SamplesTableDatetimeCheck.last_modified_timestamp,
  }

  Int scatter_count = if GetNumSamplesLoaded.num_samples < 100 then 20
                      else if GetNumSamplesLoaded.num_samples < 1000 then 100
                           else if GetNumSamplesLoaded.num_samples < 10000 then 200
                                else if GetNumSamplesLoaded.num_samples < 100000 then 500 else 1000

  call Utils.SplitIntervals {
    input:
      intervals = interval_list,
      ref_fasta = reference,
      ref_fai = reference_index,
      ref_dict = reference_dict,
      scatter_count = scatter_count,
      gatk_override = gatk_override
  }

  call Utils.GetBQTableLastModifiedDatetime as AltAlleleTableDatetimeCheck {
    input:
      project_id = project_id,
      fq_table = fq_alt_allele_table
  }

  scatter(i in range(length(SplitIntervals.interval_files))) {
    call ExtractFilterTask {
      input:
        gatk_override              = gatk_override,
        reference                  = reference,
        reference_index            = reference_index,
        reference_dict             = reference_dict,
        fq_sample_table            = fq_sample_table,
        sample_table_timestamp     = SamplesTableDatetimeCheck.last_modified_timestamp,
        intervals                  = SplitIntervals.interval_files[i],
        fq_alt_allele_table        = fq_alt_allele_table,
        alt_allele_table_timestamp = AltAlleleTableDatetimeCheck.last_modified_timestamp,
        excess_alleles_threshold   = 1000000,
        output_file                = "${filter_set_name}_${i}.vcf.gz",
        project_id                 = project_id,
        dataset_id                 = dataset_name,
        call_set_identifier        = call_set_identifier
    }
  }

  call Utils.MergeVCFs as MergeVCFs {
    input:
      input_vcfs = ExtractFilterTask.output_vcf,
      output_vcf_name = "${filter_set_name}.vcf.gz",
      preemptible_tries = 3,
  }

  # From this point, the paths diverge depending on whether they're using classic VQSR or VQSR-Lite
  # The first branch here is VQSR-Lite, and the second is classic VQSR
  if (!use_classic_VQSR) {
    call VQSRLite.JointVcfFiltering as JointVcfFiltering {
      input:
        input_vcfs = ExtractFilterTask.output_vcf,
        input_vcf_idxs = ExtractFilterTask.output_vcf_index,
        sites_only_vcf = MergeVCFs.output_vcf,
<<<<<<< HEAD
        sites_only_vcf_idx = MergeVCFs.output_vcf_index,
        output_prefix = filter_set_name,
        gatk_docker = "us.gcr.io/broad-gatk/gatk:4.4.0.0",
        annotations = ["AS_QD", "AS_MQRankSum", "AS_ReadPosRankSum", "AS_FS", "AS_MQ", "AS_SOR"],
        resource_args = "--resource:hapmap,training=true,calibration=true gs://gcp-public-data--broad-references/hg38/v0/hapmap_3.3.hg38.vcf.gz --resource:omni,training=true,calibration=true gs://gcp-public-data--broad-references/hg38/v0/1000G_omni2.5.hg38.vcf.gz --resource:1000G,training=true,calibration=false gs://gcp-public-data--broad-references/hg38/v0/1000G_phase1.snps.high_confidence.hg38.vcf.gz --resource:mills,training=true,calibration=true gs://gcp-public-data--broad-references/hg38/v0/Mills_and_1000G_gold_standard.indels.hg38.vcf.gz --resource:axiom,training=true,calibration=false gs://gcp-public-data--broad-references/hg38/v0/Axiom_Exome_Plus.genotypes.all_populations.poly.hg38.vcf.gz",
        extract_extra_args = "-L ${interval_list} --use-allele-specific-annotations",
        score_extra_args = "-L ${interval_list} --use-allele-specific-annotations",
        extract_runtime_attributes = {"command_mem_gb": 27},
        train_runtime_attributes = {"command_mem_gb": 27},
        score_runtime_attributes = {"command_mem_gb": 15},
=======
        sites_only_vcf_index = MergeVCFs.output_vcf_index,
        basename = filter_set_name,
        gatk_docker = "us.gcr.io/broad-gatk/gatk:4.3.0.0",
        extract_interval_list = interval_list,
        score_interval_list = interval_list,
        snp_annotations   = "-A AS_QD -A AS_MQRankSum -A AS_ReadPosRankSum -A AS_FS -A AS_MQ -A AS_SOR",
        indel_annotations = "-A AS_QD -A AS_MQRankSum -A AS_ReadPosRankSum -A AS_FS -A AS_MQ -A AS_SOR",
        use_allele_specific_annotations = true,
        monitoring_script = "gs://gvs-internal/cromwell_monitoring_script.sh"
    }

    call Utils.MergeVCFs as MergeINDELScoredVCFs {
      input:
        input_vcfs = JointVcfFiltering.indels_variant_scored_vcf,
        gather_type = "CONVENTIONAL",
        output_vcf_name = "${filter_set_name}.indel.vrecalibration.gz",
        preemptible_tries = 3,
>>>>>>> dc8b800b
    }

    call Utils.MergeVCFs as MergeScoredVCFs {
      input:
        input_vcfs = JointVcfFiltering.scored_vcfs,
        gather_type = "CONVENTIONAL",
        output_vcf_name = "${filter_set_name}.vrecalibration.gz",
        preemptible_tries = 3,
    }

    # These calls to SelectVariants are being added for two reasons
    # 1) The snps_variant_scored_vcf and indels_variant_scored_vcf output by JointVcfFiltering contains ALL variants,
    #     but are currently ONLY annotating SNPs and INDELs respectively.
    # 2) Those output VCFs also contain filtered sites (sites at which the FILTER field set to anything other than '.' or 'PASS')
    #     which we don't want to put into the filter_set_info_vqsr_lite table.
    call Utils.SelectVariants as CreateFilteredScoredSNPsVCF {
      input:
        input_vcf = MergeScoredVCFs.output_vcf,
        input_vcf_index = MergeScoredVCFs.output_vcf_index,
        type_to_include = "SNP",
        exclude_filtered = true,
        output_basename = "${filter_set_name}.filtered.scored.snps"
    }

    call Utils.SelectVariants as CreateFilteredScoredINDELsVCF {
      input:
        input_vcf = MergeScoredVCFs.output_vcf,
        input_vcf_index = MergeScoredVCFs.output_vcf_index,
        type_to_include = "INDEL",
        exclude_filtered = true,
        output_basename = "${filter_set_name}.filtered.scored.indels"
    }

    call PopulateFilterSetInfo {
      input:
        gatk_override = gatk_override,
        filter_set_name = filter_set_name,
        snp_recal_file = CreateFilteredScoredSNPsVCF.output_vcf,
        snp_recal_file_index = CreateFilteredScoredSNPsVCF.output_vcf_index,
        indel_recal_file = CreateFilteredScoredINDELsVCF.output_vcf,
        indel_recal_file_index = CreateFilteredScoredINDELsVCF.output_vcf_index,
        fq_info_destination_table = fq_info_destination_table_vqsr_lite,
        filter_schema = fq_info_destination_table_vqsr_lite_schema,
        project_id = project_id,
        useClassic = false
    }

    call PopulateFilterSetSites {
      input:
        gatk_override = gatk_override,
        filter_set_name = filter_set_name,
        sites_only_variant_filtered_vcf = MergeVCFs.output_vcf,
        sites_only_variant_filtered_vcf_index = MergeVCFs.output_vcf_index,
        fq_filter_sites_destination_table = fq_filter_sites_destination_table,
        project_id = project_id
    }
  }

  if (use_classic_VQSR) {

    call Tasks.IndelsVariantRecalibrator {
      input:
        sites_only_variant_filtered_vcf = MergeVCFs.output_vcf,
        sites_only_variant_filtered_vcf_index = MergeVCFs.output_vcf_index,
        recalibration_filename = filter_set_name + ".indels.recal",
        tranches_filename = filter_set_name + ".indels.tranches",
        recalibration_tranche_values = ["100.0", "99.95", "99.9", "99.5", "99.0", "97.0", "96.0", "95.0", "94.0", "93.5", "93.0", "92.0", "91.0", "90.0"],
        recalibration_annotation_values = indel_recalibration_annotation_values,
        mills_resource_vcf = mills_resource_vcf,
        mills_resource_vcf_index = mills_resource_vcf_index,
        axiomPoly_resource_vcf = axiomPoly_resource_vcf,
        axiomPoly_resource_vcf_index = axiomPoly_resource_vcf_index,
        dbsnp_resource_vcf = dbsnp_vcf,
        dbsnp_resource_vcf_index = dbsnp_vcf_index,
        use_allele_specific_annotations = true,
        disk_size = "1000",
        machine_mem_gb = INDEL_VQSR_mem_gb_override,
        max_gaussians = INDEL_VQSR_max_gaussians_override,
        maximum_training_variants = INDEL_VQSR_maximum_training_variants,
    }

    if (GetNumSamplesLoaded.num_samples > snps_variant_recalibration_threshold) {
      call Tasks.SNPsVariantRecalibratorCreateModel {
        input:
          sites_only_variant_filtered_vcf = MergeVCFs.output_vcf,
          sites_only_variant_filtered_vcf_index = MergeVCFs.output_vcf_index,
          recalibration_filename = filter_set_name + ".snps.recal",
          tranches_filename = filter_set_name + ".snps.tranches",
          recalibration_tranche_values = snp_recalibration_tranche_values,
          recalibration_annotation_values = snp_recalibration_annotation_values,
          model_report_filename = filter_set_name + ".snps.model.report",
          hapmap_resource_vcf = hapmap_resource_vcf,
          hapmap_resource_vcf_index = hapmap_resource_vcf_index,
          omni_resource_vcf = omni_resource_vcf,
          omni_resource_vcf_index = omni_resource_vcf_index,
          one_thousand_genomes_resource_vcf = one_thousand_genomes_resource_vcf,
          one_thousand_genomes_resource_vcf_index = one_thousand_genomes_resource_vcf_index,
          dbsnp_resource_vcf = dbsnp_vcf,
          dbsnp_resource_vcf_index = dbsnp_vcf_index,
          use_allele_specific_annotations = true,
          disk_size = "1000",
          machine_mem_gb = SNP_VQSR_mem_gb_override,
          max_gaussians = SNP_VQSR_max_gaussians_override,
          sample_every_nth_variant = SNP_VQSR_sample_every_nth_variant,
          maximum_training_variants = SNP_VQSR_maximum_training_variants
      }

      scatter (idx in range(length(ExtractFilterTask.output_vcf))) {
        call Tasks.SNPsVariantRecalibrator as SNPsVariantRecalibratorScattered {
          input:
            sites_only_variant_filtered_vcf = ExtractFilterTask.output_vcf[idx],
            sites_only_variant_filtered_vcf_index = ExtractFilterTask.output_vcf_index[idx],
            recalibration_filename = filter_set_name + ".snps." + idx + ".recal",
            tranches_filename = filter_set_name + ".snps." + idx + ".tranches",
            recalibration_tranche_values = snp_recalibration_tranche_values,
            recalibration_annotation_values = snp_recalibration_annotation_values,
            model_report = SNPsVariantRecalibratorCreateModel.model_report,
            hapmap_resource_vcf = hapmap_resource_vcf,
            hapmap_resource_vcf_index = hapmap_resource_vcf_index,
            omni_resource_vcf = omni_resource_vcf,
            omni_resource_vcf_index = omni_resource_vcf_index,
            one_thousand_genomes_resource_vcf = one_thousand_genomes_resource_vcf,
            one_thousand_genomes_resource_vcf_index = one_thousand_genomes_resource_vcf_index,
            dbsnp_resource_vcf = dbsnp_vcf,
            dbsnp_resource_vcf_index = dbsnp_vcf_index,
            use_allele_specific_annotations = true,
            disk_size = "1000",
            machine_mem_gb = SNP_VQSR_mem_gb_override
        }
      }

      call Tasks.GatherTranches as SNPGatherTranches {
        input:
          tranches = SNPsVariantRecalibratorScattered.tranches,
          output_filename = filter_set_name + ".snps.gathered.tranches",
          output_tranche_values = snp_recalibration_tranche_values,
          mode = "SNP",
          disk_size = "200",
          gatk_override = gatk_override
      }

      call Utils.MergeVCFs as MergeRecalibrationFiles {
        input:
          input_vcfs = SNPsVariantRecalibratorScattered.recalibration,
          gather_type = "CONVENTIONAL",
          output_vcf_name = "${filter_set_name}.vrecalibration.gz",
          preemptible_tries = 3,
      }
    }

    if (GetNumSamplesLoaded.num_samples <= snps_variant_recalibration_threshold) {
      call Tasks.SNPsVariantRecalibrator as SNPsVariantRecalibratorClassic {
        input:
          sites_only_variant_filtered_vcf = MergeVCFs.output_vcf,
          sites_only_variant_filtered_vcf_index = MergeVCFs.output_vcf_index,
          recalibration_filename = filter_set_name + ".snps.recal",
          tranches_filename = filter_set_name + ".snps.tranches",
          recalibration_tranche_values = snp_recalibration_tranche_values,
          recalibration_annotation_values = snp_recalibration_annotation_values,
          hapmap_resource_vcf = hapmap_resource_vcf,
          hapmap_resource_vcf_index = hapmap_resource_vcf_index,
          omni_resource_vcf = omni_resource_vcf,
          omni_resource_vcf_index = omni_resource_vcf_index,
          one_thousand_genomes_resource_vcf = one_thousand_genomes_resource_vcf,
          one_thousand_genomes_resource_vcf_index = one_thousand_genomes_resource_vcf_index,
          dbsnp_resource_vcf = dbsnp_vcf,
          dbsnp_resource_vcf_index = dbsnp_vcf_index,
          use_allele_specific_annotations = true,
          disk_size = "1000",
          machine_mem_gb = SNP_VQSR_mem_gb_override,
          max_gaussians = SNP_VQSR_max_gaussians_override,
      }
    }

    call PopulateFilterSetInfo as PopulateFilterSetInfoClassic {
      input:
        gatk_override = gatk_override,
        filter_set_name = filter_set_name,
        snp_recal_file = select_first([MergeRecalibrationFiles.output_vcf, SNPsVariantRecalibratorClassic.recalibration]),
        snp_recal_file_index = select_first([MergeRecalibrationFiles.output_vcf_index, SNPsVariantRecalibratorClassic.recalibration_index]),
        indel_recal_file = IndelsVariantRecalibrator.recalibration,
        indel_recal_file_index = IndelsVariantRecalibrator.recalibration_index,
        fq_info_destination_table = fq_info_destination_table,
        filter_schema = fq_info_destination_table_schema,
        project_id = project_id,
        useClassic = true
    }

    call PopulateFilterSetSites as PopulateFilterSetSitesClassic {
      input:
        gatk_override = gatk_override,
        filter_set_name = filter_set_name,
        sites_only_variant_filtered_vcf = MergeVCFs.output_vcf,
        sites_only_variant_filtered_vcf_index = MergeVCFs.output_vcf_index,
        fq_filter_sites_destination_table = fq_filter_sites_destination_table,
        project_id = project_id
    }

    call PopulateFilterSetTranches {
      input:
        gatk_override = gatk_override,
        filter_set_name = filter_set_name,
        snp_recal_tranches = select_first([SNPGatherTranches.tranches_file, SNPsVariantRecalibratorClassic.tranches]),
        indel_recal_tranches = IndelsVariantRecalibrator.tranches,
        fq_tranches_destination_table = fq_tranches_destination_table,
        project_id = project_id
    }
  }

  call Utils.SummarizeTaskMonitorLogs as SummarizeItAll {
    input:
      inputs = select_all(
               flatten(
               [
               [SamplesTableDatetimeCheck.monitoring_log],
               [GetNumSamplesLoaded.monitoring_log],
               [SplitIntervals.monitoring_log],
               [AltAlleleTableDatetimeCheck.monitoring_log],
               ExtractFilterTask.monitoring_log,
               [MergeVCFs.monitoring_log],
               select_first([JointVcfFiltering.monitoring_logs, []]),             # VQSR Lite Logging starts here
               [MergeSNPScoredVCFs.monitoring_log],
               [MergeINDELScoredVCFs.monitoring_log],
               [CreateFilteredScoredSNPsVCF.monitoring_log],
               [CreateFilteredScoredINDELsVCF.monitoring_log],
               [PopulateFilterSetInfo.monitoring_log],
               [PopulateFilterSetSites.monitoring_log],
               [IndelsVariantRecalibrator.monitoring_log],    # VQSR Classic Logging Starts here
               [SNPsVariantRecalibratorCreateModel.monitoring_log],
               select_first([SNPsVariantRecalibratorScattered.monitoring_log, []]),
               [SNPGatherTranches.monitoring_log],
               [MergeRecalibrationFiles.monitoring_log],
               [IndelsVariantRecalibrator.monitoring_log],
               [SNPsVariantRecalibratorClassic.monitoring_log],
               [PopulateFilterSetInfoClassic.monitoring_log],
               [PopulateFilterSetSitesClassic.monitoring_log],
               [PopulateFilterSetTranches.monitoring_log]
               ]
               )
               )
  }

  output {
    File output_vcf = MergeVCFs.output_vcf
    File output_vcf_idx = MergeVCFs.output_vcf_index
    File monitoring_summary = SummarizeItAll.monitoring_summary
    Boolean done = true
  }
}

################################################################################

task ExtractFilterTask {
  input {
    String project_id
    String dataset_id
    String call_set_identifier

    File reference
    File reference_index
    File reference_dict

    String fq_sample_table
    String sample_table_timestamp

    File intervals

    String fq_alt_allele_table
    String alt_allele_table_timestamp

    String cost_observability_tablename = "cost_observability"

    String output_file
    Int? excess_alleles_threshold

    # Runtime Options:
    File? gatk_override
  }
  meta {
    # Not `volatile: true` since there shouldn't be a need to re-run this if there has already been a successful execution.
  }

  String intervals_name = basename(intervals)
  File monitoring_script = "gs://gvs-internal/cromwell_monitoring_script.sh"

  command <<<
    set -e
    export GATK_LOCAL_JAR=~{default="/root/gatk.jar" gatk_override}

    bash ~{monitoring_script} > monitoring.log &

    df -h

    gatk --java-options "-Xmx4g" ExtractFeatures \
      --ref-version 38  \
      -R "~{reference}" \
      -O "~{output_file}" \
      --local-sort-max-records-in-ram 1000000 \
      --sample-table ~{fq_sample_table} \
      --alt-allele-table ~{fq_alt_allele_table} \
      ~{"--excess-alleles-threshold " + excess_alleles_threshold} \
      -L ~{intervals} \
      --dataset-id ~{dataset_id} \
      --project-id ~{project_id} \
      --cost-observability-tablename ~{cost_observability_tablename} \
      --call-set-identifier ~{call_set_identifier} \
      --wdl-step GvsCreateFilterSet \
      --wdl-call ExtractFilterTask \
      --shard-identifier ~{intervals_name}
  >>>

  runtime {
    docker: "us.gcr.io/broad-dsde-methods/broad-gatk-snapshots:varstore_2023_04_04_2a148d7c7de8c6e15b6b705342261ce85d5db5d5"
    memory: "7 GB"
    disks: "local-disk 10 HDD"
    bootDiskSizeGb: 15
    preemptible: 3
    maxRetries: 3
    cpu: 2
  }

  output {
    File output_vcf = "~{output_file}"
    File output_vcf_index = "~{output_file}.tbi"
    File monitoring_log = "monitoring.log"
  }
}

task PopulateFilterSetInfo {
  input {
    String filter_set_name
    String filter_schema
    String fq_info_destination_table
    Boolean useClassic = true

    File snp_recal_file
    File snp_recal_file_index
    File indel_recal_file
    File indel_recal_file_index

    String project_id

    File? gatk_override
  }
  meta {
    # Not `volatile: true` since there shouldn't be a need to re-run this if there has already been a successful execution.
  }

  File monitoring_script = "gs://gvs-internal/cromwell_monitoring_script.sh"

  command <<<
    set -eo pipefail

    bash ~{monitoring_script} > monitoring.log &

    export GATK_LOCAL_JAR=~{default="/root/gatk.jar" gatk_override}

    echo "Creating SNPs recalibration file"
    gatk --java-options "-Xmx1g" \
      CreateFilteringFiles \
      --ref-version 38 \
      --filter-set-name ~{filter_set_name} \
      -mode SNP \
      --classic ~{useClassic} \
      -V ~{snp_recal_file} \
      -O ~{filter_set_name}.snps.recal.tsv

    echo "Creating INDELs racalibration file"
    gatk --java-options "-Xmx1g" \
      CreateFilteringFiles \
      --ref-version 38 \
      --filter-set-name ~{filter_set_name} \
      -mode INDEL \
      --classic ~{useClassic} \
      -V ~{indel_recal_file} \
      -O ~{filter_set_name}.indels.recal.tsv

    # merge into a single file
    echo "Merging SNP + INDELs"
    cat ~{filter_set_name}.snps.recal.tsv ~{filter_set_name}.indels.recal.tsv | grep -v filter_set_name | grep -v "#"  > ~{filter_set_name}.filter_set_load.tsv

    # BQ load likes a : instead of a . after the project
    bq_table=$(echo ~{fq_info_destination_table} | sed s/\\./:/)

    echo "Loading combined TSV into ~{fq_info_destination_table}"
    bq load --project_id=~{project_id} --skip_leading_rows 0 -F "tab" \
      --range_partitioning=location,0,26000000000000,6500000000 \
      --clustering_fields=location \
      --schema "~{filter_schema}" \
      ${bq_table} \
      ~{filter_set_name}.filter_set_load.tsv > status_load_filter_set_info
  >>>

  runtime {
    docker: "us.gcr.io/broad-dsde-methods/broad-gatk-snapshots:varstore_2023_04_04_2a148d7c7de8c6e15b6b705342261ce85d5db5d5"
    memory: "3500 MB"
    disks: "local-disk 250 HDD"
    bootDiskSizeGb: 15
    preemptible: 0
    cpu: 1
  }

  output {
    String status_load_filter_set_info = read_string("status_load_filter_set_info")
    File monitoring_log = "monitoring.log"
  }
}

task PopulateFilterSetSites {
  input {
    String filter_set_name
    String fq_filter_sites_destination_table

    File sites_only_variant_filtered_vcf
    File sites_only_variant_filtered_vcf_index

    String project_id

    File? gatk_override
  }
  meta {
    # Not `volatile: true` since there shouldn't be a need to re-run this if there has already been a successful execution.
  }

  File monitoring_script = "gs://gvs-internal/cromwell_monitoring_script.sh"

  command <<<
    set -eo pipefail

    bash ~{monitoring_script} > monitoring.log &

    export GATK_LOCAL_JAR=~{default="/root/gatk.jar" gatk_override}

    echo "Generating filter set sites TSV"
    gatk --java-options "-Xmx1g" \
    CreateSiteFilteringFiles \
    --ref-version 38 \
    --filter-set-name ~{filter_set_name} \
    -V ~{sites_only_variant_filtered_vcf} \
    -O ~{filter_set_name}.filter_sites_load.tsv

    # BQ load likes a : instead of a . after the project
    bq_table=$(echo ~{fq_filter_sites_destination_table} | sed s/\\./:/)

    echo "Loading filter set sites TSV into ~{fq_filter_sites_destination_table}"
    bq load --project_id=~{project_id} --skip_leading_rows 1 -F "tab" \
    --range_partitioning=location,0,26000000000000,6500000000 \
    --clustering_fields=location \
    --schema "filter_set_name:string,location:integer,filters:string" \
    ${bq_table} \
    ~{filter_set_name}.filter_sites_load.tsv > status_load_filter_set_sites
  >>>

  runtime {
    docker: "us.gcr.io/broad-dsde-methods/broad-gatk-snapshots:varstore_2023_04_04_2a148d7c7de8c6e15b6b705342261ce85d5db5d5"
    memory: "3500 MB"
    disks: "local-disk 200 HDD"
    bootDiskSizeGb: 15
    preemptible: 0
    cpu: 1
  }

  output {
    String status_load_filter_set_sites = read_string("status_load_filter_set_sites")
    File monitoring_log = "monitoring.log"
  }
}

task PopulateFilterSetTranches {
  input {
    File? gatk_override

    String filter_set_name
    String fq_tranches_destination_table

    File snp_recal_tranches
    File indel_recal_tranches

    String project_id
  }
  meta {
    # Not `volatile: true` since there shouldn't be a need to re-run this if there has already been a successful execution.
  }

  File monitoring_script = "gs://gvs-internal/cromwell_monitoring_script.sh"

  command <<<
    set -eo pipefail

    bash ~{monitoring_script} > monitoring.log &

    export GATK_LOCAL_JAR=~{default="/root/gatk.jar" gatk_override}

    cat ~{snp_recal_tranches} ~{indel_recal_tranches} | grep -v targetTruthSensitivity | grep -v "#" | awk -v CALLSET=~{filter_set_name} '{ print CALLSET "," $0 }' > ~{filter_set_name}.tranches_load.csv

    # BQ load likes a : instead of a . after the project
    bq_table=$(echo ~{fq_tranches_destination_table} | sed s/\\./:/)

    echo "Loading combined tranches CSV into ~{fq_tranches_destination_table}"
    bq load --project_id=~{project_id} --skip_leading_rows 0 -F "," \
    --schema "filter_set_name:string,target_truth_sensitivity:float,num_known:integer,num_novel:integer,known_ti_tv:float,novel_ti_tv:float,min_vqslod:float,filter_name:string,model:string,accessible_truth_sites:integer,calls_at_truth_sites:integer,truth_sensitivity:float" \
    ${bq_table} \
    ~{filter_set_name}.tranches_load.csv > status_load_filter_set_tranches
  >>>

  runtime {
    docker: "us.gcr.io/broad-dsde-methods/broad-gatk-snapshots:varstore_2023_04_04_2a148d7c7de8c6e15b6b705342261ce85d5db5d5"
    memory: "3500 MB"
    disks: "local-disk 200 HDD"
    bootDiskSizeGb: 15
    preemptible: 0
    cpu: 1
  }

  output {
    String status_load_filter_set_tranches = read_string("status_load_filter_set_tranches")
    File monitoring_log = "monitoring.log"
  }
}<|MERGE_RESOLUTION|>--- conflicted
+++ resolved
@@ -156,7 +156,6 @@
         input_vcfs = ExtractFilterTask.output_vcf,
         input_vcf_idxs = ExtractFilterTask.output_vcf_index,
         sites_only_vcf = MergeVCFs.output_vcf,
-<<<<<<< HEAD
         sites_only_vcf_idx = MergeVCFs.output_vcf_index,
         output_prefix = filter_set_name,
         gatk_docker = "us.gcr.io/broad-gatk/gatk:4.4.0.0",
@@ -167,25 +166,7 @@
         extract_runtime_attributes = {"command_mem_gb": 27},
         train_runtime_attributes = {"command_mem_gb": 27},
         score_runtime_attributes = {"command_mem_gb": 15},
-=======
-        sites_only_vcf_index = MergeVCFs.output_vcf_index,
-        basename = filter_set_name,
-        gatk_docker = "us.gcr.io/broad-gatk/gatk:4.3.0.0",
-        extract_interval_list = interval_list,
-        score_interval_list = interval_list,
-        snp_annotations   = "-A AS_QD -A AS_MQRankSum -A AS_ReadPosRankSum -A AS_FS -A AS_MQ -A AS_SOR",
-        indel_annotations = "-A AS_QD -A AS_MQRankSum -A AS_ReadPosRankSum -A AS_FS -A AS_MQ -A AS_SOR",
-        use_allele_specific_annotations = true,
         monitoring_script = "gs://gvs-internal/cromwell_monitoring_script.sh"
-    }
-
-    call Utils.MergeVCFs as MergeINDELScoredVCFs {
-      input:
-        input_vcfs = JointVcfFiltering.indels_variant_scored_vcf,
-        gather_type = "CONVENTIONAL",
-        output_vcf_name = "${filter_set_name}.indel.vrecalibration.gz",
-        preemptible_tries = 3,
->>>>>>> dc8b800b
     }
 
     call Utils.MergeVCFs as MergeScoredVCFs {
@@ -407,8 +388,7 @@
                ExtractFilterTask.monitoring_log,
                [MergeVCFs.monitoring_log],
                select_first([JointVcfFiltering.monitoring_logs, []]),             # VQSR Lite Logging starts here
-               [MergeSNPScoredVCFs.monitoring_log],
-               [MergeINDELScoredVCFs.monitoring_log],
+               [MergeScoredVCFs.monitoring_log],
                [CreateFilteredScoredSNPsVCF.monitoring_log],
                [CreateFilteredScoredINDELsVCF.monitoring_log],
                [PopulateFilterSetInfo.monitoring_log],
