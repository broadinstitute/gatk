--- conflicted
+++ resolved
@@ -7,11 +7,7 @@
 
     input {
         String branch_name
-<<<<<<< HEAD
-        String expected_output_prefix = "gs://gvs-internal-quickstart/integration/2022-06-15/"
-=======
         String expected_output_prefix = "gs://gvs-internal-quickstart/integration/2022-06-28/"
->>>>>>> 32a61067
 
         Array[String] external_sample_names = [
                                               "ERS4367795",
