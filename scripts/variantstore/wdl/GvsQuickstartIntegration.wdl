version 1.0

import "GvsQuickstartVcfIntegration.wdl" as QuickstartVcfIntegration
import "GvsQuickstartHailIntegration.wdl" as QuickstartHailIntegration
import "GvsUtils.wdl" as Utils

workflow GvsQuickstartIntegration {
    input {
        String git_branch_or_tag
        Boolean use_default_dockers = false
        Boolean run_vcf_integration = true
        Boolean run_hail_integration = true
        Boolean run_exome_integration = true
        String? wgs_sample_id_column_name ## Note that a column WILL exist that is the <entity>_id from the table name. However, some users will want to specify an alternate column for the sample_name during ingest
        String? wgs_vcf_files_column_name
        String? wgs_vcf_index_files_column_name
        String? wgs_sample_set_name ## NOTE: currently we only allow the loading of one sample set at a time
        String? exome_sample_id_column_name ## Note that a column WILL exist that is the <entity>_id from the table name. However, some users will want to specify an alternate column for the sample_name during ingest
        String? exome_vcf_files_column_name
        String? exome_vcf_index_files_column_name
        String? exome_sample_set_name ## NOTE: currently we only allow the loading of one sample set at a time
        String? basic_docker
        String? cloud_sdk_docker
        String? cloud_sdk_slim_docker
        String? variants_docker
        String? gatk_docker
    }

<<<<<<< HEAD
        python3 /app/filter_interval_list_chromosomes.py --input-interval-list ~{full_interval_list} \
            --output-interval-list "filtered.interval_list" --chromosome ~{sep=' --chromosome ' chromosomes}
    >>>
    runtime {
        docker: "us.gcr.io/broad-dsde-methods/variantstore:2023-08-08-alpine-817d906dc"
    }
    output {
        File out = "filtered.interval_list"
=======
    File full_wgs_interval_list = "gs://gcp-public-data--broad-references/hg38/v0/wgs_calling_regions.hg38.noCentromeres.noTelomeres.interval_list"
    File full_exome_interval_list = "gs://gcp-public-data--broad-references/hg38/v0/bge_exome_calling_regions.v1.1.interval_list"
    File expected_output_prefix = "gs://gvs-internal-quickstart/integration/2023-07-25-quicker/"

    # WDL 1.0 trick to set a variable ('none') to be undefined.
    if (false) {
        File? none = ""
>>>>>>> 6cc161cb
    }

    # Always call `GetToolVersions` to get the git hash for this run as this is a top-level-only WDL (i.e. there are
    # no calling WDLs that might supply `git_hash`).
    call Utils.GetToolVersions {
        input:
            git_branch_or_tag = git_branch_or_tag,
    }

    String effective_basic_docker = select_first([basic_docker, GetToolVersions.basic_docker])
    String effective_cloud_sdk_docker = select_first([cloud_sdk_docker, GetToolVersions.cloud_sdk_docker])
    String effective_cloud_sdk_slim_docker = select_first([cloud_sdk_slim_docker, GetToolVersions.cloud_sdk_slim_docker])
    String effective_variants_docker = select_first([variants_docker, GetToolVersions.variants_docker])
    String effective_gatk_docker = select_first([gatk_docker, GetToolVersions.gatk_docker])

    call FilterIntervalListChromosomes {
        input:
            full_interval_list = full_wgs_interval_list,
            chromosomes = ["chrX", "chrY", "chr20"],
            variants_docker = effective_variants_docker,
    }

    if (!use_default_dockers) {
        call Utils.BuildGATKJar {
            input:
                git_branch_or_tag = git_branch_or_tag,
                cloud_sdk_slim_docker = effective_cloud_sdk_slim_docker,
        }
    }

    # Note for `GvsQuickstartIntegration` we use the git_branch_or_tag *input* and its corresponding git hash. This is not
    # necessarily the same as the branch name selected in Terra for the integration `GvsQuickstartIntegration` workflow,
    # though in practice likely they are the same.
    if (run_hail_integration) {
        call QuickstartHailIntegration.GvsQuickstartHailIntegration as GvsQuickstartHailVQSRLiteIntegration {
            input:
                git_branch_or_tag = git_branch_or_tag,
                git_hash = GetToolVersions.git_hash,
                use_VQSR_lite = true,
                extract_do_not_filter_override = false,
                dataset_suffix = "lite_hail",
                use_default_dockers = use_default_dockers,
                gatk_override = if (use_default_dockers) then none else BuildGATKJar.jar,
                interval_list = FilterIntervalListChromosomes.out,
                expected_output_prefix = expected_output_prefix,
                sample_id_column_name = wgs_sample_id_column_name,
                vcf_files_column_name = wgs_vcf_files_column_name,
                vcf_index_files_column_name = wgs_vcf_index_files_column_name,
                sample_set_name = select_first([wgs_sample_set_name, "wgs_integration_sample_set"]),
                use_classic_VQSR = false,
                basic_docker = effective_basic_docker,
                cloud_sdk_docker = effective_cloud_sdk_docker,
                cloud_sdk_slim_docker = effective_cloud_sdk_slim_docker,
                variants_docker = effective_variants_docker,
                gatk_docker = effective_gatk_docker,
        }
        call QuickstartHailIntegration.GvsQuickstartHailIntegration as GvsQuickstartHailVQSRClassicIntegration {
            input:
                git_branch_or_tag = git_branch_or_tag,
                git_hash = GetToolVersions.git_hash,
                use_VQSR_lite = false,
                extract_do_not_filter_override = false,
                dataset_suffix = "classic_hail",
                use_default_dockers = use_default_dockers,
                gatk_override = if (use_default_dockers) then none else BuildGATKJar.jar,
                interval_list = FilterIntervalListChromosomes.out,
                expected_output_prefix = expected_output_prefix,
                sample_id_column_name = wgs_sample_id_column_name,
                vcf_files_column_name = wgs_vcf_files_column_name,
                vcf_index_files_column_name = wgs_vcf_index_files_column_name,
                sample_set_name = select_first([wgs_sample_set_name, "wgs_integration_sample_set"]),
                use_classic_VQSR = true,
                basic_docker = effective_basic_docker,
                cloud_sdk_docker = effective_cloud_sdk_docker,
                cloud_sdk_slim_docker = effective_cloud_sdk_slim_docker,
                variants_docker = effective_variants_docker,
                gatk_docker = effective_gatk_docker,
        }
    }

    if (run_vcf_integration) {
        call QuickstartVcfIntegration.GvsQuickstartVcfIntegration as QuickstartVcfVQSRLiteIntegration {
            input:
                git_branch_or_tag = git_branch_or_tag,
                git_hash = GetToolVersions.git_hash,
                use_VQSR_lite = true,
                extract_do_not_filter_override = false,
                dataset_suffix = "lite_vcf",
                use_default_dockers = use_default_dockers,
                gatk_override = if (use_default_dockers) then none else BuildGATKJar.jar,
                interval_list = FilterIntervalListChromosomes.out,
                expected_output_prefix = expected_output_prefix,
                sample_id_column_name = wgs_sample_id_column_name,
                vcf_files_column_name = wgs_vcf_files_column_name,
                vcf_index_files_column_name = wgs_vcf_index_files_column_name,
                sample_set_name = select_first([wgs_sample_set_name, "wgs_integration_sample_set"]),
                drop_state = "FORTY",
                basic_docker = effective_basic_docker,
                cloud_sdk_docker = effective_cloud_sdk_docker,
                cloud_sdk_slim_docker = effective_cloud_sdk_slim_docker,
                variants_docker = effective_variants_docker,
                gatk_docker = effective_gatk_docker,
        }
        call QuickstartVcfIntegration.GvsQuickstartVcfIntegration as QuickstartVcfVQSRClassicIntegration {
            input:
                git_branch_or_tag = git_branch_or_tag,
                git_hash = GetToolVersions.git_hash,
                use_VQSR_lite = false,
                extract_do_not_filter_override = true,
                dataset_suffix = "classic_vcf",
                use_default_dockers = use_default_dockers,
                gatk_override = if (use_default_dockers) then none else BuildGATKJar.jar,
                interval_list = FilterIntervalListChromosomes.out,
                expected_output_prefix = expected_output_prefix,
                sample_id_column_name = wgs_sample_id_column_name,
                vcf_files_column_name = wgs_vcf_files_column_name,
                vcf_index_files_column_name = wgs_vcf_index_files_column_name,
                sample_set_name = select_first([wgs_sample_set_name, "wgs_integration_sample_set"]),
                drop_state = "FORTY",
                basic_docker = effective_basic_docker,
                cloud_sdk_docker = effective_cloud_sdk_docker,
                cloud_sdk_slim_docker = effective_cloud_sdk_slim_docker,
                variants_docker = effective_variants_docker,
                gatk_docker = effective_gatk_docker,
        }
    }

    if (run_exome_integration) {
        call QuickstartVcfIntegration.GvsQuickstartVcfIntegration as QuickstartVcfExomeIntegration {
            input:
                git_branch_or_tag = git_branch_or_tag,
                git_hash = GetToolVersions.git_hash,
                is_wgs = false,
                use_VQSR_lite = true,
                extract_do_not_filter_override = false,
                dataset_suffix = "exome",
                use_default_dockers = use_default_dockers,
                gatk_override = if (use_default_dockers) then none else BuildGATKJar.jar,
                interval_list = full_exome_interval_list,
                expected_output_prefix = expected_output_prefix,
                sample_id_column_name = exome_sample_id_column_name,
                vcf_files_column_name = exome_vcf_files_column_name,
                vcf_index_files_column_name = exome_vcf_index_files_column_name,
                sample_set_name = select_first([exome_sample_set_name, "exome_integration_sample_set"]),
                drop_state = "FORTY",
                basic_docker = effective_basic_docker,
                cloud_sdk_docker = effective_cloud_sdk_docker,
                cloud_sdk_slim_docker = effective_cloud_sdk_slim_docker,
                variants_docker = effective_variants_docker,
                gatk_docker = effective_gatk_docker,
        }
    }

    output {
        String recorded_git_hash = GetToolVersions.git_hash
    }
}

task FilterIntervalListChromosomes {
    input {
        File full_interval_list
        Array[String]+ chromosomes
        String variants_docker
    }
    command <<<
        # Prepend date, time and pwd to xtrace log entries.
        PS4='\D{+%F %T} \w $ '
        set -o errexit -o nounset -o pipefail -o xtrace

        python3 /app/filter_interval_list_chromosomes.py --input-interval-list ~{full_interval_list} \
        --output-interval-list "filtered.interval_list" --chromosome ~{sep=' --chromosome ' chromosomes}
    >>>
    runtime {
        docker: variants_docker
    }
    output {
        File out = "filtered.interval_list"
    }
}

<|MERGE_RESOLUTION|>--- conflicted
+++ resolved
@@ -26,16 +26,6 @@
         String? gatk_docker
     }
 
-<<<<<<< HEAD
-        python3 /app/filter_interval_list_chromosomes.py --input-interval-list ~{full_interval_list} \
-            --output-interval-list "filtered.interval_list" --chromosome ~{sep=' --chromosome ' chromosomes}
-    >>>
-    runtime {
-        docker: "us.gcr.io/broad-dsde-methods/variantstore:2023-08-08-alpine-817d906dc"
-    }
-    output {
-        File out = "filtered.interval_list"
-=======
     File full_wgs_interval_list = "gs://gcp-public-data--broad-references/hg38/v0/wgs_calling_regions.hg38.noCentromeres.noTelomeres.interval_list"
     File full_exome_interval_list = "gs://gcp-public-data--broad-references/hg38/v0/bge_exome_calling_regions.v1.1.interval_list"
     File expected_output_prefix = "gs://gvs-internal-quickstart/integration/2023-07-25-quicker/"
@@ -43,7 +33,6 @@
     # WDL 1.0 trick to set a variable ('none') to be undefined.
     if (false) {
         File? none = ""
->>>>>>> 6cc161cb
     }
 
     # Always call `GetToolVersions` to get the git hash for this run as this is a top-level-only WDL (i.e. there are
