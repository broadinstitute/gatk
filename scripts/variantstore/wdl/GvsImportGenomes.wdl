version 1.0

import "GvsUtils.wdl" as Utils

workflow GvsImportGenomes {

  input {
    Boolean go = true
    String dataset_name
    String project_id

    Array[String] external_sample_names
    Array[File] input_vcfs
    Array[File] input_vcf_indexes

    Boolean skip_loading_vqsr_fields = false

    # set to "NONE" to ingest all the reference data into GVS for VDS (instead of VCF) output
    String drop_state = "NONE"

    File interval_list = "gs://gcp-public-data--broad-references/hg38/v0/wgs_calling_regions.hg38.noCentromeres.noTelomeres.interval_list"
    Int? load_data_batch_size
    Int? load_data_preemptible_override
    Int? load_data_maxretries_override
<<<<<<< HEAD
    File? load_data_gatk_override = "gs://gvs_quickstart_storage/jars/VS-637/gatk-package-4.2.0.0-614-g8f8f1691-SNAPSHOT-local.jar"
=======
    File? load_data_gatk_override
>>>>>>> bde383be
  }

  Int num_samples = length(external_sample_names)
  Int max_auto_batch_size = 20000

  if ((num_samples > max_auto_batch_size) && !(defined(load_data_batch_size))) {
    call Utils.TerminateWorkflow as DieDueToTooManySamplesWithoutExplicitLoadDataBatchSize {
      input:
        message = "Importing " + num_samples + " samples but 'load_data_batch_size' not explicitly specified; limit for auto batch-sizing is " + max_auto_batch_size + " samples."
    }
  }

  # At least 1, per limits above not more than 20.
  Int effective_load_data_batch_size = if (defined(load_data_batch_size)) then select_first([load_data_batch_size])
                                       else if num_samples < 1000 then 1
                                            else num_samples / 1000

  # Both preemptible and maxretries should be scaled up alongside import batch size since the likelihood of preemptions
  # and retryable random BQ import errors increases with import batch size / job run time.

  # At least 3, per limits above not more than 5.
  Int effective_load_data_preemptible = if (defined(load_data_preemptible_override)) then select_first([load_data_preemptible_override])
                                        else if effective_load_data_batch_size < 12 then 3
                                             else effective_load_data_batch_size / 4

  # At least 3, per limits above not more than 5.
  Int effective_load_data_maxretries = if (defined(load_data_maxretries_override)) then select_first([load_data_maxretries_override])
                                       else if (effective_load_data_batch_size < 12) then 6
                                            else effective_load_data_batch_size / 2

  # return an error if the lengths are not equal
  Int input_length = length(input_vcfs)
  Int input_indexes_length = length(input_vcf_indexes)
  if ((input_length != length(external_sample_names)) || (input_indexes_length != length(external_sample_names))) {
    call Utils.TerminateWorkflow as DieDueToMismatchedVcfAndIndexLengths {
      input:
        message = "The lengths of workflow inputs 'external_sample_names' (" + length(external_sample_names) +
                  "), 'input_vcfs' (" + input_length + ") and 'input_vcf_indexes' (" + input_indexes_length + ") should be the same.\n\n" +
                  "If any of these counts are zero an incorrect or non-existent attribute may have been referenced."
    }
  }

  call GetUningestedSampleIds {
    input:
      dataset_name = dataset_name,
      project_id = project_id,
      external_sample_names = external_sample_names,
      table_name = "sample_info"
  }

  call CurateInputLists {
    input:
      dataset_name = dataset_name,
      project_id = project_id,
      input_vcf_index_list = write_lines(input_vcf_indexes),
      input_vcf_list = write_lines(input_vcfs),
      input_sample_name_list = write_lines(external_sample_names),
      input_samples_to_be_loaded_map = GetUningestedSampleIds.sample_map
  }

  call CreateFOFNs {
    input:
      batch_size = effective_load_data_batch_size,
      input_vcf_index_list = CurateInputLists.input_vcf_indexes,
      input_vcf_list = CurateInputLists.input_vcfs,
      sample_name_list = CurateInputLists.sample_name_list,
  }

  scatter (i in range(length(CreateFOFNs.vcf_batch_vcf_fofns))) {
    call LoadData {
      input:
        dataset_name = dataset_name,
        project_id = project_id,
        skip_loading_vqsr_fields = skip_loading_vqsr_fields,
        drop_state = drop_state,
        drop_state_includes_greater_than = false,
        input_vcf_indexes = read_lines(CreateFOFNs.vcf_batch_vcf_index_fofns[i]),
        input_vcfs = read_lines(CreateFOFNs.vcf_batch_vcf_fofns[i]),
        interval_list = interval_list,
        gatk_override = load_data_gatk_override,
        load_data_preemptible = effective_load_data_preemptible,
        load_data_maxretries = effective_load_data_maxretries,
        sample_names = read_lines(CreateFOFNs.vcf_sample_name_fofns[i]),
        sample_map = GetUningestedSampleIds.sample_map
    }
  }

  call SetIsLoadedColumn {
    input:
      load_done = LoadData.done,
      project_id = project_id,
      dataset_name = dataset_name
  }

  output {
    Boolean done = true
    Array[File] load_data_stderrs = LoadData.stderr
  }
}

task CreateFOFNs {
  input {
    Int batch_size
    File input_vcf_index_list
    File input_vcf_list
    File sample_name_list
  }
  meta {
    # Not `volatile: true` since there shouldn't be a need to re-run this if there has already been a successful execution.
  }

  command <<<
    set -e

    split -a 5 -l ~{batch_size} ~{input_vcf_list} batched_vcfs.
    split -a 5 -l ~{batch_size} ~{input_vcf_index_list} batched_vcf_indexes.
    split -a 5 -l ~{batch_size} ~{sample_name_list} batched_sample_names.
  >>>
  # Can't use alpine version here because their version of split does not recognize the -d option
  runtime {
    docker: "gcr.io/google.com/cloudsdktool/cloud-sdk:404.0.0-alpine"
    bootDiskSizeGb: 15
    memory: "3 GB"
    disks: "local-disk 10 HDD"
    preemptible: 3
    cpu: 1
  }

  output {
    Array[File] vcf_batch_vcf_fofns = glob("batched_vcfs.*")
    Array[File] vcf_batch_vcf_index_fofns = glob("batched_vcf_indexes.*")
    Array[File] vcf_sample_name_fofns = glob("batched_sample_names.*")
  }
}

task LoadData {
  input {
    String dataset_name
    String project_id

    Array[File] input_vcf_indexes
    Array[File] input_vcfs
    File interval_list
    File sample_map
    Array[String] sample_names

    String? drop_state
    Boolean? drop_state_includes_greater_than = false
    Boolean force_loading_from_non_allele_specific = false
    Boolean skip_loading_vqsr_fields = false

    File? gatk_override
    Int load_data_preemptible
    Int load_data_maxretries
  }

  Boolean load_ref_ranges = true
  Boolean load_vet = true

  meta {
    description: "Load data into BigQuery using the Write Api"
    # Not `volatile: true` since there shouldn't be a need to re-run this if there has already been a successful execution.
  }

  parameter_meta {
    input_vcfs: {
      localization_optional: true
    }

    input_vcf_indexes: {
      localization_optional: true
    }
  }

  command <<<
    set -e

    # workaround for https://github.com/broadinstitute/cromwell/issues/3647
    export TMPDIR=/tmp

    export GATK_LOCAL_JAR=~{default="/root/gatk.jar" gatk_override}

    # translate WDL arrays into BASH arrays
    VCFS_ARRAY=(~{sep=" " input_vcfs})
    VCF_INDEXES_ARRAY=(~{sep=" " input_vcf_indexes})
    SAMPLE_NAMES_ARRAY=(~{sep=" " sample_names})

    # loop over the BASH arrays (See https://stackoverflow.com/questions/6723426/looping-over-arrays-printing-both-index-and-value)
    for i in "${!VCFS_ARRAY[@]}"; do
      input_vcf="${VCFS_ARRAY[$i]}"
      input_vcf_basename=$(basename $input_vcf)
      updated_input_vcf=$input_vcf
      input_vcf_index="${VCF_INDEXES_ARRAY[$i]}"
      sample_name="${SAMPLE_NAMES_ARRAY[$i]}"

      # we always do our own localization
      gsutil cp $input_vcf .
      gsutil cp $input_vcf_index .
      updated_input_vcf=$input_vcf_basename

      gatk --java-options "-Xmx2g" CreateVariantIngestFiles \
        -V ${updated_input_vcf} \
        -L ~{interval_list} \
        ~{"-IG " + drop_state} \
        --force-loading-from-non-allele-specific ~{force_loading_from_non_allele_specific} \
        --ignore-above-gq-threshold ~{drop_state_includes_greater_than} \
        --project-id ~{project_id} \
        --dataset-name ~{dataset_name} \
        --output-type BQ \
        --enable-reference-ranges ~{load_ref_ranges} \
        --enable-vet ~{load_vet} \
        -SN ${sample_name} \
        -SNM ~{sample_map} \
        --ref-version 38 \
        --skip-loading-vqsr-fields ~{skip_loading_vqsr_fields}
    done
  >>>
  runtime {
    docker: "us.gcr.io/broad-dsde-methods/broad-gatk-snapshots:varstore_2022_10_17_2a8c210ac35094997603259fa1cd784486b92e42"
    maxRetries: load_data_maxretries
    memory: "3.75 GB"
    disks: "local-disk 50 HDD"
    preemptible: load_data_preemptible
    cpu: 1
  }
  output {
    Boolean done = true
    File stderr = stderr()
  }
}

task SetIsLoadedColumn {
  input {
    String dataset_name
    String project_id

    Array[String] load_done
  }
  meta {
    # This is doing some tricky stuff with `INFORMATION_SCHEMA` so just punt and let it be `volatile`.
    volatile: true
  }

  # add labels for DSP Cloud Cost Control Labeling and Reporting
  String bq_labels = "--label service:gvs --label team:variants --label managedby:import_genomes"

  command <<<
    set -ex

    echo "project_id = ~{project_id}" > ~/.bigqueryrc

    # set is_loaded to true if there is a corresponding vet table partition with rows for that sample_id

    # Note that we tried modifying CreateVariantIngestFiles to UPDATE sample_info.is_loaded on a per-sample basis.
    # The major issue that was found is that BigQuery allows only 20 such concurrent DML statements. Considered using
    # an exponential backoff, but at the number of samples that are being loaded this would introduce significant delays
    # in workflow processing. So this method is used to set *all* of the saple_info.is_loaded flags at one time.

    bq --project_id=~{project_id} query --format=csv --use_legacy_sql=false ~{bq_labels} \
    'UPDATE `~{dataset_name}.sample_info` SET is_loaded = true
    WHERE sample_id IN (SELECT CAST(partition_id AS INT64)
    from `~{dataset_name}.INFORMATION_SCHEMA.PARTITIONS`
    WHERE partition_id NOT LIKE "__%" AND total_logical_bytes > 0 AND table_name LIKE "vet_%") OR sample_id IN
    (SELECT sls1.sample_id FROM `~{dataset_name}.sample_load_status` AS sls1
                     INNER JOIN `~{dataset_name}.sample_load_status` AS sls2
                     ON sls1.sample_id = sls2.sample_id
                     AND sls1.status = "STARTED"
                     AND sls2.status = "FINISHED")'
  >>>
  runtime {
    docker: "gcr.io/google.com/cloudsdktool/cloud-sdk:404.0.0-alpine"
    memory: "1 GB"
    disks: "local-disk 10 HDD"
    cpu: 1
  }

  output {
    String done = "done"
  }
}

task GetUningestedSampleIds {
  input {
    String dataset_name
    String project_id

    Array[String] external_sample_names
    String table_name
  }
  meta {
    # Do not call cache this, we want to read the database state every time.
    volatile: true
  }

  Int samples_per_table = 4000
  Int num_samples = length(external_sample_names)
  # add labels for DSP Cloud Cost Control Labeling and Reporting
  String bq_labels = "--label service:gvs --label team:variants --label managedby:import_genomes"
  String temp_table="~{dataset_name}.sample_names_to_load"

  command <<<
    set -o errexit -o nounset -o xtrace -o pipefail

    echo "project_id = ~{project_id}" > ~/.bigqueryrc

    # Create temp table with the sample_names and load external sample names into temp table -- make sure it doesn't exist already
    set +o errexit
    bq show --project_id ~{project_id} ~{temp_table} > /dev/null
    BQ_SHOW_RC=$?
    set -o errexit

    # If there is already a table of sample names or something else is wrong, bail.
    if [ $BQ_SHOW_RC -eq 0 ]; then
      echo "There is already a list of sample names. This may need manual cleanup. Exiting"
      exit 1
    fi

    echo "Creating the external sample name list table ~{temp_table}"
    bq --project_id=~{project_id} mk ~{temp_table} "sample_name:STRING"
    NAMES_FILE=~{write_lines(external_sample_names)}
    bq load --project_id=~{project_id} ~{temp_table} $NAMES_FILE "sample_name:STRING"

    # Get the current min/max id, or 0 if there are none. Withdrawn samples still have IDs so don't filter them out.
    bq --project_id=~{project_id} query --format=csv --use_legacy_sql=false ~{bq_labels} '

      SELECT IFNULL(MIN(sample_id),0) as min, IFNULL(MAX(sample_id),0) as max FROM `~{dataset_name}.~{table_name}`
        AS samples JOIN `~{temp_table}` AS temp ON samples.sample_name = temp.sample_name

    ' > results.csv

    # prep for being able to return min table id
    min_sample_id=$(tail -1 results.csv | cut -d, -f1)
    max_sample_id=$(tail -1 results.csv | cut -d, -f2)

    # no samples have been loaded or we don't have the right external_sample_names or something else is wrong, bail
    if [ $max_sample_id -eq 0 ]; then
      echo "Max id is 0. Exiting"
      exit 1
    fi

    python3 -c "from math import ceil; print(ceil($max_sample_id/~{samples_per_table}))" > max_sample_id
    python3 -c "from math import ceil; print(ceil($min_sample_id/~{samples_per_table}))" > min_sample_id

    # get sample map of samples that haven't been loaded yet
    bq --project_id=~{project_id} query --format=csv --use_legacy_sql=false ~{bq_labels} -n ~{num_samples} '

      SELECT sample_id, samples.sample_name FROM `~{dataset_name}.~{table_name}` AS samples JOIN `~{temp_table}` AS temp ON
        samples.sample_name = temp.sample_name WHERE
          samples.sample_id NOT IN (SELECT sample_id FROM `~{dataset_name}.sample_load_status` WHERE status="FINISHED") AND
          samples.withdrawn is NULL

    ' > sample_map.csv

    cut -d, -f1 sample_map.csv > gvs_ids.csv

    ## delete the table that was only needed for this ingest
    bq --project_id=~{project_id} rm -f=true ~{temp_table}
  >>>
  runtime {
    docker: "gcr.io/google.com/cloudsdktool/cloud-sdk:404.0.0-alpine"
    memory: "1 GB"
    disks: "local-disk 10 HDD"
    preemptible: 5
    cpu: 1
  }
  output {
    Int max_table_id = ceil(read_float("max_sample_id"))
    Int min_table_id = ceil(read_float("min_sample_id"))
    File sample_map = "sample_map.csv"
    File gvs_ids = "gvs_ids.csv"
  }
}

task CurateInputLists {
  input {
    String dataset_name
    String project_id
    File input_vcf_index_list
    File input_vcf_list
    File input_samples_to_be_loaded_map
    File input_sample_name_list
  }
  meta {
    # Not `volatile: true` since there shouldn't be a need to re-run this if there has already been a successful execution.
  }

  command <<<
    set -ex

    python3 /app/curate_input_array_files.py --sample_map_to_be_loaded_file_name ~{input_samples_to_be_loaded_map} \
                                             --sample_name_list_file_name ~{input_sample_name_list} \
                                             --vcf_list_file_name ~{input_vcf_list} \
                                             --vcf_index_list_file_name  ~{input_vcf_index_list} \
                                             --output_files True
  >>>
  runtime {
    docker: "us.gcr.io/broad-dsde-methods/variantstore:2022-10-14"
    memory: "3 GB"
    disks: "local-disk 100 HDD"
    bootDiskSizeGb: 15
    preemptible: 3
    cpu: 1
  }

  output {
    File input_vcf_indexes = "output_vcf_index_list_file"
    File input_vcfs = "output_vcf_list_file"
    File sample_name_list = "output_sample_name_list_file"
  }
}<|MERGE_RESOLUTION|>--- conflicted
+++ resolved
@@ -22,11 +22,7 @@
     Int? load_data_batch_size
     Int? load_data_preemptible_override
     Int? load_data_maxretries_override
-<<<<<<< HEAD
     File? load_data_gatk_override = "gs://gvs_quickstart_storage/jars/VS-637/gatk-package-4.2.0.0-614-g8f8f1691-SNAPSHOT-local.jar"
-=======
-    File? load_data_gatk_override
->>>>>>> bde383be
   }
 
   Int num_samples = length(external_sample_names)
