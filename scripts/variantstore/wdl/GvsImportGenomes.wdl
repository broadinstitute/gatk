version 1.0

import "GvsUtils.wdl" as GvsUtils

workflow GvsImportGenomes {

  input {
    Boolean go = true
    String dataset_name
    String project_id

    Array[String] external_sample_names
    Array[File] input_vcfs
    Array[File] input_vcf_indexes

    File interval_list = "gs://gcp-public-data--broad-references/hg38/v0/wgs_calling_regions.hg38.noCentromeres.noTelomeres.interval_list"
    Int? load_data_preemptible_override
    Int? load_data_maxretries_override
    File? load_data_gatk_override = "gs://broad-dsp-spec-ops/scratch/bigquery-jointcalling/jars/ah_var_store_20220415/gatk-package-4.2.0.0-492-g1387d47-SNAPSHOT-local.jar"
    String? service_account_json_path
  }

  # return an error if the lengths are not equal
  Int input_length = length(input_vcfs)
  Int input_indexes_length = length(input_vcf_indexes)
  if ((input_length != length(external_sample_names)) || (input_indexes_length != length(external_sample_names))) {
    call GvsUtils.TerminateWorkflow {
      input:
        message = "The lengths of workflow inputs `external_sample_names` (" + length(external_sample_names) +
                  "), `input_vcfs` (" + input_length + ") and `input_vcf_indexes` (" + input_indexes_length + ") should be the same.\n\n" +
                  "If any of these counts are zero an incorrect or non-existent attribute may have been referenced."
    }
  }

  call GetUningestedSampleIds {
    input:
      dataset_name = dataset_name,
      project_id = project_id,
      external_sample_names = external_sample_names,
      table_name = "sample_info",
      service_account_json_path = service_account_json_path
  }

  call CurateInputLists {
    input:
      dataset_name = dataset_name,
      project_id = project_id,
      input_vcf_index_list = write_lines(input_vcf_indexes),
      input_vcf_list = write_lines(input_vcfs),
      input_sample_name_list = write_lines(external_sample_names),
      input_sample_map = GetUningestedSampleIds.sample_map,
      service_account_json_path = service_account_json_path
  }

  call CreateFOFNs {
    input:
      batch_size = 1,
      input_vcf_index_list = CurateInputLists.index_list,
      input_vcf_list = CurateInputLists.vcf_list,
      sample_name_list = CurateInputLists.sample_name_list
  }

  scatter (i in range(length(CreateFOFNs.vcf_batch_vcf_fofns))) {
    call LoadData {
      input:
        dataset_name = dataset_name,
        project_id = project_id,
        drop_state = "FORTY",
        drop_state_includes_greater_than = false,
        input_vcf_indexes = read_lines(CreateFOFNs.vcf_batch_vcf_index_fofns[i]),
        input_vcfs = read_lines(CreateFOFNs.vcf_batch_vcf_fofns[i]),
        interval_list = interval_list,
        gatk_override = load_data_gatk_override,
        load_data_preemptible_override = load_data_preemptible_override,
        load_data_maxretries_override = load_data_maxretries_override,
        sample_names = read_lines(CreateFOFNs.vcf_sample_name_fofns[i]),
        sample_map = GetUningestedSampleIds.sample_map,
        service_account_json_path = service_account_json_path,
    }
  }

  call SetIsLoadedColumn {
    input:
      load_done = LoadData.done,
      project_id = project_id,
      dataset_name = dataset_name,
      service_account_json_path = service_account_json_path,
  }

  output {
    Boolean done = true
    Array[File] load_data_stderrs = LoadData.stderr
  }
}

<<<<<<< HEAD
=======
task CheckForDuplicateData {
  input {
    String dataset_name
    String project_id

    Array[String] sample_names

    String? service_account_json_path
  }

  String has_service_account_file = if (defined(service_account_json_path)) then 'true' else 'false'
  Int num_samples = length(sample_names)

  meta {
    volatile: true
  }

  command <<<
    set -e

    if [ ~{has_service_account_file} = 'true' ]; then
      gsutil cp ~{service_account_json_path} local.service_account.json
      gcloud auth activate-service-account --key-file=local.service_account.json
      gcloud config set project ~{project_id}
    fi

    echo "project_id = ~{project_id}" > ~/.bigqueryrc

    INFO_SCHEMA_TABLE="~{dataset_name}.INFORMATION_SCHEMA.PARTITIONS"
    TEMP_TABLE="~{dataset_name}.sample_dupe_check"
    SAMPLE_INFO_TABLE="~{dataset_name}.sample_info"

    # create a temp table with the sample_names
    bq --project_id=~{project_id} mk ${TEMP_TABLE} "sample_name:STRING"
    NAMES_FILE=~{write_lines(sample_names)}
    bq load --project_id=~{project_id} ${TEMP_TABLE} $NAMES_FILE "sample_name:STRING"

    # check the INFORMATION_SCHEMA.PARTITIONS table to see if any of input sample names/ids have data loaded into their partitions
    # this returns the list of sample names that do already have data loaded
    echo "WITH items as (SELECT s.sample_id, s.sample_name, s.is_loaded, s.withdrawn FROM \`${TEMP_TABLE}\` t left outer join \`${SAMPLE_INFO_TABLE}\` s on (s.sample_name = t.sample_name)) " >> query.sql
    echo "SELECT i.sample_name FROM \`${INFO_SCHEMA_TABLE}\` p JOIN items i ON (p.partition_id = CAST(i.sample_id AS STRING)) WHERE p.total_logical_bytes > 0 AND (table_name like 'ref_ranges_%' OR table_name like 'vet_%')" >> query.sql
    echo "UNION DISTINCT "  >> query.sql
    echo "SELECT i.sample_name FROM items i WHERE i.is_loaded = True "  >> query.sql
    echo "UNION DISTINCT "  >> query.sql
    echo "SELECT i.sample_name FROM items i WHERE i.sample_id IN (SELECT sample_id FROM \`~{dataset_name}.sample_load_status\`) "  >> query.sql


    cat query.sql | bq --location=US --project_id=~{project_id} query --format=csv -n ~{num_samples} --use_legacy_sql=false | sed -e '/sample_name/d' > duplicates

      # remove the temp table
      bq --project_id=~{project_id} rm -f -t ${TEMP_TABLE}

    # true if there is data in results
    if [ -s duplicates ]; then
      echo "ERROR: Trying to load samples that have already been loaded"
      cat duplicates
      exit 1
    fi
  >>>
  runtime {
    docker: "gcr.io/google.com/cloudsdktool/cloud-sdk:305.0.0"
    memory: "1 GB"
    disks: "local-disk 10 HDD"
    preemptible: 5
    cpu: 1
  }
  output {
    Boolean done = true
    File? duplicates = "duplicates"
  }
}

>>>>>>> 67679474
task CreateFOFNs {
  input {
    Int batch_size
    File input_vcf_index_list
    File input_vcf_list
    File sample_name_list
  }

  command <<<
    set -e

    split -d -a 5 -l ~{batch_size} ~{input_vcf_list} batched_vcfs.
    split -d -a 5 -l ~{batch_size} ~{input_vcf_index_list} batched_vcf_indexes.
    split -d -a 5 -l ~{batch_size} ~{sample_name_list} batched_sample_names.
  >>>
  runtime {
    docker: "gcr.io/google.com/cloudsdktool/cloud-sdk:305.0.0"
    bootDiskSizeGb: 15
    memory: "3 GB"
    disks: "local-disk 10 HDD"
    preemptible: 3
    cpu: 1
  }

  output {
    Array[File] vcf_batch_vcf_fofns = glob("batched_vcfs.*")
    Array[File] vcf_batch_vcf_index_fofns = glob("batched_vcf_indexes.*")
    Array[File] vcf_sample_name_fofns = glob("batched_sample_names.*")
  }
}

task LoadData {
  input {
    String dataset_name
    String project_id

    Array[File] input_vcf_indexes
    Array[File] input_vcfs
    File interval_list
    File sample_map
    Array[String] sample_names

    String? drop_state
    Boolean? drop_state_includes_greater_than = false
    Boolean force_loading_from_non_allele_specific = false

    File? gatk_override
    Int? load_data_preemptible_override
    Int? load_data_maxretries_override
    String? service_account_json_path
  }

  Boolean load_ref_ranges = true
  Boolean load_vet = true
  String has_service_account_file = if (defined(service_account_json_path)) then 'true' else 'false'

  meta {
    description: "Load data into BigQuery using the Write Api"
    volatile: true
  }

  parameter_meta {
    input_vcfs: {
      localization_optional: true
    }

    input_vcf_indexes: {
      localization_optional: true
    }
  }

  command <<<
    set -e

    # workaround for https://github.com/broadinstitute/cromwell/issues/3647
    export TMPDIR=/tmp

    export GATK_LOCAL_JAR=~{default="/root/gatk.jar" gatk_override}

    if [ ~{has_service_account_file} = 'true' ]; then
      gsutil cp ~{service_account_json_path} local.service_account.json
      export GOOGLE_APPLICATION_CREDENTIALS=local.service_account.json
      gcloud auth activate-service-account --key-file=local.service_account.json
    fi

    # translate WDL arrays into BASH arrays
    VCFS_ARRAY=(~{sep=" " input_vcfs})
    VCF_INDEXES_ARRAY=(~{sep=" " input_vcf_indexes})
    SAMPLE_NAMES_ARRAY=(~{sep=" " sample_names})

    # loop over the BASH arrays (See https://stackoverflow.com/questions/6723426/looping-over-arrays-printing-both-index-and-value)
    for i in "${!VCFS_ARRAY[@]}"; do
      input_vcf="${VCFS_ARRAY[$i]}"
      input_vcf_basename=$(basename $input_vcf)
      updated_input_vcf=$input_vcf
      input_vcf_index="${VCF_INDEXES_ARRAY[$i]}"
      sample_name="${SAMPLE_NAMES_ARRAY[$i]}"

      # we always do our own localization
      gsutil cp $input_vcf .
      gsutil cp $input_vcf_index .
      updated_input_vcf=$input_vcf_basename

      gatk --java-options "-Xmx2g" CreateVariantIngestFiles \
        -V ${updated_input_vcf} \
        -L ~{interval_list} \
        ~{"-IG " + drop_state} \
        --force-loading-from-non-allele-specific ~{force_loading_from_non_allele_specific} \
        --ignore-above-gq-threshold ~{drop_state_includes_greater_than} \
        --project-id ~{project_id} \
        --dataset-name ~{dataset_name} \
        --output-type BQ \
        --enable-reference-ranges ~{load_ref_ranges} \
        --enable-vet ~{load_vet} \
        -SN ${sample_name} \
        -SNM ~{sample_map} \
        --ref-version 38
    done
  >>>
  runtime {
    docker: "us.gcr.io/broad-gatk/gatk:4.1.7.0"
    maxRetries: select_first([load_data_maxretries_override, 3])
    memory: "3.75 GB"
    disks: "local-disk 50 HDD"
    preemptible: select_first([load_data_preemptible_override, 5])
    cpu: 1
  }
  output {
    Boolean done = true
    File stderr = stderr()
  }
}

<<<<<<< HEAD
task TerminateWorkflow {
  input {
    String message
  }

  command <<<
    set -e
    echo ~{message}
    exit 1
  >>>
  runtime {
    docker: "python:3.8-slim-buster"
    memory: "1 GB"
    disks: "local-disk 10 HDD"
    preemptible: 3
    cpu: 1
  }
}
=======

>>>>>>> 67679474

task SetIsLoadedColumn {
  meta {
    volatile: true
  }

  input {
    String dataset_name
    String project_id

    Array[String] load_done

    String? service_account_json_path
  }

  String has_service_account_file = if (defined(service_account_json_path)) then 'true' else 'false'

  command <<<
    set -ex

    if [ ~{has_service_account_file} = 'true' ]; then
      gsutil cp ~{service_account_json_path} local.service_account.json
      gcloud auth activate-service-account --key-file=local.service_account.json
      gcloud config set project ~{project_id}
    fi

    echo "project_id = ~{project_id}" > ~/.bigqueryrc

    # set is_loaded to true if there is a corresponding vet table partition with rows for that sample_id
    bq --location=US --project_id=~{project_id} query --format=csv --use_legacy_sql=false \
    'UPDATE `~{dataset_name}.sample_info` SET is_loaded = true WHERE sample_id IN (SELECT CAST(partition_id AS INT64) from `~{dataset_name}.INFORMATION_SCHEMA.PARTITIONS` WHERE partition_id NOT LIKE "__%" AND total_logical_bytes > 0 AND table_name LIKE "vet_%") OR sample_id IN (SELECT sample_id FROM `~{dataset_name}.sample_load_status` GROUP BY 1 HAVING COUNT(1) = 2)'
  >>>
  runtime {
    docker: "gcr.io/google.com/cloudsdktool/cloud-sdk:305.0.0"
    memory: "1 GB"
    disks: "local-disk 10 HDD"
    cpu: 1
  }

  output {
    String done = "done"
  }
}

task GetUningestedSampleIds {
  meta {
    volatile: true
  }

  input {
    String dataset_name
    String project_id

    Array[String] external_sample_names
    String table_name

    String? service_account_json_path
 }

  Int samples_per_table = 4000
  String has_service_account_file = if (defined(service_account_json_path)) then 'true' else 'false'
  Int num_samples = length(external_sample_names)

  command <<<
    set -ex
    if [ ~{has_service_account_file} = 'true' ]; then
      gsutil cp ~{service_account_json_path} local.service_account.json
      gcloud auth activate-service-account --key-file=local.service_account.json
    fi

    echo "project_id = ~{project_id}" > ~/.bigqueryrc

    # create temp table with the sample_names and load external sample names into temp table -- make sure it doesn't exist already
    set +e
    TEMP_TABLE="~{dataset_name}.sample_names_to_load"
    bq show --project_id ~{project_id} ${TEMP_TABLE} > /dev/null
    BQ_SHOW_RC=$?
    set -e

    # if there is already a table of sample names or something else is wrong, bail
    if [ $BQ_SHOW_RC -eq 0 ]; then
      echo "There is already a list of sample names. This may need manual cleanup. Exiting"
      exit 1
    fi

    echo "Creating the external sample name list table ${TEMP_TABLE}"
    bq --project_id=~{project_id} mk ${TEMP_TABLE} "sample_name:STRING"
    NAMES_FILE=~{write_lines(external_sample_names)}
    bq load --project_id=~{project_id} ${TEMP_TABLE} $NAMES_FILE "sample_name:STRING"

    # get the current maximum id, or 0 if there are none
    bq --project_id=~{project_id} query --format=csv --use_legacy_sql=false \
      "SELECT IFNULL(MIN(sample_id),0) as min, IFNULL(MAX(sample_id),0) as max FROM \`~{dataset_name}.~{table_name}\` AS samples JOIN \`${TEMP_TABLE}\` AS temp ON samples.sample_name=temp.sample_name" > results

    # prep for being able to return min table id
    min_sample_id=$(tail -1 results | cut -d, -f1)
    max_sample_id=$(tail -1 results | cut -d, -f2)

    # no samples have been loaded or we don't have the right external_sample_names or something else is wrong, bail
    if [ $max_sample_id -eq 0 ]; then
      echo "Max id is 0. Exiting"
      exit 1
    fi

    python3 -c "from math import ceil; print(ceil($max_sample_id/~{samples_per_table}))" > max_sample_id
    python3 -c "from math import ceil; print(ceil($min_sample_id/~{samples_per_table}))" > min_sample_id

    # get sample map of samples that haven't been loaded yet
    bq --project_id=~{project_id} query --format=csv --use_legacy_sql=false -n ~{num_samples} \
      "SELECT sample_id, samples.sample_name FROM \`~{dataset_name}.~{table_name}\` AS samples JOIN \`${TEMP_TABLE}\` AS temp ON samples.sample_name=temp.sample_name WHERE samples.sample_id NOT IN (SELECT sample_id FROM \`~{dataset_name}.sample_load_status\` WHERE status='FINISHED')" > sample_map

    cut -d, -f1 sample_map > gvs_ids

    ## delete the table that was only needed for this ingest
    bq --project_id=~{project_id} rm -f=true ${TEMP_TABLE}
  >>>
  runtime {
    docker: "gcr.io/google.com/cloudsdktool/cloud-sdk:305.0.0"
    memory: "1 GB"
    disks: "local-disk 10 HDD"
    preemptible: 5
    cpu: 1
  }
  output {
    Int max_table_id = ceil(read_float("max_sample_id"))
    Int min_table_id = ceil(read_float("min_sample_id"))
    File sample_map = "sample_map"
    File gvs_ids = "gvs_ids"
  }
}

task CurateInputLists {
  input {
    String dataset_name
    String project_id
    File input_vcf_index_list
    File input_vcf_list
    File input_sample_map
    File input_sample_name_list

    String? service_account_json_path
  }

  String has_service_account_file = if (defined(service_account_json_path)) then 'true' else 'false'
  command <<<
    set -ex
    if [ ~{has_service_account_file} = 'true' ]; then
      gsutil cp ~{service_account_json_path} local.service_account.json
      gcloud auth activate-service-account --key-file=local.service_account.json
    fi

    gsutil cp  ~{input_vcf_index_list} input_vcf_index_list_file
    gsutil cp  ~{input_vcf_list} input_vcf_list_file
    gsutil cp  ~{input_sample_map} input_sample_map_file
    gsutil cp  ~{input_sample_name_list} input_sample_name_list_file

    python3 /app/curate_input_array_files.py
  >>>
  runtime {
    docker: "us.gcr.io/broad-dsde-methods/variantstore:rsa_skip_samples_20220519_4"
    memory: "3 GB"
    disks: "local-disk 100 HDD"
    bootDiskSizeGb: 15
    preemptible: 0
    cpu: 1
  }

  output {
    File index_list = "output_vcf_index_list_file"
    File vcf_list = "output_vcf_list_file"
    File sample_name_list = "output_sample_name_list_file"
  }
}<|MERGE_RESOLUTION|>--- conflicted
+++ resolved
@@ -3,7 +3,6 @@
 import "GvsUtils.wdl" as GvsUtils
 
 workflow GvsImportGenomes {
-
   input {
     Boolean go = true
     String dataset_name
@@ -93,81 +92,6 @@
   }
 }
 
-<<<<<<< HEAD
-=======
-task CheckForDuplicateData {
-  input {
-    String dataset_name
-    String project_id
-
-    Array[String] sample_names
-
-    String? service_account_json_path
-  }
-
-  String has_service_account_file = if (defined(service_account_json_path)) then 'true' else 'false'
-  Int num_samples = length(sample_names)
-
-  meta {
-    volatile: true
-  }
-
-  command <<<
-    set -e
-
-    if [ ~{has_service_account_file} = 'true' ]; then
-      gsutil cp ~{service_account_json_path} local.service_account.json
-      gcloud auth activate-service-account --key-file=local.service_account.json
-      gcloud config set project ~{project_id}
-    fi
-
-    echo "project_id = ~{project_id}" > ~/.bigqueryrc
-
-    INFO_SCHEMA_TABLE="~{dataset_name}.INFORMATION_SCHEMA.PARTITIONS"
-    TEMP_TABLE="~{dataset_name}.sample_dupe_check"
-    SAMPLE_INFO_TABLE="~{dataset_name}.sample_info"
-
-    # create a temp table with the sample_names
-    bq --project_id=~{project_id} mk ${TEMP_TABLE} "sample_name:STRING"
-    NAMES_FILE=~{write_lines(sample_names)}
-    bq load --project_id=~{project_id} ${TEMP_TABLE} $NAMES_FILE "sample_name:STRING"
-
-    # check the INFORMATION_SCHEMA.PARTITIONS table to see if any of input sample names/ids have data loaded into their partitions
-    # this returns the list of sample names that do already have data loaded
-    echo "WITH items as (SELECT s.sample_id, s.sample_name, s.is_loaded, s.withdrawn FROM \`${TEMP_TABLE}\` t left outer join \`${SAMPLE_INFO_TABLE}\` s on (s.sample_name = t.sample_name)) " >> query.sql
-    echo "SELECT i.sample_name FROM \`${INFO_SCHEMA_TABLE}\` p JOIN items i ON (p.partition_id = CAST(i.sample_id AS STRING)) WHERE p.total_logical_bytes > 0 AND (table_name like 'ref_ranges_%' OR table_name like 'vet_%')" >> query.sql
-    echo "UNION DISTINCT "  >> query.sql
-    echo "SELECT i.sample_name FROM items i WHERE i.is_loaded = True "  >> query.sql
-    echo "UNION DISTINCT "  >> query.sql
-    echo "SELECT i.sample_name FROM items i WHERE i.sample_id IN (SELECT sample_id FROM \`~{dataset_name}.sample_load_status\`) "  >> query.sql
-
-
-    cat query.sql | bq --location=US --project_id=~{project_id} query --format=csv -n ~{num_samples} --use_legacy_sql=false | sed -e '/sample_name/d' > duplicates
-
-      # remove the temp table
-      bq --project_id=~{project_id} rm -f -t ${TEMP_TABLE}
-
-    # true if there is data in results
-    if [ -s duplicates ]; then
-      echo "ERROR: Trying to load samples that have already been loaded"
-      cat duplicates
-      exit 1
-    fi
-  >>>
-  runtime {
-    docker: "gcr.io/google.com/cloudsdktool/cloud-sdk:305.0.0"
-    memory: "1 GB"
-    disks: "local-disk 10 HDD"
-    preemptible: 5
-    cpu: 1
-  }
-  output {
-    Boolean done = true
-    File? duplicates = "duplicates"
-  }
-}
-
->>>>>>> 67679474
 task CreateFOFNs {
   input {
     Int batch_size
@@ -301,29 +225,6 @@
   }
 }
 
-<<<<<<< HEAD
-task TerminateWorkflow {
-  input {
-    String message
-  }
-
-  command <<<
-    set -e
-    echo ~{message}
-    exit 1
-  >>>
-  runtime {
-    docker: "python:3.8-slim-buster"
-    memory: "1 GB"
-    disks: "local-disk 10 HDD"
-    preemptible: 3
-    cpu: 1
-  }
-}
-=======
-
->>>>>>> 67679474
-
 task SetIsLoadedColumn {
   meta {
     volatile: true
