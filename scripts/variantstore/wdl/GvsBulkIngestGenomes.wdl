--- conflicted
+++ resolved
@@ -222,11 +222,7 @@
     >>>
 
     runtime {
-<<<<<<< HEAD
-        docker: "us.gcr.io/broad-dsde-methods/variantstore:2023-08-08-alpine-817d906dc"
-=======
         docker: variants_docker
->>>>>>> 6cc161cb
         memory: "3 GB"
         disks: "local-disk 200 HDD"
         cpu: 1
@@ -255,11 +251,7 @@
     >>>
 
     runtime {
-<<<<<<< HEAD
-        docker: "us.gcr.io/broad-dsde-methods/variantstore:2023-08-08-alpine-817d906dc"
-=======
         docker: basic_docker
->>>>>>> 6cc161cb
         memory: "3 GB"
         disks: "local-disk 200 HDD"
         cpu: 1
