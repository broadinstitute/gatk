--- conflicted
+++ resolved
@@ -133,12 +133,9 @@
             load_data_gatk_override = gatk_override,
             drop_state = drop_state,
             billing_project_id = billing_project_id,
-<<<<<<< HEAD
             use_compressed_references = use_compressed_references
-=======
             process_vcf_headers = process_vcf_headers,
             is_rate_limited_beta_customer = tighter_gcp_quotas,
->>>>>>> 6529d8e2
     }
 
     output {
