--- conflicted
+++ resolved
@@ -105,11 +105,7 @@
   }
 
   runtime {
-<<<<<<< HEAD
-    docker: "us.gcr.io/broad-dsde-methods/variantstore:vs_629_location_failures_22_09_26"
-=======
     docker: "us.gcr.io/broad-dsde-methods/variantstore:2022-10-01-alpine"
->>>>>>> b088a5c9
     memory: "3 GB"
     disks: "local-disk 100 HDD"
     bootDiskSizeGb: 15
