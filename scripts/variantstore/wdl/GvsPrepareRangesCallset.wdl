version 1.0

workflow GvsPrepareCallset {
  input {
    Boolean go = true
    String project_id
    String dataset_name

    # true for control samples only, false for participant samples only
    Boolean control_samples = false

    String call_set_identifier

    String extract_table_prefix = call_set_identifier
    String query_project = project_id
    String destination_project = project_id
    String destination_dataset = dataset_name
    String fq_temp_table_dataset = "~{destination_project}.~{destination_dataset}" # This only gets used if we have a file of sample names

    Array[String]? query_labels
    File? sample_names_to_extract
    String? service_account_json_path
  }

  String full_extract_prefix = if (control_samples) then "~{extract_table_prefix}_controls" else extract_table_prefix
  String fq_refvet_dataset = "~{project_id}.~{dataset_name}"
  String fq_sample_mapping_table = "~{project_id}.~{dataset_name}.sample_info"
  String fq_destination_dataset = "~{destination_project}.~{destination_dataset}"

  call PrepareRangesCallsetTask {
    input:
      call_set_identifier              = call_set_identifier,
      destination_cohort_table_prefix = full_extract_prefix,
      sample_names_to_extract         = sample_names_to_extract,
      query_project                   = query_project,
      query_labels                    = query_labels,
      fq_refvet_dataset               = fq_refvet_dataset,
      fq_sample_mapping_table         = fq_sample_mapping_table,
      fq_temp_table_dataset           = fq_temp_table_dataset,
      fq_destination_dataset          = fq_destination_dataset,
      temp_table_ttl_in_hours         = 72,
      control_samples                 = control_samples,
      service_account_json_path       = service_account_json_path,
  }

  output {
    String fq_cohort_extract_table_prefix = PrepareRangesCallsetTask.fq_cohort_extract_table_prefix
    Boolean done = true
  }
}

task PrepareRangesCallsetTask {
  input {
    String call_set_identifier
    String destination_cohort_table_prefix
    File? sample_names_to_extract
    String query_project

    Boolean control_samples
    String fq_refvet_dataset
    String fq_sample_mapping_table
    String fq_temp_table_dataset
    String fq_destination_dataset
    Array[String]? query_labels
    Int temp_table_ttl_in_hours = 24

    String? service_account_json_path
  }
  meta {
    # All kinds of BQ reading happening in the referenced Python script.
    volatile: true
  }
  # Note the coercion of optional query_labels using select_first([expr, default])
  Array[String] query_label_args = if defined(query_labels) then prefix("--query_labels ", select_first([query_labels])) else []

  String has_service_account_file = if (defined(service_account_json_path)) then 'true' else 'false'
  String use_sample_names_file = if (defined(sample_names_to_extract)) then 'true' else 'false'
  String sample_list_param = if (defined(sample_names_to_extract)) then '--sample_names_to_extract sample_names_file' else '--fq_cohort_sample_names ' + fq_sample_mapping_table

  parameter_meta {
    sample_names_to_extract: {
      localization_optional: true
    }
  }

  command <<<
      set -e

      echo ~{sample_list_param}

      if [ ~{has_service_account_file} = 'true' ]; then
          gsutil cp ~{service_account_json_path} local.service_account.json
          SERVICE_ACCOUNT_STANZA="--sa_key_path local.service_account.json "
      fi

      if [ ~{use_sample_names_file} = 'true' ]; then
          gsutil cp  ~{sample_names_to_extract} sample_names_file
      fi

      python3 /app/create_ranges_cohort_extract_data_table.py \
          --call_set_identifier ~{call_set_identifier} \
          --control_samples ~{control_samples} \
          --fq_ranges_dataset ~{fq_refvet_dataset} \
          --fq_temp_table_dataset ~{fq_temp_table_dataset} \
          --fq_destination_dataset ~{fq_destination_dataset} \
          --destination_cohort_table_prefix ~{destination_cohort_table_prefix} \
          ~{sample_list_param} \
          --query_project ~{query_project} \
          ~{sep=" " query_label_args} \
          --fq_sample_mapping_table ~{fq_sample_mapping_table} \
          --ttl ~{temp_table_ttl_in_hours} \
          $SERVICE_ACCOUNT_STANZA
  >>>
  output {
    String fq_cohort_extract_table_prefix = "~{fq_destination_dataset}.~{destination_cohort_table_prefix}" # implementation detail of create_ranges_cohort_extract_data_table.py
  }

  runtime {
<<<<<<< HEAD
    docker: "us.gcr.io/broad-dsde-methods/variantstore:rsa_metadata_from_python_20220616"
=======
    docker: "us.gcr.io/broad-dsde-methods/variantstore:ah_var_store_2022_06_15"
>>>>>>> 00f07e98
    memory: "3 GB"
    disks: "local-disk 100 HDD"
    bootDiskSizeGb: 15
    preemptible: 0
    cpu: 1
  }
}<|MERGE_RESOLUTION|>--- conflicted
+++ resolved
@@ -116,11 +116,7 @@
   }
 
   runtime {
-<<<<<<< HEAD
-    docker: "us.gcr.io/broad-dsde-methods/variantstore:rsa_metadata_from_python_20220616"
-=======
-    docker: "us.gcr.io/broad-dsde-methods/variantstore:ah_var_store_2022_06_15"
->>>>>>> 00f07e98
+    docker: "us.gcr.io/broad-dsde-methods/variantstore:rsa_metadata_from_python_20220617"
     memory: "3 GB"
     disks: "local-disk 100 HDD"
     bootDiskSizeGb: 15
