version: 1.2
workflows:
   - name: cnv_germline_case_scattered_workflow
     subclass: WDL
     primaryDescriptorPath: /scripts/cnv_wdl/germline/cnv_germline_case_scattered_workflow.wdl
     testParameterFiles:
          - /scripts/cnv_cromwell_tests/germline/cnv_germline_case_scattered_workflow.json
     filters:
         branches:
             - master
         tags:
             - /.*/
   - name: cnv_germline_case_workflow
     subclass: WDL
     primaryDescriptorPath: /scripts/cnv_wdl/germline/cnv_germline_case_workflow.wdl
     testParameterFiles:
          -  /scripts/cnv_cromwell_tests/germline/cnv_germline_case_scattered_workflow.json
     filters:
         branches:
             - master
         tags:
             - /.*/
   - name: cnv_germline_cohort_workflow
     subclass: WDL
     primaryDescriptorPath: /scripts/cnv_wdl/germline/cnv_germline_cohort_workflow.wdl
     testParameterFiles:
          -  /scripts/cnv_cromwell_tests/germline/cnv_germline_cohort_workflow.json
     filters:
         branches:
             - master
         tags:
             - /.*/
   - name: cnv_somatic_pair_workflow
     subclass: WDL
     primaryDescriptorPath: /scripts/cnv_wdl/somatic/cnv_somatic_pair_workflow.wdl
     testParameterFiles:
          -  /scripts/cnv_cromwell_tests/somatic/cnv_somatic_pair_wes_do-gc_workflow.json
     filters:
         branches:
             - master
         tags:
             - /.*/
   - name: cnv_somatic_panel_workflow
     subclass: WDL
     primaryDescriptorPath: /scripts/cnv_wdl/somatic/cnv_somatic_panel_workflow.wdl
     testParameterFiles:
          -  /scripts/cnv_cromwell_tests/somatic/cnv_somatic_panel_wes_do-gc_workflow.json
     filters:
         branches:
             - master
         tags:
             - /.*/
   - name: cnv_joint_call_exomes
     subclass: WDL
     primaryDescriptorPath: /scripts/cnv_wdl/germline/joint_call_exome_cnvs.wdl
     filters:
         branches:
             - master
         tags:
             - /.*/
   - name: cram2filtered
     subclass: WDL
     primaryDescriptorPath: /scripts/cnn_variant_wdl/cram2filtered.wdl
     testParameterFiles:
          - /scripts/cnn_variant_wdl/jsons/cram2filtered.json
     filters:
         branches:
             - master
         tags:
             - /.*/
   - name: cram2model
     subclass: WDL
     primaryDescriptorPath: /scripts/cnn_variant_wdl/cram2model.wdl
     testParameterFiles:
          - /scripts/cnn_variant_wdl/jsons/cram2model.json
     filters:
         branches:
             - master
         tags:
             - /.*/
   - name: Funcotator
     subclass: WDL
     primaryDescriptorPath: /scripts/funcotator_wdl/funcotator.wdl
     testParameterFiles:
          - /scripts/funcotator_wdl/funcotator.json
     filters:
         branches:
             - master
         tags:
             - /.*/
   - name: GvsAssignIds
     subclass: WDL
     primaryDescriptorPath: /scripts/variantstore/wdl/GvsAssignIds.wdl
     testParameterFiles:
         - /scripts/variantstore/wdl/GvsAssignIds.example.inputs.json
     filters:
         branches:
             - master
             - ah_var_store
             - vs_1613_merge_and_rescore
         tags:
             - /.*/
   - name: GvsBenchmarkExtractTask
     subclass: WDL
     primaryDescriptorPath: /scripts/variantstore/wdl/test/GvsBenchmarkExtractTask.wdl
     filters:
         branches:
             - master
             - ah_var_store
         tags:
             - /.*/
   - name: GvsRescatterCallsetInterval
     subclass: WDL
     primaryDescriptorPath: /scripts/variantstore/wdl/GvsRescatterCallsetInterval.wdl
     filters:
         branches:
             - master
             - ah_var_store
         tags:
             - /.*/
   - name: GvsCreateFilterSet
     subclass: WDL
     primaryDescriptorPath: /scripts/variantstore/wdl/GvsCreateFilterSet.wdl
     testParameterFiles:
         - /scripts/variantstore/wdl/GvsCreateFilterSet.example.inputs.json
     filters:
         branches:
             - master
             - ah_var_store
         tags:
             - /.*/
   - name: GvsPopulateAltAllele
     subclass: WDL
     primaryDescriptorPath: /scripts/variantstore/wdl/GvsPopulateAltAllele.wdl
     filters:
         branches:
             - master
             - ah_var_store
         tags:
             - /.*/
   - name: GvsCreateTables
     subclass: WDL
     primaryDescriptorPath: /scripts/variantstore/wdl/GvsCreateTables.wdl
     testParameterFiles:
         - /scripts/variantstore/wdl/GvsCreateTables.example.inputs.json
     filters:
         branches:
             - master
             - ah_var_store
         tags:
             - /.*/
   - name: GvsCreateVDS
     subclass: WDL
     primaryDescriptorPath: /scripts/variantstore/wdl/GvsCreateVDS.wdl
     filters:
       branches:
         - master
         - ah_var_store
       tags:
         - /.*/
   - name: GvsValidateVDS
     subclass: WDL
     primaryDescriptorPath: /scripts/variantstore/wdl/GvsValidateVDS.wdl
     filters:
       branches:
         - master
         - ah_var_store
       tags:
         - /.*/
   - name: GvsMergeAndRescoreVDSes
     subclass: WDL
     primaryDescriptorPath: /scripts/variantstore/wdl/GvsMergeAndRescoreVDSes.wdl
     filters:
       branches:
         - master
         - ah_var_store
         - vs_1613_merge_and_rescore
<<<<<<< HEAD
         - vs_1641_drop_sample_from_vds
=======
>>>>>>> 03ae6494
       tags:
         - /.*/
   - name: GvsTieOutVDS
     subclass: WDL
     primaryDescriptorPath: /scripts/variantstore/wdl/test/GvsTieOutVDS.wdl
     filters:
       branches:
         - master
         - ah_var_store
         - vs_1613_merge_and_rescore
       tags:
         - /.*/
   - name: GvsExtractCallset
     subclass: WDL
     primaryDescriptorPath: /scripts/variantstore/wdl/GvsExtractCallset.wdl
     filters:
         branches:
             - master
             - ah_var_store
             - vs_1613_merge_and_rescore
         tags:
             - /.*/
   - name: GvsExtractCallsetShard30603
     subclass: WDL
     primaryDescriptorPath: /scripts/variantstore/wdl/GvsExtractCallset.wdl
     filters:
       branches:
         - master
         - ah_var_store
         - vs_1590_mem_footprint_part_I
       tags:
         - /.*/
   - name: GvsImportGenomes
     subclass: WDL
     primaryDescriptorPath: /scripts/variantstore/wdl/GvsImportGenomes.wdl
     filters:
         branches:
             - master
             - ah_var_store
         tags:
             - /.*/
   - name: GvsBulkIngestGenomes
     subclass: WDL
     primaryDescriptorPath: /scripts/variantstore/wdl/GvsBulkIngestGenomes.wdl
     filters:
         branches:
             - master
             - ah_var_store
             - vs_1613_merge_and_rescore
         tags:
             - /.*/
   - name: GvsPrepareRangesCallset
     subclass: WDL
     primaryDescriptorPath: /scripts/variantstore/wdl/GvsPrepareRangesCallset.wdl
     testParameterFiles:
         - /scripts/variantstore/wdl/GvsPrepareRangesCallset.example.inputs.json
     filters:
         branches:
             - master
             - ah_var_store
             - vs_1613_merge_and_rescore
         tags:
             - /.*/
   - name: GvsCreateVATfromVDS
     subclass: WDL
     primaryDescriptorPath: /scripts/variantstore/variant-annotations-table/GvsCreateVATfromVDS.wdl
     filters:
         branches:
             - master
             - ah_var_store
             - rc-1528-n-rounds-update
         tags:
             - /.*/
   - name: GvsCreateVATFilesFromBigQuery
     subclass: WDL
     primaryDescriptorPath: /scripts/variantstore/variant-annotations-table/GvsCreateVATFilesFromBigQuery.wdl
     filters:
         branches:
             - master
             - ah_var_store
         tags:
             - /.*/
   - name: GvsValidateVat
     subclass: WDL
     primaryDescriptorPath: /scripts/variantstore/variant-annotations-table/GvsValidateVAT.wdl
     testParameterFiles:
         - /scripts/variantstore/variant-annotations-table/GvsValidateVat.example.inputs.json
     filters:
         branches:
             - master
             - ah_var_store
         tags:
             - /.*/
   - name: GvsExtractCohortFromSampleNames
     subclass: WDL
     primaryDescriptorPath: /scripts/variantstore/wdl/GvsExtractCohortFromSampleNames.wdl
     filters:
         branches:
             - master
             - ah_var_store
         tags:
             - /.*/
   - name: GvsWithdrawSamples
     subclass: WDL
     primaryDescriptorPath: /scripts/variantstore/wdl/GvsWithdrawSamples.wdl
     filters:
         branches:
             - master
             - ah_var_store
         tags:
             - /.*/
   - name: GvsJointVariantCalling
     subclass: WDL
     primaryDescriptorPath: /scripts/variantstore/wdl/GvsJointVariantCalling.wdl
     filters:
         branches:
             - master
             - ah_var_store
         tags:
             - /.*/
   - name: GvsBeta
     subclass: WDL
     primaryDescriptorPath: /scripts/variantstore/wdl/GvsJointVariantCalling.wdl
     filters:
         branches:
             # `master` is here so there will be *something* under the branches filter, but GVS WDLs are not on `master`
             # so this shouldn't show up in the list of available versions in Dockstore or Terra.
             - master
         tags:
             - /.*/
   - name: GvsJointVariantCallsetCost
     subclass: WDL
     primaryDescriptorPath: /scripts/variantstore/wdl/GvsJointVariantCallsetCost.wdl
     filters:
         branches:
             - master
             - ah_var_store
         tags:
             - /.*/
   - name: GvsCalculatePrecisionAndSensitivity
     subclass: WDL
     primaryDescriptorPath: /scripts/variantstore/wdl/GvsCalculatePrecisionAndSensitivity.wdl
     filters:
         branches:
             - master
             - ah_var_store
         tags:
             - /.*/
   - name: GvsQuickstartVcfIntegration
     subclass: WDL
     primaryDescriptorPath: /scripts/variantstore/wdl/test/GvsQuickstartVcfIntegration.wdl
     filters:
         branches:
             - master
             - ah_var_store
         tags:
             - /.*/
   - name: GvsQuickstartHailIntegration
     subclass: WDL
     primaryDescriptorPath: /scripts/variantstore/wdl/test/GvsQuickstartHailIntegration.wdl
     filters:
         branches:
             - master
             - ah_var_store
         tags:
             - /.*/
   - name: GvsQuickstartIntegration
     subclass: WDL
     primaryDescriptorPath: /scripts/variantstore/wdl/test/GvsQuickstartIntegration.wdl
     filters:
         branches:
             - master
             - ah_var_store
             - vs_1613_merge_and_rescore
<<<<<<< HEAD
             - vs_1641_drop_sample_from_vds
=======
>>>>>>> 03ae6494
         tags:
             - /.*/
   - name: GvsIngestTieout
     subclass: WDL
     primaryDescriptorPath: /scripts/variantstore/wdl/test/GvsIngestTieout.wdl
     filters:
         branches:
             - master
             - ah_var_store
         tags:
             - /.*/
   - name: GvsCallsetCost
     subclass: WDL
     primaryDescriptorPath: /scripts/variantstore/wdl/GvsCallsetCost.wdl
     filters:
         branches:
             - master
             - ah_var_store
         tags:
             - /.*/
   - name: GvsExtractAvroFilesForHail
     subclass: WDL
     primaryDescriptorPath: /scripts/variantstore/wdl/GvsExtractAvroFilesForHail.wdl
     filters:
         branches:
             - master
             - ah_var_store
             - rc-vs-1576-avro-update
         tags:
             - /.*/
   - name: GvsCallsetStatistics
     subclass: WDL
     primaryDescriptorPath: /scripts/variantstore/wdl/GvsCallsetStatistics.wdl
     filters:
         branches:
             - master
             - ah_var_store
         tags:
             - /.*/
   - name: GvsFindHailCruft
     subclass: WDL
     primaryDescriptorPath: /scripts/variantstore/wdl/GvsFindHailCruft.wdl
     filters:
         branches:
             - master
             - ah_var_store
         tags:
             - /.*/
   - name: GvsTieoutVcfMaxAltAlleles
     subclass: WDL
     primaryDescriptorPath: /scripts/variantstore/wdl/test/GvsTieoutVcfMaxAltAlleles.wdl
     filters:
       branches:
         - ah_var_store
         - master
       tags:
         - /.*/
   - name: MitochondriaPipeline
     subclass: WDL
     primaryDescriptorPath: /scripts/mitochondria_m2_wdl/MitochondriaPipeline.wdl
     testParameterFiles:
          -  /scripts/mitochondria_m2_wdl/ExampleInputsMitochondriaPipeline.json
     filters:
         branches:
             - master
         tags:
             - /.*/
   - name: mutect2
     subclass: WDL
     primaryDescriptorPath: /scripts/mutect2_wdl/mutect2.wdl
     testParameterFiles:
          - /scripts/m2_cromwell_tests/mutect2.inputs.json
     filters:
         branches:
             - master
         tags:
             - /.*/
   - name: mutect2_pon
     subclass: WDL
     primaryDescriptorPath: /scripts/mutect2_wdl/mutect2_pon.wdl
     filters:
         branches:
             - master
         tags:
             - /.*/
   - name: run_happy
     subclass: WDL
     primaryDescriptorPath: /scripts/cnn_variant_wdl/run_happy.wdl
     testParameterFiles:
          - /scripts/cnn_variant_wdl/jsons/run_happy.json
     filters:
         branches:
             - master
         tags:
             - /.*/
   - name: pathseq_pipeline
     subclass: WDL
     primaryDescriptorPath: /scripts/pathseq/wdl/pathseq_pipeline.wdl
     testParameterFiles:
          - /scripts/pathseq/wdl/pathseq_pipeline_template.json
     filters:
         branches:
             - master
         tags:
             - /.*/
   - name: GvsExtractCallsetPgen
     subclass: WDL
     primaryDescriptorPath: /scripts/variantstore/wdl/GvsExtractCallsetPgen.wdl
     filters:
       branches:
         - master
         - ah_var_store
   - name: GvsExtractCallsetPgenMerged
     subclass: WDL
     primaryDescriptorPath: /scripts/variantstore/wdl/GvsExtractCallsetPgenMerged.wdl
     filters:
       branches:
         - master
         - ah_var_store
   - name: MergePgenHierarchicalWdl
     subclass: WDL
     primaryDescriptorPath: /scripts/variantstore/wdl/MergePgenHierarchical.wdl
     filters:
       branches:
         - master
         - ah_var_store
   - name: GvsTieoutPgenToVcf
     subclass: WDL
     primaryDescriptorPath: /scripts/variantstore/wdl/test/GvsTieoutPgenToVcf.wdl
     filters:
       branches:
         - ah_var_store<|MERGE_RESOLUTION|>--- conflicted
+++ resolved
@@ -97,7 +97,6 @@
          branches:
              - master
              - ah_var_store
-             - vs_1613_merge_and_rescore
          tags:
              - /.*/
    - name: GvsBenchmarkExtractTask
@@ -174,11 +173,7 @@
        branches:
          - master
          - ah_var_store
-         - vs_1613_merge_and_rescore
-<<<<<<< HEAD
          - vs_1641_drop_sample_from_vds
-=======
->>>>>>> 03ae6494
        tags:
          - /.*/
    - name: GvsTieOutVDS
@@ -188,7 +183,6 @@
        branches:
          - master
          - ah_var_store
-         - vs_1613_merge_and_rescore
        tags:
          - /.*/
    - name: GvsExtractCallset
@@ -198,7 +192,6 @@
          branches:
              - master
              - ah_var_store
-             - vs_1613_merge_and_rescore
          tags:
              - /.*/
    - name: GvsExtractCallsetShard30603
@@ -227,7 +220,6 @@
          branches:
              - master
              - ah_var_store
-             - vs_1613_merge_and_rescore
          tags:
              - /.*/
    - name: GvsPrepareRangesCallset
@@ -239,7 +231,6 @@
          branches:
              - master
              - ah_var_store
-             - vs_1613_merge_and_rescore
          tags:
              - /.*/
    - name: GvsCreateVATfromVDS
@@ -352,11 +343,7 @@
          branches:
              - master
              - ah_var_store
-             - vs_1613_merge_and_rescore
-<<<<<<< HEAD
              - vs_1641_drop_sample_from_vds
-=======
->>>>>>> 03ae6494
          tags:
              - /.*/
    - name: GvsIngestTieout
