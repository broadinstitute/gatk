--- conflicted
+++ resolved
@@ -288,10 +288,7 @@
          branches:
              - master
              - ah_var_store
-<<<<<<< HEAD
              - gg_VS-1341_ImproveTestCostCalc
-=======
->>>>>>> 22067e6f
          tags:
              - /.*/
    - name: GvsQuickstartHailIntegration
@@ -301,10 +298,7 @@
          branches:
              - master
              - ah_var_store
-<<<<<<< HEAD
              - gg_VS-1341_ImproveTestCostCalc
-=======
->>>>>>> 22067e6f
          tags:
              - /.*/
    - name: GvsQuickstartIntegration
@@ -314,12 +308,8 @@
          branches:
              - master
              - ah_var_store
-<<<<<<< HEAD
-             - rsa_vs_1328
              - gg_VS-1341_ImproveTestCostCalc
-=======
              - vs_1342_maybe_stick_with_gar
->>>>>>> 22067e6f
          tags:
              - /.*/
    - name: GvsIngestTieout
