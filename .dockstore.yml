--- conflicted
+++ resolved
@@ -316,11 +316,7 @@
          branches:
              - master
              - ah_var_store
-<<<<<<< HEAD
-             - rsa_vs_1146
-             - gg_VS-1058_AddPhasingToVcf
-=======
->>>>>>> 573c9155
+             - gg_VS-1058_AddPhasingToVcf
          tags:
              - /.*/
    - name: GvsIngestTieout
