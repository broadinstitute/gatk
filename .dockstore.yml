version: 1.2
workflows:
   - name: cnv_germline_case_scattered_workflow
     subclass: WDL
     primaryDescriptorPath: /scripts/cnv_wdl/germline/cnv_germline_case_scattered_workflow.wdl
     testParameterFiles:
          - /scripts/cnv_cromwell_tests/germline/cnv_germline_case_scattered_workflow.json
     filters:
         branches:
             - master
         tags:
             - /.*/
   - name: cnv_germline_case_workflow
     subclass: WDL
     primaryDescriptorPath: /scripts/cnv_wdl/germline/cnv_germline_case_workflow.wdl
     testParameterFiles:
          -  /scripts/cnv_cromwell_tests/germline/cnv_germline_case_scattered_workflow.json
     filters:
         branches:
             - master
         tags:
             - /.*/
   - name: cnv_germline_cohort_workflow
     subclass: WDL
     primaryDescriptorPath: /scripts/cnv_wdl/germline/cnv_germline_cohort_workflow.wdl
     testParameterFiles:
          -  /scripts/cnv_cromwell_tests/germline/cnv_germline_cohort_workflow.json
     filters:
         branches:
             - master
         tags:
             - /.*/
   - name: cnv_somatic_pair_workflow
     subclass: WDL
     primaryDescriptorPath: /scripts/cnv_wdl/somatic/cnv_somatic_pair_workflow.wdl
     testParameterFiles:
          -  /scripts/cnv_cromwell_tests/somatic/cnv_somatic_pair_wes_do-gc_workflow.json
     filters:
         branches:
             - master
         tags:
             - /.*/
   - name: cnv_somatic_panel_workflow
     subclass: WDL
     primaryDescriptorPath: /scripts/cnv_wdl/somatic/cnv_somatic_panel_workflow.wdl
     testParameterFiles:
          -  /scripts/cnv_cromwell_tests/somatic/cnv_somatic_panel_wes_do-gc_workflow.json
     filters:
         branches:
             - master
         tags:
             - /.*/
   - name: cnv_joint_call_exomes
     subclass: WDL
     primaryDescriptorPath: /scripts/cnv_wdl/germline/joint_call_exome_cnvs.wdl
     filters:
         branches:
             - master
         tags:
             - /.*/
   - name: cram2filtered
     subclass: WDL
     primaryDescriptorPath: /scripts/cnn_variant_wdl/cram2filtered.wdl
     testParameterFiles:
          - /scripts/cnn_variant_wdl/jsons/cram2filtered.json
     filters:
         branches:
             - master
         tags:
             - /.*/
   - name: cram2model
     subclass: WDL
     primaryDescriptorPath: /scripts/cnn_variant_wdl/cram2model.wdl
     testParameterFiles:
          - /scripts/cnn_variant_wdl/jsons/cram2model.json
     filters:
         branches:
             - master
         tags:
             - /.*/
   - name: Funcotator
     subclass: WDL
     primaryDescriptorPath: /scripts/funcotator_wdl/funcotator.wdl
     testParameterFiles:
          - /scripts/funcotator_wdl/funcotator.json
     filters:
         branches:
             - master
         tags:
             - /.*/
   - name: GvsAssignIds
     subclass: WDL
     primaryDescriptorPath: /scripts/variantstore/wdl/GvsAssignIds.wdl
     testParameterFiles:
         - /scripts/variantstore/wdl/GvsAssignIds.example.inputs.json
     filters:
         branches:
             - master
             - ah_var_store
             - vs_1045_header_creator_hang
         tags:
             - /.*/
   - name: GvsBenchmarkExtractTask
     subclass: WDL
     primaryDescriptorPath: /scripts/variantstore/wdl/GvsBenchmarkExtractTask.wdl
     filters:
         branches:
             - master
             - ah_var_store
         tags:
             - /.*/
   - name: GvsRescatterCallsetInterval
     subclass: WDL
     primaryDescriptorPath: /scripts/variantstore/wdl/GvsRescatterCallsetInterval.wdl
     filters:
         branches:
             - master
             - ah_var_store
         tags:
             - /.*/
   - name: GvsCreateFilterSet
     subclass: WDL
     primaryDescriptorPath: /scripts/variantstore/wdl/GvsCreateFilterSet.wdl
     testParameterFiles:
         - /scripts/variantstore/wdl/GvsCreateFilterSet.example.inputs.json
     filters:
         branches:
             - master
             - ah_var_store
         tags:
             - /.*/
   - name: GvsPopulateAltAllele
     subclass: WDL
     primaryDescriptorPath: /scripts/variantstore/wdl/GvsPopulateAltAllele.wdl
     filters:
         branches:
             - master
             - ah_var_store
             - rsa_vs_458
         tags:
             - /.*/
   - name: GvsCreateTables
     subclass: WDL
     primaryDescriptorPath: /scripts/variantstore/wdl/GvsCreateTables.wdl
     testParameterFiles:
         - /scripts/variantstore/wdl/GvsCreateTables.example.inputs.json
     filters:
         branches:
             - master
             - ah_var_store
         tags:
             - /.*/
   - name: GvsExtractCallset
     subclass: WDL
     primaryDescriptorPath: /scripts/variantstore/wdl/GvsExtractCallset.wdl
     filters:
         branches:
             - master
             - ah_var_store
             - rsa_vs_458
         tags:
             - /.*/
   - name: GvsImportGenomes
     subclass: WDL
     primaryDescriptorPath: /scripts/variantstore/wdl/GvsImportGenomes.wdl
     filters:
         branches:
             - master
             - ah_var_store
         tags:
             - /.*/
   - name: GvsBulkIngestGenomes
     subclass: WDL
     primaryDescriptorPath: /scripts/variantstore/wdl/GvsBulkIngestGenomes.wdl
     filters:
         branches:
             - master
             - ah_var_store
         tags:
             - /.*/
   - name: GvsPrepareRangesCallset
     subclass: WDL
     primaryDescriptorPath: /scripts/variantstore/wdl/GvsPrepareRangesCallset.wdl
     testParameterFiles:
         - /scripts/variantstore/wdl/GvsPrepareRangesCallset.example.inputs.json
     filters:
         branches:
             - master
             - ah_var_store
         tags:
             - /.*/
   - name: GvsCreateVATfromVDS
     subclass: WDL
     primaryDescriptorPath: /scripts/variantstore/wdl/GvsCreateVATfromVDS.wdl
     filters:
         branches:
             - master
             - ah_var_store
         tags:
             - /.*/
   - name: GvsCreateVATFilesFromBigQuery
     subclass: WDL
     primaryDescriptorPath: /scripts/variantstore/variant_annotations_table/GvsCreateVATFilesFromBigQuery.wdl
     filters:
         branches:
             - master
             - ah_var_store
         tags:
             - /.*/
   - name: GvsValidateVat
     subclass: WDL
     primaryDescriptorPath: /scripts/variantstore/variant_annotations_table/GvsValidateVAT.wdl
     testParameterFiles:
         - /scripts/variantstore/variant_annotations_table/GvsValidateVat.example.inputs.json
     filters:
         branches:
             - master
             - ah_var_store
         tags:
             - /.*/
   - name: GvsExtractCohortFromSampleNames
     subclass: WDL
     primaryDescriptorPath: /scripts/variantstore/wdl/GvsExtractCohortFromSampleNames.wdl
     filters:
         branches:
             - master
             - ah_var_store
         tags:
             - /.*/
   - name: GvsWithdrawSamples
     subclass: WDL
     primaryDescriptorPath: /scripts/variantstore/wdl/GvsWithdrawSamples.wdl
     filters:
         branches:
             - master
             - ah_var_store
         tags:
             - /.*/
   - name: GvsJointVariantCalling
     subclass: WDL
     primaryDescriptorPath: /scripts/variantstore/wdl/GvsJointVariantCalling.wdl
     filters:
         branches:
             - master
             - ah_var_store
<<<<<<< HEAD
             - rsa_vs_458
=======
>>>>>>> e09afefc
         tags:
             - /.*/
   - name: GvsBeta
     subclass: WDL
     primaryDescriptorPath: /scripts/variantstore/wdl/GvsJointVariantCalling.wdl
     filters:
         branches:
             # `master` is here so there will be *something* under the branches filter, but GVS WDLs are not on `master`
             # so this shouldn't show up in the list of available versions in Dockstore or Terra.
             - master
         tags:
             - /.*/
   - name: GvsJointVariantCallsetCost
     subclass: WDL
     primaryDescriptorPath: /scripts/variantstore/wdl/GvsJointVariantCallsetCost.wdl
     filters:
         branches:
             - master
             - ah_var_store
             - bulk_ingest_staging
         tags:
             - /.*/
   - name: GvsCalculatePrecisionAndSensitivity
     subclass: WDL
     primaryDescriptorPath: /scripts/variantstore/wdl/GvsCalculatePrecisionAndSensitivity.wdl
     filters:
         branches:
             - master
             - ah_var_store
         tags:
             - /.*/
   - name: GvsQuickstartVcfIntegration
     subclass: WDL
     primaryDescriptorPath: /scripts/variantstore/wdl/GvsQuickstartVcfIntegration.wdl
     filters:
         branches:
             - master
             - ah_var_store
         tags:
             - /.*/
   - name: GvsQuickstartHailIntegration
     subclass: WDL
     primaryDescriptorPath: /scripts/variantstore/wdl/GvsQuickstartHailIntegration.wdl
     filters:
         branches:
             - master
             - ah_var_store
         tags:
             - /.*/
   - name: GvsQuickstartIntegration
     subclass: WDL
     primaryDescriptorPath: /scripts/variantstore/wdl/GvsQuickstartIntegration.wdl
     filters:
         branches:
             - master
             - ah_var_store
<<<<<<< HEAD
             - rsa_vs_458
=======
>>>>>>> e09afefc
         tags:
             - /.*/
   - name: GvsIngestTieout
     subclass: WDL
     primaryDescriptorPath: /scripts/variantstore/wdl/GvsIngestTieout.wdl
     filters:
         branches:
             - master
             - ah_var_store
             - rsa_vs_458
         tags:
             - /.*/
   - name: GvsCallsetCost
     subclass: WDL
     primaryDescriptorPath: /scripts/variantstore/wdl/GvsCallsetCost.wdl
     filters:
         branches:
             - master
             - ah_var_store
             - rsa_vs_458
         tags:
             - /.*/
   - name: GvsExtractAvroFilesForHail
     subclass: WDL
     primaryDescriptorPath: /scripts/variantstore/wdl/GvsExtractAvroFilesForHail.wdl
     filters:
         branches:
             - master
             - ah_var_store
         tags:
             - /.*/
   - name: GvsCallsetStatistics
     subclass: WDL
     primaryDescriptorPath: /scripts/variantstore/wdl/GvsCallsetStatistics.wdl
     filters:
         branches:
             - master
             - ah_var_store
         tags:
             - /.*/
   - name: HailFromWdl
     subclass: WDL
     primaryDescriptorPath: /scripts/variantstore/wdl/HailFromWdl.wdl
     filters:
         branches:
             - master
             - vs_1013_hail_dataproc_wdl
         tags:
             - /.*/
   - name: MitochondriaPipeline
     subclass: WDL
     primaryDescriptorPath: /scripts/mitochondria_m2_wdl/MitochondriaPipeline.wdl
     testParameterFiles:
          -  /scripts/mitochondria_m2_wdl/ExampleInputsMitochondriaPipeline.json
     filters:
         branches:
             - master
         tags:
             - /.*/
   - name: mutect2
     subclass: WDL
     primaryDescriptorPath: /scripts/mutect2_wdl/mutect2.wdl
     testParameterFiles:
          - /scripts/m2_cromwell_tests/mutect2.inputs.json
     filters:
         branches:
             - master
         tags:
             - /.*/
   - name: mutect2_pon
     subclass: WDL
     primaryDescriptorPath: /scripts/mutect2_wdl/mutect2_pon.wdl
     filters:
         branches:
             - master
         tags:
             - /.*/
   - name: run_happy
     subclass: WDL
     primaryDescriptorPath: /scripts/cnn_variant_wdl/run_happy.wdl
     testParameterFiles:
          - /scripts/cnn_variant_wdl/jsons/run_happy.json
     filters:
         branches:
             - master
         tags:
             - /.*/
   - name: pathseq_pipeline
     subclass: WDL
     primaryDescriptorPath: /scripts/pathseq/wdl/pathseq_pipeline.wdl
     testParameterFiles:
          - /scripts/pathseq/wdl/pathseq_pipeline_template.json
     filters:
         branches:
             - master
         tags:
             - /.*/<|MERGE_RESOLUTION|>--- conflicted
+++ resolved
@@ -243,10 +243,7 @@
          branches:
              - master
              - ah_var_store
-<<<<<<< HEAD
-             - rsa_vs_458
-=======
->>>>>>> e09afefc
+             - rsa_vs_458
          tags:
              - /.*/
    - name: GvsBeta
@@ -303,10 +300,7 @@
          branches:
              - master
              - ah_var_store
-<<<<<<< HEAD
-             - rsa_vs_458
-=======
->>>>>>> e09afefc
+             - rsa_vs_458
          tags:
              - /.*/
    - name: GvsIngestTieout
