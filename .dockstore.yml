--- conflicted
+++ resolved
@@ -245,11 +245,7 @@
          branches:
              - master
              - ah_var_store
-<<<<<<< HEAD
-             - rsa_vs_458
-=======
-             - vs_1072_beta_throttling
->>>>>>> 6529d8e2
+             - rsa_vs_458
          tags:
              - /.*/
    - name: GvsBeta
@@ -308,11 +304,7 @@
          branches:
              - master
              - ah_var_store
-<<<<<<< HEAD
-             - rsa_vs_458
-=======
-             - vs_1072_beta_throttling
->>>>>>> 6529d8e2
+             - rsa_vs_458
          tags:
              - /.*/
    - name: GvsIngestTieout
