version: 1.2
workflows:
   - name: cnv_germline_case_scattered_workflow
     subclass: WDL
     primaryDescriptorPath: /scripts/cnv_wdl/germline/cnv_germline_case_scattered_workflow.wdl
     testParameterFiles:
          - /scripts/cnv_cromwell_tests/germline/cnv_germline_case_scattered_workflow.json
     filters:
         branches:
             - master
         tags:
             - /.*/
   - name: cnv_germline_case_workflow
     subclass: WDL
     primaryDescriptorPath: /scripts/cnv_wdl/germline/cnv_germline_case_workflow.wdl
     testParameterFiles:
          -  /scripts/cnv_cromwell_tests/germline/cnv_germline_case_scattered_workflow.json
     filters:
         branches:
             - master
         tags:
             - /.*/
   - name: cnv_germline_cohort_workflow
     subclass: WDL
     primaryDescriptorPath: /scripts/cnv_wdl/germline/cnv_germline_cohort_workflow.wdl
     testParameterFiles:
          -  /scripts/cnv_cromwell_tests/germline/cnv_germline_cohort_workflow.json
     filters:
         branches:
             - master
         tags:
             - /.*/
   - name: cnv_somatic_pair_workflow
     subclass: WDL
     primaryDescriptorPath: /scripts/cnv_wdl/somatic/cnv_somatic_pair_workflow.wdl
     testParameterFiles:
          -  /scripts/cnv_cromwell_tests/somatic/cnv_somatic_pair_wes_do-gc_workflow.json
     filters:
         branches:
             - master
         tags:
             - /.*/
   - name: cnv_somatic_panel_workflow
     subclass: WDL
     primaryDescriptorPath: /scripts/cnv_wdl/somatic/cnv_somatic_panel_workflow.wdl
     testParameterFiles:
          -  /scripts/cnv_cromwell_tests/somatic/cnv_somatic_panel_wes_do-gc_workflow.json
     filters:
         branches:
             - master
         tags:
             - /.*/
   - name: cnv_joint_call_exomes
     subclass: WDL
     primaryDescriptorPath: /scripts/cnv_wdl/germline/joint_call_exome_cnvs.wdl
     filters:
         branches:
             - master
         tags:
             - /.*/
   - name: cram2filtered
     subclass: WDL
     primaryDescriptorPath: /scripts/cnn_variant_wdl/cram2filtered.wdl
     testParameterFiles:
          - /scripts/cnn_variant_wdl/jsons/cram2filtered.json
     filters:
         branches:
             - master
         tags:
             - /.*/
   - name: cram2model
     subclass: WDL
     primaryDescriptorPath: /scripts/cnn_variant_wdl/cram2model.wdl
     testParameterFiles:
          - /scripts/cnn_variant_wdl/jsons/cram2model.json
     filters:
         branches:
             - master
         tags:
             - /.*/
   - name: Funcotator
     subclass: WDL
     primaryDescriptorPath: /scripts/funcotator_wdl/funcotator.wdl
     testParameterFiles:
          - /scripts/funcotator_wdl/funcotator.json
     filters:
         branches:
             - master
         tags:
             - /.*/
   - name: GvsAssignIds
     subclass: WDL
     primaryDescriptorPath: /scripts/variantstore/wdl/GvsAssignIds.wdl
     testParameterFiles:
         - /scripts/variantstore/wdl/GvsAssignIds.example.inputs.json
     filters:
         branches:
             - master
             - ah_var_store
             - vs_1045_header_creator_hang
         tags:
             - /.*/
   - name: GvsBenchmarkExtractTask
     subclass: WDL
     primaryDescriptorPath: /scripts/variantstore/wdl/GvsBenchmarkExtractTask.wdl
     filters:
         branches:
             - master
             - ah_var_store
         tags:
             - /.*/
   - name: GvsRescatterCallsetInterval
     subclass: WDL
     primaryDescriptorPath: /scripts/variantstore/wdl/GvsRescatterCallsetInterval.wdl
     filters:
         branches:
             - master
             - ah_var_store
         tags:
             - /.*/
   - name: GvsCreateFilterSet
     subclass: WDL
     primaryDescriptorPath: /scripts/variantstore/wdl/GvsCreateFilterSet.wdl
     testParameterFiles:
         - /scripts/variantstore/wdl/GvsCreateFilterSet.example.inputs.json
     filters:
         branches:
             - master
             - ah_var_store
         tags:
             - /.*/
   - name: GvsPopulateAltAllele
     subclass: WDL
     primaryDescriptorPath: /scripts/variantstore/wdl/GvsPopulateAltAllele.wdl
     filters:
         branches:
             - master
             - ah_var_store
         tags:
             - /.*/
   - name: GvsCreateTables
     subclass: WDL
     primaryDescriptorPath: /scripts/variantstore/wdl/GvsCreateTables.wdl
     testParameterFiles:
         - /scripts/variantstore/wdl/GvsCreateTables.example.inputs.json
     filters:
         branches:
             - master
             - ah_var_store
         tags:
             - /.*/
   - name: GvsExtractCallset
     subclass: WDL
     primaryDescriptorPath: /scripts/variantstore/wdl/GvsExtractCallset.wdl
     filters:
         branches:
             - master
             - ah_var_store
             - rc-vs-1004-extract
         tags:
             - /.*/
   - name: GvsImportGenomes
     subclass: WDL
     primaryDescriptorPath: /scripts/variantstore/wdl/GvsImportGenomes.wdl
     filters:
         branches:
             - master
             - ah_var_store
             - vs_1072_beta_throttling
         tags:
             - /.*/
   - name: GvsBulkIngestGenomes
     subclass: WDL
     primaryDescriptorPath: /scripts/variantstore/wdl/GvsBulkIngestGenomes.wdl
     filters:
         branches:
             - master
             - ah_var_store
<<<<<<< HEAD
             - rsa_vs_1038
             - gg_VS-857_NoGQ0
=======
             - vs_1072_beta_throttling
>>>>>>> 6529d8e2
         tags:
             - /.*/
   - name: GvsPrepareRangesCallset
     subclass: WDL
     primaryDescriptorPath: /scripts/variantstore/wdl/GvsPrepareRangesCallset.wdl
     testParameterFiles:
         - /scripts/variantstore/wdl/GvsPrepareRangesCallset.example.inputs.json
     filters:
         branches:
             - master
             - ah_var_store
         tags:
             - /.*/
   - name: GvsCreateVATfromVDS
     subclass: WDL
     primaryDescriptorPath: /scripts/variantstore/wdl/GvsCreateVATfromVDS.wdl
     filters:
         branches:
             - master
             - ah_var_store
         tags:
             - /.*/
   - name: GvsCreateVATFilesFromBigQuery
     subclass: WDL
     primaryDescriptorPath: /scripts/variantstore/variant_annotations_table/GvsCreateVATFilesFromBigQuery.wdl
     filters:
         branches:
             - master
             - ah_var_store
         tags:
             - /.*/
   - name: GvsValidateVat
     subclass: WDL
     primaryDescriptorPath: /scripts/variantstore/variant_annotations_table/GvsValidateVAT.wdl
     testParameterFiles:
         - /scripts/variantstore/variant_annotations_table/GvsValidateVat.example.inputs.json
     filters:
         branches:
             - master
             - ah_var_store
         tags:
             - /.*/
   - name: GvsExtractCohortFromSampleNames
     subclass: WDL
     primaryDescriptorPath: /scripts/variantstore/wdl/GvsExtractCohortFromSampleNames.wdl
     filters:
         branches:
             - master
             - ah_var_store
         tags:
             - /.*/
   - name: GvsWithdrawSamples
     subclass: WDL
     primaryDescriptorPath: /scripts/variantstore/wdl/GvsWithdrawSamples.wdl
     filters:
         branches:
             - master
             - ah_var_store
         tags:
             - /.*/
   - name: GvsJointVariantCalling
     subclass: WDL
     primaryDescriptorPath: /scripts/variantstore/wdl/GvsJointVariantCalling.wdl
     filters:
         branches:
             - master
             - ah_var_store
             - vs_1072_beta_throttling
         tags:
             - /.*/
   - name: GvsBeta
     subclass: WDL
     primaryDescriptorPath: /scripts/variantstore/wdl/GvsJointVariantCalling.wdl
     filters:
         branches:
             # `master` is here so there will be *something* under the branches filter, but GVS WDLs are not on `master`
             # so this shouldn't show up in the list of available versions in Dockstore or Terra.
             - master
         tags:
             - /.*/
   - name: GvsJointVariantCallsetCost
     subclass: WDL
     primaryDescriptorPath: /scripts/variantstore/wdl/GvsJointVariantCallsetCost.wdl
     filters:
         branches:
             - master
             - ah_var_store
             - bulk_ingest_staging
         tags:
             - /.*/
   - name: GvsCalculatePrecisionAndSensitivity
     subclass: WDL
     primaryDescriptorPath: /scripts/variantstore/wdl/GvsCalculatePrecisionAndSensitivity.wdl
     filters:
         branches:
             - master
             - ah_var_store
         tags:
             - /.*/
   - name: GvsQuickstartVcfIntegration
     subclass: WDL
     primaryDescriptorPath: /scripts/variantstore/wdl/GvsQuickstartVcfIntegration.wdl
     filters:
         branches:
             - master
             - ah_var_store
<<<<<<< HEAD
             - rsa_vs_1038
             - gg_VS-857_NoGQ0
=======
             - vs_1072_beta_throttling
>>>>>>> 6529d8e2
         tags:
             - /.*/
   - name: GvsQuickstartHailIntegration
     subclass: WDL
     primaryDescriptorPath: /scripts/variantstore/wdl/GvsQuickstartHailIntegration.wdl
     filters:
         branches:
             - master
             - ah_var_store
<<<<<<< HEAD
             - gg_VS-857_NoGQ0
=======
             - vs_1072_beta_throttling
>>>>>>> 6529d8e2
         tags:
             - /.*/
   - name: GvsQuickstartIntegration
     subclass: WDL
     primaryDescriptorPath: /scripts/variantstore/wdl/GvsQuickstartIntegration.wdl
     filters:
         branches:
             - master
             - ah_var_store
<<<<<<< HEAD
             - gg_VS-857_NoGQ0
             - vs_1065_merge_master
=======
             - vs_1072_beta_throttling
>>>>>>> 6529d8e2
         tags:
             - /.*/
   - name: GvsIngestTieout
     subclass: WDL
     primaryDescriptorPath: /scripts/variantstore/wdl/GvsIngestTieout.wdl
     filters:
         branches:
             - master
             - ah_var_store
         tags:
             - /.*/
   - name: GvsCallsetCost
     subclass: WDL
     primaryDescriptorPath: /scripts/variantstore/wdl/GvsCallsetCost.wdl
     filters:
         branches:
             - master
             - ah_var_store
         tags:
             - /.*/
   - name: GvsExtractAvroFilesForHail
     subclass: WDL
     primaryDescriptorPath: /scripts/variantstore/wdl/GvsExtractAvroFilesForHail.wdl
     filters:
         branches:
             - master
             - ah_var_store
         tags:
             - /.*/
   - name: GvsCallsetStatistics
     subclass: WDL
     primaryDescriptorPath: /scripts/variantstore/wdl/GvsCallsetStatistics.wdl
     filters:
         branches:
             - master
             - ah_var_store
         tags:
             - /.*/
   - name: HailFromWdl
     subclass: WDL
     primaryDescriptorPath: /scripts/variantstore/wdl/HailFromWdl.wdl
     filters:
         branches:
             - master
             - vs_1013_hail_dataproc_wdl
         tags:
             - /.*/
   - name: MitochondriaPipeline
     subclass: WDL
     primaryDescriptorPath: /scripts/mitochondria_m2_wdl/MitochondriaPipeline.wdl
     testParameterFiles:
          -  /scripts/mitochondria_m2_wdl/ExampleInputsMitochondriaPipeline.json
     filters:
         branches:
             - master
         tags:
             - /.*/
   - name: mutect2
     subclass: WDL
     primaryDescriptorPath: /scripts/mutect2_wdl/mutect2.wdl
     testParameterFiles:
          - /scripts/m2_cromwell_tests/mutect2.inputs.json
     filters:
         branches:
             - master
         tags:
             - /.*/
   - name: mutect2_pon
     subclass: WDL
     primaryDescriptorPath: /scripts/mutect2_wdl/mutect2_pon.wdl
     filters:
         branches:
             - master
         tags:
             - /.*/
   - name: run_happy
     subclass: WDL
     primaryDescriptorPath: /scripts/cnn_variant_wdl/run_happy.wdl
     testParameterFiles:
          - /scripts/cnn_variant_wdl/jsons/run_happy.json
     filters:
         branches:
             - master
         tags:
             - /.*/
   - name: pathseq_pipeline
     subclass: WDL
     primaryDescriptorPath: /scripts/pathseq/wdl/pathseq_pipeline.wdl
     testParameterFiles:
          - /scripts/pathseq/wdl/pathseq_pipeline_template.json
     filters:
         branches:
             - master
         tags:
             - /.*/<|MERGE_RESOLUTION|>--- conflicted
+++ resolved
@@ -176,12 +176,8 @@
          branches:
              - master
              - ah_var_store
-<<<<<<< HEAD
-             - rsa_vs_1038
              - gg_VS-857_NoGQ0
-=======
-             - vs_1072_beta_throttling
->>>>>>> 6529d8e2
+             - vs_1072_beta_throttling
          tags:
              - /.*/
    - name: GvsPrepareRangesCallset
@@ -288,12 +284,8 @@
          branches:
              - master
              - ah_var_store
-<<<<<<< HEAD
-             - rsa_vs_1038
              - gg_VS-857_NoGQ0
-=======
-             - vs_1072_beta_throttling
->>>>>>> 6529d8e2
+             - vs_1072_beta_throttling
          tags:
              - /.*/
    - name: GvsQuickstartHailIntegration
@@ -303,11 +295,8 @@
          branches:
              - master
              - ah_var_store
-<<<<<<< HEAD
              - gg_VS-857_NoGQ0
-=======
-             - vs_1072_beta_throttling
->>>>>>> 6529d8e2
+             - vs_1072_beta_throttling
          tags:
              - /.*/
    - name: GvsQuickstartIntegration
@@ -317,12 +306,8 @@
          branches:
              - master
              - ah_var_store
-<<<<<<< HEAD
              - gg_VS-857_NoGQ0
-             - vs_1065_merge_master
-=======
-             - vs_1072_beta_throttling
->>>>>>> 6529d8e2
+             - vs_1072_beta_throttling
          tags:
              - /.*/
    - name: GvsIngestTieout
