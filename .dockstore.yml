version: 1.2
workflows:
   - name: cnv_germline_case_scattered_workflow
     subclass: WDL
     primaryDescriptorPath: /scripts/cnv_wdl/germline/cnv_germline_case_scattered_workflow.wdl
     testParameterFiles:
          - /scripts/cnv_cromwell_tests/germline/cnv_germline_case_scattered_workflow.json
     filters:
         branches:
             - master
         tags:
             - /.*/
   - name: cnv_germline_case_workflow
     subclass: WDL
     primaryDescriptorPath: /scripts/cnv_wdl/germline/cnv_germline_case_workflow.wdl
     testParameterFiles:
          -  /scripts/cnv_cromwell_tests/germline/cnv_germline_case_scattered_workflow.json
     filters:
         branches:
             - master
         tags:
             - /.*/
   - name: cnv_germline_cohort_workflow
     subclass: WDL
     primaryDescriptorPath: /scripts/cnv_wdl/germline/cnv_germline_cohort_workflow.wdl
     testParameterFiles:
          -  /scripts/cnv_cromwell_tests/germline/cnv_germline_cohort_workflow.json
     filters:
         branches:
             - master
         tags:
             - /.*/
   - name: cnv_somatic_pair_workflow
     subclass: WDL
     primaryDescriptorPath: /scripts/cnv_wdl/somatic/cnv_somatic_pair_workflow.wdl
     testParameterFiles:
          -  /scripts/cnv_cromwell_tests/somatic/cnv_somatic_pair_wes_do-gc_workflow.json
     filters:
         branches:
             - master
         tags:
             - /.*/
   - name: cnv_somatic_panel_workflow
     subclass: WDL
     primaryDescriptorPath: /scripts/cnv_wdl/somatic/cnv_somatic_panel_workflow.wdl
     testParameterFiles:
          -  /scripts/cnv_cromwell_tests/somatic/cnv_somatic_panel_wes_do-gc_workflow.json
     filters:
         branches:
             - master
         tags:
             - /.*/
   - name: cnv_joint_call_exomes
     subclass: WDL
     primaryDescriptorPath: /scripts/cnv_wdl/germline/joint_call_exome_cnvs.wdl
     filters:
         branches:
             - master
         tags:
             - /.*/
   - name: cram2filtered
     subclass: WDL
     primaryDescriptorPath: /scripts/cnn_variant_wdl/cram2filtered.wdl
     testParameterFiles:
          - /scripts/cnn_variant_wdl/jsons/cram2filtered.json
     filters:
         branches:
             - master
         tags:
             - /.*/
   - name: cram2model
     subclass: WDL
     primaryDescriptorPath: /scripts/cnn_variant_wdl/cram2model.wdl
     testParameterFiles:
          - /scripts/cnn_variant_wdl/jsons/cram2model.json
     filters:
         branches:
             - master
         tags:
             - /.*/
   - name: Funcotator
     subclass: WDL
     primaryDescriptorPath: /scripts/funcotator_wdl/funcotator.wdl
     testParameterFiles:
          - /scripts/funcotator_wdl/funcotator.json
     filters:
         branches:
             - master
         tags:
             - /.*/
   - name: GvsAssignIds
     subclass: WDL
     primaryDescriptorPath: /scripts/variantstore/wdl/GvsAssignIds.wdl
     testParameterFiles:
         - /scripts/variantstore/wdl/GvsAssignIds.example.inputs.json
     filters:
         branches:
             - master
             - ah_var_store
         tags:
             - /.*/
   - name: GvsBenchmarkExtractTask
     subclass: WDL
     primaryDescriptorPath: /scripts/variantstore/wdl/GvsBenchmarkExtractTask.wdl
     filters:
         branches:
             - master
             - ah_var_store
         tags:
             - /.*/
   - name: GvsRescatterCallsetInterval
     subclass: WDL
     primaryDescriptorPath: /scripts/variantstore/wdl/GvsRescatterCallsetInterval.wdl
     filters:
         branches:
             - master
             - ah_var_store
         tags:
             - /.*/
   - name: GvsCreateFilterSet
     subclass: WDL
     primaryDescriptorPath: /scripts/variantstore/wdl/GvsCreateFilterSet.wdl
     testParameterFiles:
         - /scripts/variantstore/wdl/GvsCreateFilterSet.example.inputs.json
     filters:
         branches:
             - master
             - ah_var_store
         tags:
             - /.*/
   - name: GvsPopulateAltAllele
     subclass: WDL
     primaryDescriptorPath: /scripts/variantstore/wdl/GvsPopulateAltAllele.wdl
     filters:
         branches:
             - master
             - ah_var_store
             - rsa_vs_458
         tags:
             - /.*/
   - name: GvsCreateTables
     subclass: WDL
     primaryDescriptorPath: /scripts/variantstore/wdl/GvsCreateTables.wdl
     testParameterFiles:
         - /scripts/variantstore/wdl/GvsCreateTables.example.inputs.json
     filters:
         branches:
             - master
             - ah_var_store
             - VS-1063-bit-pack-ref-ranges-data-into-a-more-efficient-representation
         tags:
             - /.*/
   - name: GvsCreateVDS
     subclass: WDL
     primaryDescriptorPath: /scripts/variantstore/wdl/GvsCreateVDS.wdl
     filters:
       branches:
         - master
         - ah_var_store
         - rc-vs-1064-wdl-quickstart-vds
       tags:
         - /.*/
   - name: GvsExtractCallset
     subclass: WDL
     primaryDescriptorPath: /scripts/variantstore/wdl/GvsExtractCallset.wdl
     filters:
         branches:
             - master
             - ah_var_store
             - rsa_vs_458
         tags:
             - /.*/
   - name: GvsImportGenomes
     subclass: WDL
     primaryDescriptorPath: /scripts/variantstore/wdl/GvsImportGenomes.wdl
     filters:
         branches:
             - master
             - ah_var_store
         tags:
             - /.*/
   - name: GvsBulkIngestGenomes
     subclass: WDL
     primaryDescriptorPath: /scripts/variantstore/wdl/GvsBulkIngestGenomes.wdl
     filters:
         branches:
             - master
             - ah_var_store
         tags:
             - /.*/
   - name: GvsPrepareRangesCallset
     subclass: WDL
     primaryDescriptorPath: /scripts/variantstore/wdl/GvsPrepareRangesCallset.wdl
     testParameterFiles:
         - /scripts/variantstore/wdl/GvsPrepareRangesCallset.example.inputs.json
     filters:
         branches:
             - master
             - ah_var_store
             - VS-1063-bit-pack-ref-ranges-data-into-a-more-efficient-representation
         tags:
             - /.*/
   - name: GvsCreateVATfromVDS
     subclass: WDL
     primaryDescriptorPath: /scripts/variantstore/wdl/GvsCreateVATfromVDS.wdl
     filters:
         branches:
             - master
             - ah_var_store
         tags:
             - /.*/
   - name: GvsCreateVATFilesFromBigQuery
     subclass: WDL
     primaryDescriptorPath: /scripts/variantstore/variant_annotations_table/GvsCreateVATFilesFromBigQuery.wdl
     filters:
         branches:
             - master
             - ah_var_store
         tags:
             - /.*/
   - name: GvsValidateVat
     subclass: WDL
     primaryDescriptorPath: /scripts/variantstore/variant_annotations_table/GvsValidateVAT.wdl
     testParameterFiles:
         - /scripts/variantstore/variant_annotations_table/GvsValidateVat.example.inputs.json
     filters:
         branches:
             - master
             - ah_var_store
         tags:
             - /.*/
   - name: GvsExtractCohortFromSampleNames
     subclass: WDL
     primaryDescriptorPath: /scripts/variantstore/wdl/GvsExtractCohortFromSampleNames.wdl
     filters:
         branches:
             - master
             - ah_var_store
         tags:
             - /.*/
   - name: GvsWithdrawSamples
     subclass: WDL
     primaryDescriptorPath: /scripts/variantstore/wdl/GvsWithdrawSamples.wdl
     filters:
         branches:
             - master
             - ah_var_store
         tags:
             - /.*/
   - name: GvsJointVariantCalling
     subclass: WDL
     primaryDescriptorPath: /scripts/variantstore/wdl/GvsJointVariantCalling.wdl
     filters:
         branches:
             - master
             - ah_var_store
             - rsa_vs_458
         tags:
             - /.*/
   - name: GvsBeta
     subclass: WDL
     primaryDescriptorPath: /scripts/variantstore/wdl/GvsJointVariantCalling.wdl
     filters:
         branches:
             # `master` is here so there will be *something* under the branches filter, but GVS WDLs are not on `master`
             # so this shouldn't show up in the list of available versions in Dockstore or Terra.
             - master
         tags:
             - /.*/
   - name: GvsJointVariantCallsetCost
     subclass: WDL
     primaryDescriptorPath: /scripts/variantstore/wdl/GvsJointVariantCallsetCost.wdl
     filters:
         branches:
             - master
             - ah_var_store
             - bulk_ingest_staging
         tags:
             - /.*/
   - name: GvsCalculatePrecisionAndSensitivity
     subclass: WDL
     primaryDescriptorPath: /scripts/variantstore/wdl/GvsCalculatePrecisionAndSensitivity.wdl
     filters:
         branches:
             - master
             - ah_var_store
         tags:
             - /.*/
   - name: GvsQuickstartVcfIntegration
     subclass: WDL
     primaryDescriptorPath: /scripts/variantstore/wdl/GvsQuickstartVcfIntegration.wdl
     filters:
         branches:
             - master
             - ah_var_store
         tags:
             - /.*/
   - name: GvsQuickstartHailIntegration
     subclass: WDL
     primaryDescriptorPath: /scripts/variantstore/wdl/GvsQuickstartHailIntegration.wdl
     filters:
         branches:
             - master
             - ah_var_store
         tags:
             - /.*/
   - name: GvsQuickstartIntegration
     subclass: WDL
     primaryDescriptorPath: /scripts/variantstore/wdl/GvsQuickstartIntegration.wdl
     filters:
         branches:
             - master
             - ah_var_store
<<<<<<< HEAD
             - rsa_vs_458
=======
             - rc-vs-1064-wdl-quickstart-vds
>>>>>>> 206efcb0
         tags:
             - /.*/
   - name: GvsIngestTieout
     subclass: WDL
     primaryDescriptorPath: /scripts/variantstore/wdl/GvsIngestTieout.wdl
     filters:
         branches:
             - master
             - ah_var_store
             - rsa_vs_458
         tags:
             - /.*/
   - name: GvsCallsetCost
     subclass: WDL
     primaryDescriptorPath: /scripts/variantstore/wdl/GvsCallsetCost.wdl
     filters:
         branches:
             - master
             - ah_var_store
             - rsa_vs_458
         tags:
             - /.*/
   - name: GvsExtractAvroFilesForHail
     subclass: WDL
     primaryDescriptorPath: /scripts/variantstore/wdl/GvsExtractAvroFilesForHail.wdl
     filters:
         branches:
             - master
             - ah_var_store
             - VS-1063-bit-pack-ref-ranges-data-into-a-more-efficient-representation
         tags:
             - /.*/
   - name: GvsCallsetStatistics
     subclass: WDL
     primaryDescriptorPath: /scripts/variantstore/wdl/GvsCallsetStatistics.wdl
     filters:
         branches:
             - master
             - ah_var_store
         tags:
             - /.*/
   - name: HailFromWdl
     subclass: WDL
     primaryDescriptorPath: /scripts/variantstore/wdl/HailFromWdl.wdl
     filters:
         branches:
             - master
             - vs_1013_hail_dataproc_wdl
         tags:
             - /.*/
   - name: MitochondriaPipeline
     subclass: WDL
     primaryDescriptorPath: /scripts/mitochondria_m2_wdl/MitochondriaPipeline.wdl
     testParameterFiles:
          -  /scripts/mitochondria_m2_wdl/ExampleInputsMitochondriaPipeline.json
     filters:
         branches:
             - master
         tags:
             - /.*/
   - name: mutect2
     subclass: WDL
     primaryDescriptorPath: /scripts/mutect2_wdl/mutect2.wdl
     testParameterFiles:
          - /scripts/m2_cromwell_tests/mutect2.inputs.json
     filters:
         branches:
             - master
         tags:
             - /.*/
   - name: mutect2_pon
     subclass: WDL
     primaryDescriptorPath: /scripts/mutect2_wdl/mutect2_pon.wdl
     filters:
         branches:
             - master
         tags:
             - /.*/
   - name: run_happy
     subclass: WDL
     primaryDescriptorPath: /scripts/cnn_variant_wdl/run_happy.wdl
     testParameterFiles:
          - /scripts/cnn_variant_wdl/jsons/run_happy.json
     filters:
         branches:
             - master
         tags:
             - /.*/
   - name: pathseq_pipeline
     subclass: WDL
     primaryDescriptorPath: /scripts/pathseq/wdl/pathseq_pipeline.wdl
     testParameterFiles:
          - /scripts/pathseq/wdl/pathseq_pipeline_template.json
     filters:
         branches:
             - master
         tags:
             - /.*/<|MERGE_RESOLUTION|>--- conflicted
+++ resolved
@@ -311,11 +311,7 @@
          branches:
              - master
              - ah_var_store
-<<<<<<< HEAD
-             - rsa_vs_458
-=======
-             - rc-vs-1064-wdl-quickstart-vds
->>>>>>> 206efcb0
+             - rsa_vs_458
          tags:
              - /.*/
    - name: GvsIngestTieout
