--- conflicted
+++ resolved
@@ -229,10 +229,6 @@
        branches:
          - master
          - ah_var_store
-<<<<<<< HEAD
-         - rc-vs-616-notebook-for-hail
-=======
->>>>>>> d52f05d2
    - name: MitochondriaPipeline
      subclass: WDL
      primaryDescriptorPath: /scripts/mitochondria_m2_wdl/MitochondriaPipeline.wdl
