--- conflicted
+++ resolved
@@ -239,11 +239,8 @@
          branches:
              - master
              - ah_var_store
-<<<<<<< HEAD
              - rc-vs-1326-clinvar-rating
-=======
              - vs_1615_hetvar_vcfs
->>>>>>> c943e53f
          tags:
              - /.*/
    - name: GvsCreateVATFilesFromBigQuery
@@ -347,12 +344,7 @@
          branches:
              - master
              - ah_var_store
-<<<<<<< HEAD
-             - vs_1641_drop_sample_from_vds
              - rc-vs-1326-clinvar-rating
-=======
-             - gg_VS-1654_UseLegacySQLEveryWhere
->>>>>>> c943e53f
          tags:
              - /.*/
    - name: GvsIngestTieout
