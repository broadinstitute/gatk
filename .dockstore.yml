version: 1.2
workflows:
   - name: cnv_germline_case_workflow
     subclass: WDL
     primaryDescriptorPath: /scripts/cnv_wdl/germline/cnv_germline_case_workflow.wdl
     testParameterFiles:
     -  /scripts/cnv_cromwell_tests/germline/cnv_germline_case_scattered_workflow.json
     filters:
       branches:
        - master
   - name: cnv_germline_cohort_workflow
     subclass: WDL
     primaryDescriptorPath: /scripts/cnv_wdl/germline/cnv_germline_cohort_workflow.wdl
     testParameterFiles:
     -  /scripts/cnv_cromwell_tests/germline/cnv_germline_cohort_workflow.json
     filters:
       branches:
         - master
   - name: cnv_somatic_pair_workflow
     subclass: WDL
     primaryDescriptorPath: /scripts/cnv_wdl/somatic/cnv_somatic_pair_workflow.wdl
     testParameterFiles:
     -  /scripts/cnv_cromwell_tests/somatic/cnv_somatic_pair_wes_do-gc_workflow.json
     filters:
       branches:
         - master
   - name: cnv_somatic_panel_workflow
     subclass: WDL
     primaryDescriptorPath: /scripts/cnv_wdl/somatic/cnv_somatic_panel_workflow.wdl
     testParameterFiles:
     -  /scripts/cnv_cromwell_tests/somatic/cnv_somatic_panel_wes_do-gc_workflow.json
     filters:
       branches:
         - master
   - name: cram2filtered
     subclass: WDL
     primaryDescriptorPath: /scripts/cnn_variant_wdl/cram2filtered.wdl
     testParameterFiles:
     - /scripts/cnn_variant_wdl/jsons/cram2filtered.json
     filters:
       branches:
         - master
   - name: cram2model
     subclass: WDL
     primaryDescriptorPath: /scripts/cnn_variant_wdl/cram2model.wdl
     testParameterFiles:
     - /scripts/cnn_variant_wdl/jsons/cram2model.json
     filters:
       branches:
         - master
   - name: funcotator
     subclass: WDL
     primaryDescriptorPath: /scripts/funcotator_wdl/funcotator.wdl
     testParameterFiles:
     - /scripts/funcotator_wdl/funcotator.json
     filters:
       branches:
         - master
   - name: GvsAssignIds
     subclass: WDL
     primaryDescriptorPath: /scripts/variantstore/wdl/GvsAssignIds.wdl
     testParameterFiles:
       - /scripts/variantstore/wdl/GvsAssignIds.example.inputs.json
     filters:
       branches:
         - master
         - ah_var_store
   - name: GvsAoUReblockGvcf
     subclass: WDL
     primaryDescriptorPath: /scripts/variantstore/wdl/GvsAoUReblockGvcf.wdl
     filters:
       branches:
         - master
         - ah_var_store
   - name: GvsRescatterCallsetInterval
     subclass: WDL
     primaryDescriptorPath: /scripts/variantstore/wdl/GvsRescatterCallsetInterval.wdl
     filters:
       branches:
         - master
         - ah_var_store
   - name: GvsCreateFilterSet
     subclass: WDL
     primaryDescriptorPath: /scripts/variantstore/wdl/GvsCreateFilterSet.wdl
     testParameterFiles:
       - /scripts/variantstore/wdl/GvsCreateFilterSet.example.inputs.json
     filters:
       branches:
         - master
         - ah_var_store
   - name: GvsCreateAltAllele
     subclass: WDL
     primaryDescriptorPath: /scripts/variantstore/wdl/GvsCreateAltAllele.wdl
     testParameterFiles:
       - /scripts/variantstore/wdl/GvsCreateAltAllele.example.inputs.json
     filters:
       branches:
         - master
         - ah_var_store
         - vs_447_fixup_non_fq_invocations
   - name: GvsCreateTables
     subclass: WDL
     primaryDescriptorPath: /scripts/variantstore/wdl/GvsCreateTables.wdl
     testParameterFiles:
       - /scripts/variantstore/wdl/GvsCreateTables.example.inputs.json
     filters:
       branches:
         - master
         - ah_var_store
   - name: GvsExtractCallset
     subclass: WDL
     primaryDescriptorPath: /scripts/variantstore/wdl/GvsExtractCallset.wdl
     filters:
       branches:
         - master
         - ah_var_store
<<<<<<< HEAD
         - vs_447_fixup_non_fq_invocations
=======
>>>>>>> 0be44536
   - name: GvsImportGenomes
     subclass: WDL
     primaryDescriptorPath: /scripts/variantstore/wdl/GvsImportGenomes.wdl
     filters:
       branches:
         - master
         - ah_var_store
   - name: GvsPrepareRangesCallset
     subclass: WDL
     primaryDescriptorPath: /scripts/variantstore/wdl/GvsPrepareRangesCallset.wdl
     testParameterFiles:
       - /scripts/variantstore/wdl/GvsPrepareRangesCallset.example.inputs.json
     filters:
       branches:
         - master
         - ah_var_store
   - name: GvsCreateVAT
     subclass: WDL
     primaryDescriptorPath: /scripts/variantstore/wdl/GvsCreateVAT.wdl
     filters:
       branches:
         - master
         - ah_var_store
   - name: GvsCreateVATAnnotations
     subclass: WDL
     primaryDescriptorPath: /scripts/variantstore/wdl/GvsCreateVATAnnotations.wdl
     testParameterFiles:
       - /scripts/variantstore/wdl/GvsCreateVATAnnotations.example.inputs.json
     filters:
       branches:
         - master
         - ah_var_store
   - name: GvsCreateVATFromAnnotations
     subclass: WDL
     primaryDescriptorPath: /scripts/variantstore/wdl/GvsCreateVATFromAnnotations.wdl
     testParameterFiles:
       - /scripts/variantstore/wdl/GvsCreateVATFromAnnotations.example.inputs.json
     filters:
       branches:
         - master
         - ah_var_store
   - name: GvsValidateVat
     subclass: WDL
     primaryDescriptorPath: /scripts/variantstore/variant_annotations_table/GvsValidateVAT.wdl
     testParameterFiles:
       - /scripts/variantstore/variant_annotations_table/GvsValidateVat.example.inputs.json
     filters:
       branches:
         - master
         - ah_var_store
   - name: GvsExtractCohortFromSampleNames
     subclass: WDL
     primaryDescriptorPath: /scripts/variantstore/wdl/GvsExtractCohortFromSampleNames.wdl
     filters:
       branches:
         - master
         - ah_var_store
   - name: GvsWithdrawSamples
     subclass: WDL
     primaryDescriptorPath: /scripts/variantstore/wdl/GvsWithdrawSamples.wdl
     filters:
       branches:
         - master
         - ah_var_store
   - name: GvsUnified
     subclass: WDL
     primaryDescriptorPath: /scripts/variantstore/wdl/GvsUnified.wdl
     filters:
       branches:
         - master
         - ah_var_store
   - name: GvsCalculatePrecisionAndSensitivity
     subclass: WDL
     primaryDescriptorPath: /scripts/variantstore/wdl/GvsCalculatePrecisionAndSensitivity.wdl
     filters:
       branches:
         - master
         - ah_var_store
   - name: GvsQuickstartIntegration
     subclass: WDL
     primaryDescriptorPath: /scripts/variantstore/wdl/GvsQuickstartIntegration.wdl
     filters:
       branches:
         - master
         - ah_var_store
<<<<<<< HEAD
         - vs_447_fixup_non_fq_invocations
=======
>>>>>>> 0be44536
   - name: GvsIngestTieout
     subclass: WDL
     primaryDescriptorPath: /scripts/variantstore/wdl/GvsIngestTieout.wdl
     filters:
       branches:
         - master
         - ah_var_store
   - name: MitochondriaPipeline
     subclass: WDL
     primaryDescriptorPath: /scripts/mitochondria_m2_wdl/MitochondriaPipeline.wdl
     testParameterFiles:
     -  /scripts/mitochondria_m2_wdl/test_mitochondria_m2_wdl.json
     filters:
       branches:
         - master
   - name: mutect2
     subclass: WDL
     primaryDescriptorPath: /scripts/mutect2_wdl/mutect2.wdl
     testParameterFiles:
     - /scripts/m2_cromwell_tests/mutect2.inputs.json
     filters:
       branches:
         - master
   - name: mutect2_pon
     subclass: WDL
     primaryDescriptorPath: /scripts/mutect2_wdl/mutect2_pon.wd
     filters:
       branches:
         - master
   - name: run_happy
     subclass: WDL
     primaryDescriptorPath: /scripts/cnn_variant_wdl/run_happy.wdl
     testParameterFiles:
     - /scripts/cnn_variant_wdl/jsons/run_happy.json
     filters:
       branches:
         - master
   - name: pathseq_pipeline
     subclass: WDL
     primaryDescriptorPath: /scripts/pathseq/wdl/pathseq_pipeline.wdl
     testParameterFiles:
     - /scripts/pathseq/wdl/pathseq_pipeline_template.json
     filters:
       branches:
         - master<|MERGE_RESOLUTION|>--- conflicted
+++ resolved
@@ -114,10 +114,7 @@
        branches:
          - master
          - ah_var_store
-<<<<<<< HEAD
          - vs_447_fixup_non_fq_invocations
-=======
->>>>>>> 0be44536
    - name: GvsImportGenomes
      subclass: WDL
      primaryDescriptorPath: /scripts/variantstore/wdl/GvsImportGenomes.wdl
@@ -203,10 +200,7 @@
        branches:
          - master
          - ah_var_store
-<<<<<<< HEAD
          - vs_447_fixup_non_fq_invocations
-=======
->>>>>>> 0be44536
    - name: GvsIngestTieout
      subclass: WDL
      primaryDescriptorPath: /scripts/variantstore/wdl/GvsIngestTieout.wdl
