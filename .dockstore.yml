version: 1.2
workflows:
   - name: cnv_germline_case_scattered_workflow
     subclass: WDL
     primaryDescriptorPath: /scripts/cnv_wdl/germline/cnv_germline_case_scattered_workflow.wdl
     testParameterFiles:
          - /scripts/cnv_cromwell_tests/germline/cnv_germline_case_scattered_workflow.json
     filters:
         branches:
             - master
         tags:
             - /.*/
   - name: cnv_germline_case_workflow
     subclass: WDL
     primaryDescriptorPath: /scripts/cnv_wdl/germline/cnv_germline_case_workflow.wdl
     testParameterFiles:
          -  /scripts/cnv_cromwell_tests/germline/cnv_germline_case_scattered_workflow.json
     filters:
         branches:
             - master
         tags:
             - /.*/
   - name: cnv_germline_cohort_workflow
     subclass: WDL
     primaryDescriptorPath: /scripts/cnv_wdl/germline/cnv_germline_cohort_workflow.wdl
     testParameterFiles:
          -  /scripts/cnv_cromwell_tests/germline/cnv_germline_cohort_workflow.json
     filters:
         branches:
             - master
         tags:
             - /.*/
   - name: cnv_somatic_pair_workflow
     subclass: WDL
     primaryDescriptorPath: /scripts/cnv_wdl/somatic/cnv_somatic_pair_workflow.wdl
     testParameterFiles:
          -  /scripts/cnv_cromwell_tests/somatic/cnv_somatic_pair_wes_do-gc_workflow.json
     filters:
         branches:
             - master
         tags:
             - /.*/
   - name: cnv_somatic_panel_workflow
     subclass: WDL
     primaryDescriptorPath: /scripts/cnv_wdl/somatic/cnv_somatic_panel_workflow.wdl
     testParameterFiles:
          -  /scripts/cnv_cromwell_tests/somatic/cnv_somatic_panel_wes_do-gc_workflow.json
     filters:
         branches:
             - master
         tags:
             - /.*/
   - name: cnv_joint_call_exomes
     subclass: WDL
     primaryDescriptorPath: /scripts/cnv_wdl/germline/joint_call_exome_cnvs.wdl
     filters:
         branches:
             - master
         tags:
             - /.*/
   - name: cram2filtered
     subclass: WDL
     primaryDescriptorPath: /scripts/cnn_variant_wdl/cram2filtered.wdl
     testParameterFiles:
          - /scripts/cnn_variant_wdl/jsons/cram2filtered.json
     filters:
         branches:
             - master
         tags:
             - /.*/
   - name: cram2model
     subclass: WDL
     primaryDescriptorPath: /scripts/cnn_variant_wdl/cram2model.wdl
     testParameterFiles:
          - /scripts/cnn_variant_wdl/jsons/cram2model.json
     filters:
         branches:
             - master
         tags:
             - /.*/
   - name: Funcotator
     subclass: WDL
     primaryDescriptorPath: /scripts/funcotator_wdl/funcotator.wdl
     testParameterFiles:
          - /scripts/funcotator_wdl/funcotator.json
     filters:
         branches:
             - master
         tags:
             - /.*/
   - name: GvsAssignIds
     subclass: WDL
     primaryDescriptorPath: /scripts/variantstore/wdl/GvsAssignIds.wdl
     testParameterFiles:
         - /scripts/variantstore/wdl/GvsAssignIds.example.inputs.json
     filters:
         branches:
             - master
             - ah_var_store
             - rsa_vs_1019
         tags:
             - /.*/
   - name: GvsBenchmarkExtractTask
     subclass: WDL
     primaryDescriptorPath: /scripts/variantstore/wdl/GvsBenchmarkExtractTask.wdl
     filters:
         branches:
             - master
             - ah_var_store
         tags:
             - /.*/
   - name: GvsRescatterCallsetInterval
     subclass: WDL
     primaryDescriptorPath: /scripts/variantstore/wdl/GvsRescatterCallsetInterval.wdl
     filters:
         branches:
             - master
             - ah_var_store
         tags:
             - /.*/
   - name: GvsCreateFilterSet
     subclass: WDL
     primaryDescriptorPath: /scripts/variantstore/wdl/GvsCreateFilterSet.wdl
     testParameterFiles:
         - /scripts/variantstore/wdl/GvsCreateFilterSet.example.inputs.json
     filters:
         branches:
             - master
             - ah_var_store
         tags:
             - /.*/
   - name: GvsPopulateAltAllele
     subclass: WDL
     primaryDescriptorPath: /scripts/variantstore/wdl/GvsPopulateAltAllele.wdl
     filters:
         branches:
             - master
             - ah_var_store
         tags:
             - /.*/
   - name: GvsCreateTables
     subclass: WDL
     primaryDescriptorPath: /scripts/variantstore/wdl/GvsCreateTables.wdl
     testParameterFiles:
         - /scripts/variantstore/wdl/GvsCreateTables.example.inputs.json
     filters:
         branches:
             - master
             - ah_var_store
         tags:
             - /.*/
   - name: GvsExtractCallset
     subclass: WDL
     primaryDescriptorPath: /scripts/variantstore/wdl/GvsExtractCallset.wdl
     filters:
         branches:
             - master
             - ah_var_store
             - rc-vs-1004-extract
         tags:
             - /.*/
   - name: GvsImportGenomes
     subclass: WDL
     primaryDescriptorPath: /scripts/variantstore/wdl/GvsImportGenomes.wdl
     filters:
         branches:
             - master
             - ah_var_store
         tags:
             - /.*/
   - name: GvsBulkIngestGenomes
     subclass: WDL
     primaryDescriptorPath: /scripts/variantstore/wdl/GvsBulkIngestGenomes.wdl
     filters:
         branches:
             - master
             - ah_var_store
         tags:
             - /.*/
   - name: GvsPrepareRangesCallset
     subclass: WDL
     primaryDescriptorPath: /scripts/variantstore/wdl/GvsPrepareRangesCallset.wdl
     testParameterFiles:
         - /scripts/variantstore/wdl/GvsPrepareRangesCallset.example.inputs.json
     filters:
         branches:
             - master
             - ah_var_store
         tags:
             - /.*/
   - name: GvsCreateVATfromVDS
     subclass: WDL
     primaryDescriptorPath: /scripts/variantstore/wdl/GvsCreateVATfromVDS.wdl
     filters:
         branches:
             - master
             - ah_var_store
         tags:
             - /.*/
   - name: GvsCreateVATFilesFromBigQuery
     subclass: WDL
     primaryDescriptorPath: /scripts/variantstore/variant_annotations_table/GvsCreateVATFilesFromBigQuery.wdl
     filters:
         branches:
             - master
             - ah_var_store
         tags:
             - /.*/
   - name: GvsValidateVat
     subclass: WDL
     primaryDescriptorPath: /scripts/variantstore/variant_annotations_table/GvsValidateVAT.wdl
     testParameterFiles:
         - /scripts/variantstore/variant_annotations_table/GvsValidateVat.example.inputs.json
     filters:
         branches:
             - master
             - ah_var_store
         tags:
             - /.*/
   - name: GvsExtractCohortFromSampleNames
     subclass: WDL
     primaryDescriptorPath: /scripts/variantstore/wdl/GvsExtractCohortFromSampleNames.wdl
     filters:
         branches:
             - master
             - ah_var_store
         tags:
             - /.*/
   - name: GvsWithdrawSamples
     subclass: WDL
     primaryDescriptorPath: /scripts/variantstore/wdl/GvsWithdrawSamples.wdl
     filters:
         branches:
             - master
             - ah_var_store
         tags:
             - /.*/
   - name: GvsJointVariantCalling
     subclass: WDL
     primaryDescriptorPath: /scripts/variantstore/wdl/GvsJointVariantCalling.wdl
     filters:
<<<<<<< HEAD
       branches:
         - master
         - ah_var_store
         - rsa_vs_1039
=======
         branches:
             - master
             - ah_var_store
             - bulk_ingest_staging
             - vs_1032_beta_wdl_pin
         tags:
             - /.*/
>>>>>>> 41f19e8d
   - name: GvsBeta
     subclass: WDL
     primaryDescriptorPath: /scripts/variantstore/wdl/GvsJointVariantCalling.wdl
     filters:
         branches:
             # `master` is here so there will be *something* under the branches filter, but GVS WDLs are not on `master`
             # so this shouldn't show up in the list of available versions in Dockstore or Terra.
             - master
         tags:
             - /.*/
   - name: GvsJointVariantCallsetCost
     subclass: WDL
     primaryDescriptorPath: /scripts/variantstore/wdl/GvsJointVariantCallsetCost.wdl
     filters:
         branches:
             - master
             - ah_var_store
             - bulk_ingest_staging
         tags:
             - /.*/
   - name: GvsCalculatePrecisionAndSensitivity
     subclass: WDL
     primaryDescriptorPath: /scripts/variantstore/wdl/GvsCalculatePrecisionAndSensitivity.wdl
     filters:
         branches:
             - master
             - ah_var_store
         tags:
             - /.*/
   - name: GvsQuickstartVcfIntegration
     subclass: WDL
     primaryDescriptorPath: /scripts/variantstore/wdl/GvsQuickstartVcfIntegration.wdl
     filters:
         branches:
             - master
             - ah_var_store
         tags:
             - /.*/
   - name: GvsQuickstartHailIntegration
     subclass: WDL
     primaryDescriptorPath: /scripts/variantstore/wdl/GvsQuickstartHailIntegration.wdl
     filters:
         branches:
             - master
             - ah_var_store
         tags:
             - /.*/
   - name: GvsQuickstartIntegration
     subclass: WDL
     primaryDescriptorPath: /scripts/variantstore/wdl/GvsQuickstartIntegration.wdl
     filters:
         branches:
             - master
             - ah_var_store
             - vs_1012_master_finally
         tags:
             - /.*/
   - name: GvsIngestTieout
     subclass: WDL
     primaryDescriptorPath: /scripts/variantstore/wdl/GvsIngestTieout.wdl
     filters:
         branches:
             - master
             - ah_var_store
         tags:
             - /.*/
   - name: GvsCallsetCost
     subclass: WDL
     primaryDescriptorPath: /scripts/variantstore/wdl/GvsCallsetCost.wdl
     filters:
         branches:
             - master
             - ah_var_store
         tags:
             - /.*/
   - name: GvsExtractAvroFilesForHail
     subclass: WDL
     primaryDescriptorPath: /scripts/variantstore/wdl/GvsExtractAvroFilesForHail.wdl
     filters:
         branches:
             - master
             - ah_var_store
         tags:
             - /.*/
   - name: GvsCallsetStatistics
     subclass: WDL
     primaryDescriptorPath: /scripts/variantstore/wdl/GvsCallsetStatistics.wdl
     filters:
         branches:
             - master
             - ah_var_store
         tags:
             - /.*/
   - name: MitochondriaPipeline
     subclass: WDL
     primaryDescriptorPath: /scripts/mitochondria_m2_wdl/MitochondriaPipeline.wdl
     testParameterFiles:
          -  /scripts/mitochondria_m2_wdl/ExampleInputsMitochondriaPipeline.json
     filters:
         branches:
             - master
         tags:
             - /.*/
   - name: mutect2
     subclass: WDL
     primaryDescriptorPath: /scripts/mutect2_wdl/mutect2.wdl
     testParameterFiles:
          - /scripts/m2_cromwell_tests/mutect2.inputs.json
     filters:
         branches:
             - master
         tags:
             - /.*/
   - name: mutect2_pon
     subclass: WDL
     primaryDescriptorPath: /scripts/mutect2_wdl/mutect2_pon.wdl
     filters:
         branches:
             - master
         tags:
             - /.*/
   - name: run_happy
     subclass: WDL
     primaryDescriptorPath: /scripts/cnn_variant_wdl/run_happy.wdl
     testParameterFiles:
          - /scripts/cnn_variant_wdl/jsons/run_happy.json
     filters:
         branches:
             - master
         tags:
             - /.*/
   - name: pathseq_pipeline
     subclass: WDL
     primaryDescriptorPath: /scripts/pathseq/wdl/pathseq_pipeline.wdl
     testParameterFiles:
          - /scripts/pathseq/wdl/pathseq_pipeline_template.json
     filters:
         branches:
             - master
         tags:
             - /.*/<|MERGE_RESOLUTION|>--- conflicted
+++ resolved
@@ -239,20 +239,12 @@
      subclass: WDL
      primaryDescriptorPath: /scripts/variantstore/wdl/GvsJointVariantCalling.wdl
      filters:
-<<<<<<< HEAD
-       branches:
-         - master
-         - ah_var_store
-         - rsa_vs_1039
-=======
-         branches:
-             - master
-             - ah_var_store
-             - bulk_ingest_staging
-             - vs_1032_beta_wdl_pin
-         tags:
-             - /.*/
->>>>>>> 41f19e8d
+         branches:
+             - master
+             - ah_var_store
+             - rsa_vs_1039
+         tags:
+             - /.*/
    - name: GvsBeta
      subclass: WDL
      primaryDescriptorPath: /scripts/variantstore/wdl/GvsJointVariantCalling.wdl
