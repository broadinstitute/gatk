--- conflicted
+++ resolved
@@ -209,11 +209,7 @@
        branches:
          - master
          - ah_var_store
-<<<<<<< HEAD
-         - gg_VS-1009_FixPrecisionAndSensitivity
-=======
          - vs_1014_exome_warp_ps
->>>>>>> 6cc161cb
    - name: GvsQuickstartVcfIntegration
      subclass: WDL
      primaryDescriptorPath: /scripts/variantstore/wdl/GvsQuickstartVcfIntegration.wdl
