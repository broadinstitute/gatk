version: 1.2
workflows:
   - name: cnv_germline_case_workflow
     subclass: WDL
     primaryDescriptorPath: /scripts/cnv_wdl/germline/cnv_germline_case_workflow.wdl
     testParameterFiles:
     -  /scripts/cnv_cromwell_tests/germline/cnv_germline_case_scattered_workflow.json
     filters:
       branches:
        - master
   - name: cnv_germline_cohort_workflow
     subclass: WDL
     primaryDescriptorPath: /scripts/cnv_wdl/germline/cnv_germline_cohort_workflow.wdl
     testParameterFiles:
     -  /scripts/cnv_cromwell_tests/germline/cnv_germline_cohort_workflow.json
     filters:
       branches:
         - master
   - name: cnv_somatic_pair_workflow
     subclass: WDL
     primaryDescriptorPath: /scripts/cnv_wdl/somatic/cnv_somatic_pair_workflow.wdl
     testParameterFiles:
     -  /scripts/cnv_cromwell_tests/somatic/cnv_somatic_pair_wes_do-gc_workflow.json
     filters:
       branches:
         - master
   - name: cnv_somatic_panel_workflow
     subclass: WDL
     primaryDescriptorPath: /scripts/cnv_wdl/somatic/cnv_somatic_panel_workflow.wdl
     testParameterFiles:
     -  /scripts/cnv_cromwell_tests/somatic/cnv_somatic_panel_wes_do-gc_workflow.json
     filters:
       branches:
         - master
   - name: cram2filtered
     subclass: WDL
     primaryDescriptorPath: /scripts/cnn_variant_wdl/cram2filtered.wdl
     testParameterFiles:
     - /scripts/cnn_variant_wdl/jsons/cram2filtered.json
     filters:
       branches:
         - master
   - name: cram2model
     subclass: WDL
     primaryDescriptorPath: /scripts/cnn_variant_wdl/cram2model.wdl
     testParameterFiles:
     - /scripts/cnn_variant_wdl/jsons/cram2model.json
     filters:
       branches:
         - master
   - name: funcotator
     subclass: WDL
     primaryDescriptorPath: /scripts/funcotator_wdl/funcotator.wdl
     testParameterFiles:
     - /scripts/funcotator_wdl/funcotator.json
     filters:
       branches:
         - master
   - name: GvsAssignIds
     subclass: WDL
     primaryDescriptorPath: /scripts/variantstore/wdl/GvsAssignIds.wdl
     testParameterFiles:
       - /scripts/variantstore/wdl/GvsAssignIds.example.inputs.json
     filters:
       branches:
         - master
         - ah_var_store
   - name: GvsBenchmarkExtractTask
     subclass: WDL
     primaryDescriptorPath: /scripts/variantstore/wdl/GvsBenchmarkExtractTask.wdl
     filters:
       branches:
         - master
         - ah_var_store
   - name: GvsRescatterCallsetInterval
     subclass: WDL
     primaryDescriptorPath: /scripts/variantstore/wdl/GvsRescatterCallsetInterval.wdl
     filters:
       branches:
         - master
         - ah_var_store
   - name: GvsCreateFilterSet
     subclass: WDL
     primaryDescriptorPath: /scripts/variantstore/wdl/GvsCreateFilterSet.wdl
     testParameterFiles:
       - /scripts/variantstore/wdl/GvsCreateFilterSet.example.inputs.json
     filters:
       branches:
         - master
         - ah_var_store
   - name: GvsPopulateAltAllele
     subclass: WDL
     primaryDescriptorPath: /scripts/variantstore/wdl/GvsPopulateAltAllele.wdl
     filters:
       branches:
         - master
         - ah_var_store
   - name: GvsCreateTables
     subclass: WDL
     primaryDescriptorPath: /scripts/variantstore/wdl/GvsCreateTables.wdl
     testParameterFiles:
       - /scripts/variantstore/wdl/GvsCreateTables.example.inputs.json
     filters:
       branches:
         - master
         - ah_var_store
   - name: GvsExtractCallset
     subclass: WDL
     primaryDescriptorPath: /scripts/variantstore/wdl/GvsExtractCallset.wdl
     filters:
       branches:
         - master
         - ah_var_store
   - name: GvsImportGenomes
     subclass: WDL
     primaryDescriptorPath: /scripts/variantstore/wdl/GvsImportGenomes.wdl
     filters:
       branches:
         - master
         - ah_var_store
         - rc-vs-835-add-defaults-to-ingest
   - name: GvsPrepareBulkImport
     subclass: WDL
     primaryDescriptorPath: /scripts/variantstore/wdl/GvsPrepareBulkImport.wdl
     filters:
       branches:
         - rc-vs-835-add-defaults-to-ingest
   - name: GvsBulkIngestGenomes
     subclass: WDL
     primaryDescriptorPath: /scripts/variantstore/wdl/GvsBulkIngestGenomes.wdl
     filters:
       branches:
         - rc-vs-835-add-defaults-to-ingest
   - name: GvsPrepareRangesCallset
     subclass: WDL
     primaryDescriptorPath: /scripts/variantstore/wdl/GvsPrepareRangesCallset.wdl
     testParameterFiles:
       - /scripts/variantstore/wdl/GvsPrepareRangesCallset.example.inputs.json
     filters:
       branches:
         - master
         - ah_var_store
   - name: GvsCreateVATfromVDS
     subclass: WDL
     primaryDescriptorPath: /scripts/variantstore/wdl/GvsCreateVATfromVDS.wdl
     filters:
       branches:
         - master
         - ah_var_store
         - mc_nirvana_reference_disk
   - name: GvsCreateVATFilesFromBigQuery
     subclass: WDL
     primaryDescriptorPath: /scripts/variantstore/variant_annotations_table/GvsCreateVATFilesFromBigQuery.wdl
     filters:
       branches:
         - master
         - ah_var_store
   - name: GvsValidateVat
     subclass: WDL
     primaryDescriptorPath: /scripts/variantstore/variant_annotations_table/GvsValidateVAT.wdl
     testParameterFiles:
       - /scripts/variantstore/variant_annotations_table/GvsValidateVat.example.inputs.json
     filters:
       branches:
         - master
         - ah_var_store
   - name: GvsExtractCohortFromSampleNames
     subclass: WDL
     primaryDescriptorPath: /scripts/variantstore/wdl/GvsExtractCohortFromSampleNames.wdl
     filters:
       branches:
         - master
         - ah_var_store
   - name: GvsWithdrawSamples
     subclass: WDL
     primaryDescriptorPath: /scripts/variantstore/wdl/GvsWithdrawSamples.wdl
     filters:
       branches:
         - master
         - ah_var_store
   - name: GvsUnified
     subclass: WDL
     primaryDescriptorPath: /scripts/variantstore/wdl/GvsUnified.wdl
     filters:
       branches:
         - master
         - ah_var_store
         - gg_AddVQSRLiteToIntegrationTest
   - name: GvsJointVariantCalling
     subclass: WDL
     primaryDescriptorPath: /scripts/variantstore/wdl/GvsJointVariantCalling.wdl
     filters:
       branches:
         - master
         - ah_var_store
         - rsa_vs_831
   - name: GvsJointVariantCallsetCost
     subclass: WDL
     primaryDescriptorPath: /scripts/variantstore/wdl/GvsJointVariantCallsetCost.wdl
     filters:
       branches:
         - master
         - ah_var_store
   - name: GvsCalculatePrecisionAndSensitivity
     subclass: WDL
     primaryDescriptorPath: /scripts/variantstore/wdl/GvsCalculatePrecisionAndSensitivity.wdl
     filters:
       branches:
         - master
         - ah_var_store
   - name: GvsQuickstartVcfIntegration
     subclass: WDL
     primaryDescriptorPath: /scripts/variantstore/wdl/GvsQuickstartVcfIntegration.wdl
     filters:
       branches:
         - master
         - ah_var_store
<<<<<<< HEAD
         - vs_866_update_variants_base_image
         - gg_AddVQSRLiteToIntegrationTest
=======
>>>>>>> ebe4835f
   - name: GvsQuickstartHailIntegration
     subclass: WDL
     primaryDescriptorPath: /scripts/variantstore/wdl/GvsQuickstartHailIntegration.wdl
     filters:
       branches:
         - master
         - ah_var_store
<<<<<<< HEAD
         - rc-vs-853-adopt-hail-python-code
         - gg_AddVQSRLiteToIntegrationTest
=======
>>>>>>> ebe4835f
   - name: GvsQuickstartIntegration
     subclass: WDL
     primaryDescriptorPath: /scripts/variantstore/wdl/GvsQuickstartIntegration.wdl
     filters:
       branches:
         - master
         - ah_var_store
<<<<<<< HEAD
         - vs_908_monitoring_script_public
         - gg_AddVQSRLiteToIntegrationTest
=======
         - vs_918_vat_alt_allele_feud
>>>>>>> ebe4835f
   - name: GvsIngestTieout
     subclass: WDL
     primaryDescriptorPath: /scripts/variantstore/wdl/GvsIngestTieout.wdl
     filters:
       branches:
         - master
         - ah_var_store
   - name: GvsCallsetCost
     subclass: WDL
     primaryDescriptorPath: /scripts/variantstore/wdl/GvsCallsetCost.wdl
     filters:
       branches:
         - master
         - ah_var_store
   - name: GvsExtractAvroFilesForHail
     subclass: WDL
     primaryDescriptorPath: /scripts/variantstore/wdl/GvsExtractAvroFilesForHail.wdl
     filters:
       branches:
         - master
         - ah_var_store
   - name: GvsCallsetStatistics
     subclass: WDL
     primaryDescriptorPath: /scripts/variantstore/wdl/GvsCallsetStatistics.wdl
     filters:
       branches:
         - master
         - ah_var_store
   - name: MitochondriaPipeline
     subclass: WDL
     primaryDescriptorPath: /scripts/mitochondria_m2_wdl/MitochondriaPipeline.wdl
     testParameterFiles:
     -  /scripts/mitochondria_m2_wdl/test_mitochondria_m2_wdl.json
     filters:
       branches:
         - master
   - name: mutect2
     subclass: WDL
     primaryDescriptorPath: /scripts/mutect2_wdl/mutect2.wdl
     testParameterFiles:
     - /scripts/m2_cromwell_tests/mutect2.inputs.json
     filters:
       branches:
         - master
   - name: mutect2_pon
     subclass: WDL
     primaryDescriptorPath: /scripts/mutect2_wdl/mutect2_pon.wd
     filters:
       branches:
         - master
   - name: run_happy
     subclass: WDL
     primaryDescriptorPath: /scripts/cnn_variant_wdl/run_happy.wdl
     testParameterFiles:
     - /scripts/cnn_variant_wdl/jsons/run_happy.json
     filters:
       branches:
         - master
   - name: pathseq_pipeline
     subclass: WDL
     primaryDescriptorPath: /scripts/pathseq/wdl/pathseq_pipeline.wdl
     testParameterFiles:
     - /scripts/pathseq/wdl/pathseq_pipeline_template.json
     filters:
       branches:
         - master<|MERGE_RESOLUTION|>--- conflicted
+++ resolved
@@ -215,11 +215,8 @@
        branches:
          - master
          - ah_var_store
-<<<<<<< HEAD
          - vs_866_update_variants_base_image
          - gg_AddVQSRLiteToIntegrationTest
-=======
->>>>>>> ebe4835f
    - name: GvsQuickstartHailIntegration
      subclass: WDL
      primaryDescriptorPath: /scripts/variantstore/wdl/GvsQuickstartHailIntegration.wdl
@@ -227,11 +224,8 @@
        branches:
          - master
          - ah_var_store
-<<<<<<< HEAD
          - rc-vs-853-adopt-hail-python-code
          - gg_AddVQSRLiteToIntegrationTest
-=======
->>>>>>> ebe4835f
    - name: GvsQuickstartIntegration
      subclass: WDL
      primaryDescriptorPath: /scripts/variantstore/wdl/GvsQuickstartIntegration.wdl
@@ -239,12 +233,9 @@
        branches:
          - master
          - ah_var_store
-<<<<<<< HEAD
          - vs_908_monitoring_script_public
          - gg_AddVQSRLiteToIntegrationTest
-=======
          - vs_918_vat_alt_allele_feud
->>>>>>> ebe4835f
    - name: GvsIngestTieout
      subclass: WDL
      primaryDescriptorPath: /scripts/variantstore/wdl/GvsIngestTieout.wdl
