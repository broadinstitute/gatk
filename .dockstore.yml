version: 1.2
workflows:
   - name: cnv_germline_case_workflow
     subclass: WDL
     primaryDescriptorPath: /scripts/cnv_wdl/germline/cnv_germline_case_workflow.wdl
     testParameterFiles:
     -  /scripts/cnv_cromwell_tests/germline/cnv_germline_case_scattered_workflow.json
     filters:
       branches:
        - master
   - name: cnv_germline_cohort_workflow
     subclass: WDL
     primaryDescriptorPath: /scripts/cnv_wdl/germline/cnv_germline_cohort_workflow.wdl
     testParameterFiles:
     -  /scripts/cnv_cromwell_tests/germline/cnv_germline_cohort_workflow.json
     filters:
       branches:
         - master
   - name: cnv_somatic_pair_workflow
     subclass: WDL
     primaryDescriptorPath: /scripts/cnv_wdl/somatic/cnv_somatic_pair_workflow.wdl
     testParameterFiles:
     -  /scripts/cnv_cromwell_tests/somatic/cnv_somatic_pair_wes_do-gc_workflow.json
     filters:
       branches:
         - master
   - name: cnv_somatic_panel_workflow
     subclass: WDL
     primaryDescriptorPath: /scripts/cnv_wdl/somatic/cnv_somatic_panel_workflow.wdl
     testParameterFiles:
     -  /scripts/cnv_cromwell_tests/somatic/cnv_somatic_panel_wes_do-gc_workflow.json
     filters:
       branches:
         - master
   - name: cram2filtered
     subclass: WDL
     primaryDescriptorPath: /scripts/cnn_variant_wdl/cram2filtered.wdl
     testParameterFiles:
     - /scripts/cnn_variant_wdl/jsons/cram2filtered.json
     filters:
       branches:
         - master
   - name: cram2model
     subclass: WDL
     primaryDescriptorPath: /scripts/cnn_variant_wdl/cram2model.wdl
     testParameterFiles:
     - /scripts/cnn_variant_wdl/jsons/cram2model.json
     filters:
       branches:
         - master
   - name: funcotator
     subclass: WDL
     primaryDescriptorPath: /scripts/funcotator_wdl/funcotator.wdl
     testParameterFiles:
     - /scripts/funcotator_wdl/funcotator.json
     filters:
       branches:
         - master
   - name: GvsAssignIds
     subclass: WDL
     primaryDescriptorPath: /scripts/variantstore/wdl/GvsAssignIds.wdl
     testParameterFiles:
       - /scripts/variantstore/wdl/GvsAssignIds.example.inputs.json
     filters:
       branches:
         - master
         - ah_var_store
         - rsa_vs_836_v2
   - name: GvsBenchmarkExtractTask
     subclass: WDL
     primaryDescriptorPath: /scripts/variantstore/wdl/GvsBenchmarkExtractTask.wdl
     filters:
       branches:
         - master
         - ah_var_store
   - name: GvsRescatterCallsetInterval
     subclass: WDL
     primaryDescriptorPath: /scripts/variantstore/wdl/GvsRescatterCallsetInterval.wdl
     filters:
       branches:
         - master
         - ah_var_store
   - name: GvsCreateFilterSet
     subclass: WDL
     primaryDescriptorPath: /scripts/variantstore/wdl/GvsCreateFilterSet.wdl
     testParameterFiles:
       - /scripts/variantstore/wdl/GvsCreateFilterSet.example.inputs.json
     filters:
       branches:
         - master
         - ah_var_store
   - name: GvsPopulateAltAllele
     subclass: WDL
     primaryDescriptorPath: /scripts/variantstore/wdl/GvsPopulateAltAllele.wdl
     filters:
       branches:
         - master
         - ah_var_store
         - VS-910
   - name: GvsCreateTables
     subclass: WDL
     primaryDescriptorPath: /scripts/variantstore/wdl/GvsCreateTables.wdl
     testParameterFiles:
       - /scripts/variantstore/wdl/GvsCreateTables.example.inputs.json
     filters:
       branches:
         - master
         - ah_var_store
   - name: GvsExtractCallset
     subclass: WDL
     primaryDescriptorPath: /scripts/variantstore/wdl/GvsExtractCallset.wdl
     filters:
       branches:
         - master
         - ah_var_store
   - name: GvsImportGenomes
     subclass: WDL
     primaryDescriptorPath: /scripts/variantstore/wdl/GvsImportGenomes.wdl
     filters:
       branches:
         - master
         - ah_var_store
         - rsa_vs_836_v2
   - name: GvsPrepareBulkImport
     subclass: WDL
     primaryDescriptorPath: /scripts/variantstore/wdl/GvsPrepareBulkImport.wdl
     filters:
       branches:
         - rc-vs-835-add-defaults-to-ingest
   - name: GvsBulkIngestGenomes
     subclass: WDL
     primaryDescriptorPath: /scripts/variantstore/wdl/GvsBulkIngestGenomes.wdl
     filters:
       branches:
         - rc-vs-835-add-defaults-to-ingest
   - name: GvsPrepareRangesCallset
     subclass: WDL
     primaryDescriptorPath: /scripts/variantstore/wdl/GvsPrepareRangesCallset.wdl
     testParameterFiles:
       - /scripts/variantstore/wdl/GvsPrepareRangesCallset.example.inputs.json
     filters:
       branches:
         - master
         - ah_var_store
   - name: GvsCreateVATfromVDS
     subclass: WDL
     primaryDescriptorPath: /scripts/variantstore/wdl/GvsCreateVATfromVDS.wdl
     filters:
       branches:
         - master
         - ah_var_store
         - mc_nirvana_reference_disk
   - name: GvsCreateVATFilesFromBigQuery
     subclass: WDL
     primaryDescriptorPath: /scripts/variantstore/variant_annotations_table/GvsCreateVATFilesFromBigQuery.wdl
     filters:
       branches:
         - master
         - ah_var_store
   - name: GvsValidateVat
     subclass: WDL
     primaryDescriptorPath: /scripts/variantstore/variant_annotations_table/GvsValidateVAT.wdl
     testParameterFiles:
       - /scripts/variantstore/variant_annotations_table/GvsValidateVat.example.inputs.json
     filters:
       branches:
         - master
         - ah_var_store
   - name: GvsExtractCohortFromSampleNames
     subclass: WDL
     primaryDescriptorPath: /scripts/variantstore/wdl/GvsExtractCohortFromSampleNames.wdl
     filters:
       branches:
         - master
         - ah_var_store
   - name: GvsWithdrawSamples
     subclass: WDL
     primaryDescriptorPath: /scripts/variantstore/wdl/GvsWithdrawSamples.wdl
     filters:
       branches:
         - master
         - ah_var_store
   - name: GvsUnified
     subclass: WDL
     primaryDescriptorPath: /scripts/variantstore/wdl/GvsUnified.wdl
     filters:
       branches:
         - master
         - ah_var_store
         - gg_AddVQSRLiteToIntegrationTest
   - name: GvsJointVariantCalling
     subclass: WDL
     primaryDescriptorPath: /scripts/variantstore/wdl/GvsJointVariantCalling.wdl
     filters:
       branches:
         - master
         - ah_var_store
         - rsa_vs_836_v2
   - name: GvsJointVariantCallsetCost
     subclass: WDL
     primaryDescriptorPath: /scripts/variantstore/wdl/GvsJointVariantCallsetCost.wdl
     filters:
       branches:
         - master
         - ah_var_store
   - name: GvsCalculatePrecisionAndSensitivity
     subclass: WDL
     primaryDescriptorPath: /scripts/variantstore/wdl/GvsCalculatePrecisionAndSensitivity.wdl
     filters:
       branches:
         - master
         - ah_var_store
   - name: GvsQuickstartVcfIntegration
     subclass: WDL
     primaryDescriptorPath: /scripts/variantstore/wdl/GvsQuickstartVcfIntegration.wdl
     filters:
       branches:
         - master
         - ah_var_store
         - gg_AddVQSRLiteToIntegrationTest
   - name: GvsQuickstartHailIntegration
     subclass: WDL
     primaryDescriptorPath: /scripts/variantstore/wdl/GvsQuickstartHailIntegration.wdl
     filters:
       branches:
         - master
         - ah_var_store
         - gg_AddVQSRLiteToIntegrationTest
         - rc-fix-hail-python
   - name: GvsQuickstartIntegration
     subclass: WDL
     primaryDescriptorPath: /scripts/variantstore/wdl/GvsQuickstartIntegration.wdl
     filters:
       branches:
         - master
         - ah_var_store
<<<<<<< HEAD
         - gg_AddVQSRLiteToIntegrationTest
         - rc-fix-hail-python
         - VS-910
=======
         - vs_944_bq_apilog
>>>>>>> c575ff81
   - name: GvsIngestTieout
     subclass: WDL
     primaryDescriptorPath: /scripts/variantstore/wdl/GvsIngestTieout.wdl
     filters:
       branches:
         - master
         - ah_var_store
   - name: GvsCallsetCost
     subclass: WDL
     primaryDescriptorPath: /scripts/variantstore/wdl/GvsCallsetCost.wdl
     filters:
       branches:
         - master
         - ah_var_store
   - name: GvsExtractAvroFilesForHail
     subclass: WDL
     primaryDescriptorPath: /scripts/variantstore/wdl/GvsExtractAvroFilesForHail.wdl
     filters:
       branches:
         - master
         - ah_var_store
   - name: GvsCallsetStatistics
     subclass: WDL
     primaryDescriptorPath: /scripts/variantstore/wdl/GvsCallsetStatistics.wdl
     filters:
       branches:
         - master
         - ah_var_store
   - name: MitochondriaPipeline
     subclass: WDL
     primaryDescriptorPath: /scripts/mitochondria_m2_wdl/MitochondriaPipeline.wdl
     testParameterFiles:
     -  /scripts/mitochondria_m2_wdl/test_mitochondria_m2_wdl.json
     filters:
       branches:
         - master
   - name: mutect2
     subclass: WDL
     primaryDescriptorPath: /scripts/mutect2_wdl/mutect2.wdl
     testParameterFiles:
     - /scripts/m2_cromwell_tests/mutect2.inputs.json
     filters:
       branches:
         - master
   - name: mutect2_pon
     subclass: WDL
     primaryDescriptorPath: /scripts/mutect2_wdl/mutect2_pon.wd
     filters:
       branches:
         - master
   - name: run_happy
     subclass: WDL
     primaryDescriptorPath: /scripts/cnn_variant_wdl/run_happy.wdl
     testParameterFiles:
     - /scripts/cnn_variant_wdl/jsons/run_happy.json
     filters:
       branches:
         - master
   - name: pathseq_pipeline
     subclass: WDL
     primaryDescriptorPath: /scripts/pathseq/wdl/pathseq_pipeline.wdl
     testParameterFiles:
     - /scripts/pathseq/wdl/pathseq_pipeline_template.json
     filters:
       branches:
         - master<|MERGE_RESOLUTION|>--- conflicted
+++ resolved
@@ -187,7 +187,6 @@
        branches:
          - master
          - ah_var_store
-         - gg_AddVQSRLiteToIntegrationTest
    - name: GvsJointVariantCalling
      subclass: WDL
      primaryDescriptorPath: /scripts/variantstore/wdl/GvsJointVariantCalling.wdl
@@ -217,7 +216,6 @@
        branches:
          - master
          - ah_var_store
-         - gg_AddVQSRLiteToIntegrationTest
    - name: GvsQuickstartHailIntegration
      subclass: WDL
      primaryDescriptorPath: /scripts/variantstore/wdl/GvsQuickstartHailIntegration.wdl
@@ -225,7 +223,6 @@
        branches:
          - master
          - ah_var_store
-         - gg_AddVQSRLiteToIntegrationTest
          - rc-fix-hail-python
    - name: GvsQuickstartIntegration
      subclass: WDL
@@ -234,13 +231,7 @@
        branches:
          - master
          - ah_var_store
-<<<<<<< HEAD
-         - gg_AddVQSRLiteToIntegrationTest
-         - rc-fix-hail-python
-         - VS-910
-=======
          - vs_944_bq_apilog
->>>>>>> c575ff81
    - name: GvsIngestTieout
      subclass: WDL
      primaryDescriptorPath: /scripts/variantstore/wdl/GvsIngestTieout.wdl
