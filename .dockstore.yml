version: 1.2
workflows:
   - name: cnv_germline_case_workflow
     subclass: WDL
     primaryDescriptorPath: /scripts/cnv_wdl/germline/cnv_germline_case_workflow.wdl
     testParameterFiles:
     -  /scripts/cnv_cromwell_tests/germline/cnv_germline_case_scattered_workflow.json
     filters:
       branches:
        - master
   - name: cnv_germline_cohort_workflow
     subclass: WDL
     primaryDescriptorPath: /scripts/cnv_wdl/germline/cnv_germline_cohort_workflow.wdl
     testParameterFiles:
     -  /scripts/cnv_cromwell_tests/germline/cnv_germline_cohort_workflow.json
     filters:
       branches:
         - master
   - name: cnv_somatic_pair_workflow
     subclass: WDL
     primaryDescriptorPath: /scripts/cnv_wdl/somatic/cnv_somatic_pair_workflow.wdl
     testParameterFiles:
     -  /scripts/cnv_cromwell_tests/somatic/cnv_somatic_pair_wes_do-gc_workflow.json
     filters:
       branches:
         - master
   - name: cnv_somatic_panel_workflow
     subclass: WDL
     primaryDescriptorPath: /scripts/cnv_wdl/somatic/cnv_somatic_panel_workflow.wdl
     testParameterFiles:
     -  /scripts/cnv_cromwell_tests/somatic/cnv_somatic_panel_wes_do-gc_workflow.json
     filters:
       branches:
         - master
   - name: cram2filtered
     subclass: WDL
     primaryDescriptorPath: /scripts/cnn_variant_wdl/cram2filtered.wdl
     testParameterFiles:
     - /scripts/cnn_variant_wdl/jsons/cram2filtered.json
     filters:
       branches:
         - master
   - name: cram2model
     subclass: WDL
     primaryDescriptorPath: /scripts/cnn_variant_wdl/cram2model.wdl
     testParameterFiles:
     - /scripts/cnn_variant_wdl/jsons/cram2model.json
     filters:
       branches:
         - master
   - name: funcotator
     subclass: WDL
     primaryDescriptorPath: /scripts/funcotator_wdl/funcotator.wdl
     testParameterFiles:
     - /scripts/funcotator_wdl/funcotator.json
     filters:
       branches:
         - master
   - name: GvsAssignIds
     subclass: WDL
     primaryDescriptorPath: /scripts/variantstore/wdl/GvsAssignIds.wdl
     testParameterFiles:
       - /scripts/variantstore/wdl/GvsAssignIds.example.inputs.json
     filters:
       branches:
         - master
         - ah_var_store
   - name: GvsBenchmarkExtractTask
     subclass: WDL
     primaryDescriptorPath: /scripts/variantstore/wdl/GvsBenchmarkExtractTask.wdl
     filters:
       branches:
         - master
         - ah_var_store
   - name: GvsRescatterCallsetInterval
     subclass: WDL
     primaryDescriptorPath: /scripts/variantstore/wdl/GvsRescatterCallsetInterval.wdl
     filters:
       branches:
         - master
         - ah_var_store
   - name: GvsCreateFilterSet
     subclass: WDL
     primaryDescriptorPath: /scripts/variantstore/wdl/GvsCreateFilterSet.wdl
     testParameterFiles:
       - /scripts/variantstore/wdl/GvsCreateFilterSet.example.inputs.json
     filters:
       branches:
         - master
         - ah_var_store
   - name: GvsPopulateAltAllele
     subclass: WDL
     primaryDescriptorPath: /scripts/variantstore/wdl/GvsPopulateAltAllele.wdl
     filters:
       branches:
         - master
         - ah_var_store
   - name: GvsCreateTables
     subclass: WDL
     primaryDescriptorPath: /scripts/variantstore/wdl/GvsCreateTables.wdl
     testParameterFiles:
       - /scripts/variantstore/wdl/GvsCreateTables.example.inputs.json
     filters:
       branches:
         - master
         - ah_var_store
   - name: GvsExtractCallset
     subclass: WDL
     primaryDescriptorPath: /scripts/variantstore/wdl/GvsExtractCallset.wdl
     filters:
       branches:
         - master
         - ah_var_store
   - name: GvsImportGenomes
     subclass: WDL
     primaryDescriptorPath: /scripts/variantstore/wdl/GvsImportGenomes.wdl
     filters:
       branches:
         - master
         - ah_var_store
   - name: GvsBulkIngestGenomes
     subclass: WDL
     primaryDescriptorPath: /scripts/variantstore/wdl/GvsBulkIngestGenomes.wdl
     filters:
       branches:
         - master
         - ah_var_store
         - bulk_ingest_staging
   - name: GvsPrepareRangesCallset
     subclass: WDL
     primaryDescriptorPath: /scripts/variantstore/wdl/GvsPrepareRangesCallset.wdl
     testParameterFiles:
       - /scripts/variantstore/wdl/GvsPrepareRangesCallset.example.inputs.json
     filters:
       branches:
         - master
         - ah_var_store
   - name: GvsCreateVATfromVDS
     subclass: WDL
     primaryDescriptorPath: /scripts/variantstore/wdl/GvsCreateVATfromVDS.wdl
     filters:
       branches:
         - master
         - ah_var_store
   - name: GvsCreateVATFilesFromBigQuery
     subclass: WDL
     primaryDescriptorPath: /scripts/variantstore/variant_annotations_table/GvsCreateVATFilesFromBigQuery.wdl
     filters:
       branches:
         - master
         - ah_var_store
   - name: GvsValidateVat
     subclass: WDL
     primaryDescriptorPath: /scripts/variantstore/variant_annotations_table/GvsValidateVAT.wdl
     testParameterFiles:
       - /scripts/variantstore/variant_annotations_table/GvsValidateVat.example.inputs.json
     filters:
       branches:
         - master
         - ah_var_store
   - name: GvsExtractCohortFromSampleNames
     subclass: WDL
     primaryDescriptorPath: /scripts/variantstore/wdl/GvsExtractCohortFromSampleNames.wdl
     filters:
       branches:
         - master
         - ah_var_store
   - name: GvsWithdrawSamples
     subclass: WDL
     primaryDescriptorPath: /scripts/variantstore/wdl/GvsWithdrawSamples.wdl
     filters:
       branches:
         - master
         - ah_var_store
   - name: GvsJointVariantCalling
     subclass: WDL
     primaryDescriptorPath: /scripts/variantstore/wdl/GvsJointVariantCalling.wdl
     filters:
       branches:
         - master
         - ah_var_store
         - bulk_ingest_staging
   - name: GvsJointVariantCallsetCost
     subclass: WDL
     primaryDescriptorPath: /scripts/variantstore/wdl/GvsJointVariantCallsetCost.wdl
     filters:
       branches:
         - master
         - ah_var_store
         - bulk_ingest_staging
   - name: GvsCalculatePrecisionAndSensitivity
     subclass: WDL
     primaryDescriptorPath: /scripts/variantstore/wdl/GvsCalculatePrecisionAndSensitivity.wdl
     filters:
       branches:
         - master
         - ah_var_store
   - name: GvsQuickstartVcfIntegration
     subclass: WDL
     primaryDescriptorPath: /scripts/variantstore/wdl/GvsQuickstartVcfIntegration.wdl
     filters:
       branches:
         - master
         - ah_var_store
         - gg_VS-991_IntervalListBWiring
   - name: GvsQuickstartHailIntegration
     subclass: WDL
     primaryDescriptorPath: /scripts/variantstore/wdl/GvsQuickstartHailIntegration.wdl
     filters:
       branches:
         - master
         - ah_var_store
         - gg_VS-991_IntervalListBWiring
   - name: GvsQuickstartIntegration
     subclass: WDL
     primaryDescriptorPath: /scripts/variantstore/wdl/GvsQuickstartIntegration.wdl
     filters:
       branches:
         - master
         - ah_var_store
<<<<<<< HEAD
         - rsa_vs_997
         - gg_VS-991_IntervalListBWiring
=======
         - vs_1011_assignids_pipefail
>>>>>>> 260c3344
   - name: GvsIngestTieout
     subclass: WDL
     primaryDescriptorPath: /scripts/variantstore/wdl/GvsIngestTieout.wdl
     filters:
       branches:
         - master
         - ah_var_store
   - name: GvsCallsetCost
     subclass: WDL
     primaryDescriptorPath: /scripts/variantstore/wdl/GvsCallsetCost.wdl
     filters:
       branches:
         - master
         - ah_var_store
   - name: GvsExtractAvroFilesForHail
     subclass: WDL
     primaryDescriptorPath: /scripts/variantstore/wdl/GvsExtractAvroFilesForHail.wdl
     filters:
       branches:
         - master
         - ah_var_store
   - name: GvsCallsetStatistics
     subclass: WDL
     primaryDescriptorPath: /scripts/variantstore/wdl/GvsCallsetStatistics.wdl
     filters:
       branches:
         - master
         - ah_var_store
   - name: MitochondriaPipeline
     subclass: WDL
     primaryDescriptorPath: /scripts/mitochondria_m2_wdl/MitochondriaPipeline.wdl
     testParameterFiles:
     -  /scripts/mitochondria_m2_wdl/test_mitochondria_m2_wdl.json
     filters:
       branches:
         - master
   - name: mutect2
     subclass: WDL
     primaryDescriptorPath: /scripts/mutect2_wdl/mutect2.wdl
     testParameterFiles:
     - /scripts/m2_cromwell_tests/mutect2.inputs.json
     filters:
       branches:
         - master
   - name: mutect2_pon
     subclass: WDL
     primaryDescriptorPath: /scripts/mutect2_wdl/mutect2_pon.wd
     filters:
       branches:
         - master
   - name: run_happy
     subclass: WDL
     primaryDescriptorPath: /scripts/cnn_variant_wdl/run_happy.wdl
     testParameterFiles:
     - /scripts/cnn_variant_wdl/jsons/run_happy.json
     filters:
       branches:
         - master
   - name: pathseq_pipeline
     subclass: WDL
     primaryDescriptorPath: /scripts/pathseq/wdl/pathseq_pipeline.wdl
     testParameterFiles:
     - /scripts/pathseq/wdl/pathseq_pipeline_template.json
     filters:
       branches:
         - master<|MERGE_RESOLUTION|>--- conflicted
+++ resolved
@@ -202,7 +202,6 @@
        branches:
          - master
          - ah_var_store
-         - gg_VS-991_IntervalListBWiring
    - name: GvsQuickstartHailIntegration
      subclass: WDL
      primaryDescriptorPath: /scripts/variantstore/wdl/GvsQuickstartHailIntegration.wdl
@@ -210,7 +209,6 @@
        branches:
          - master
          - ah_var_store
-         - gg_VS-991_IntervalListBWiring
    - name: GvsQuickstartIntegration
      subclass: WDL
      primaryDescriptorPath: /scripts/variantstore/wdl/GvsQuickstartIntegration.wdl
@@ -218,12 +216,7 @@
        branches:
          - master
          - ah_var_store
-<<<<<<< HEAD
-         - rsa_vs_997
-         - gg_VS-991_IntervalListBWiring
-=======
          - vs_1011_assignids_pipefail
->>>>>>> 260c3344
    - name: GvsIngestTieout
      subclass: WDL
      primaryDescriptorPath: /scripts/variantstore/wdl/GvsIngestTieout.wdl
