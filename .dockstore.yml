version: 1.2
workflows:
   - name: cnv_germline_case_scattered_workflow
     subclass: WDL
     primaryDescriptorPath: /scripts/cnv_wdl/germline/cnv_germline_case_scattered_workflow.wdl
     testParameterFiles:
          - /scripts/cnv_cromwell_tests/germline/cnv_germline_case_scattered_workflow.json
     filters:
         branches: 
             - master
         tags:
             - /.*/
   - name: cnv_germline_case_workflow
     subclass: WDL
     primaryDescriptorPath: /scripts/cnv_wdl/germline/cnv_germline_case_workflow.wdl
     testParameterFiles:
<<<<<<< HEAD
     -  /scripts/cnv_cromwell_tests/germline/cnv_germline_case_scattered_workflow.json
     filters:
       branches:
        - master
=======
          -  /scripts/cnv_cromwell_tests/germline/cnv_germline_case_scattered_workflow.json
     filters:
         branches:
             - master
         tags:
             - /.*/
>>>>>>> c9bf9411
   - name: cnv_germline_cohort_workflow
     subclass: WDL
     primaryDescriptorPath: /scripts/cnv_wdl/germline/cnv_germline_cohort_workflow.wdl
     testParameterFiles:
<<<<<<< HEAD
     -  /scripts/cnv_cromwell_tests/germline/cnv_germline_cohort_workflow.json
     filters:
       branches:
         - master
   - name: cnv_somatic_pair_workflow
     subclass: WDL
     primaryDescriptorPath: /scripts/cnv_wdl/somatic/cnv_somatic_pair_workflow.wdl
     testParameterFiles:
     -  /scripts/cnv_cromwell_tests/somatic/cnv_somatic_pair_wes_do-gc_workflow.json
     filters:
       branches:
         - master
=======
          -  /scripts/cnv_cromwell_tests/germline/cnv_germline_cohort_workflow.json
     filters:
         branches:
             - master
         tags:
             - /.*/
   - name: cnv_somatic_pair_workflow
     subclass: WDL
     primaryDescriptorPath: /scripts/cnv_wdl/somatic/cnv_somatic_pair_workflow.wdl
     testParameterFiles: 
          -  /scripts/cnv_cromwell_tests/somatic/cnv_somatic_pair_wes_do-gc_workflow.json
     filters:
         branches:
             - master
         tags:
             - /.*/
>>>>>>> c9bf9411
   - name: cnv_somatic_panel_workflow
     subclass: WDL
     primaryDescriptorPath: /scripts/cnv_wdl/somatic/cnv_somatic_panel_workflow.wdl
     testParameterFiles:
<<<<<<< HEAD
     -  /scripts/cnv_cromwell_tests/somatic/cnv_somatic_panel_wes_do-gc_workflow.json
     filters:
       branches:
         - master
=======
          -  /scripts/cnv_cromwell_tests/somatic/cnv_somatic_panel_wes_do-gc_workflow.json
     filters:
         branches:
             - master
         tags:
             - /.*/
   - name: cnv_joint_call_exomes
     subclass: WDL
     primaryDescriptorPath: /scripts/cnv_wdl/germline/joint_call_exome_cnvs.wdl
     filters:
         branches:
             - master
         tags:
             - /.*/
>>>>>>> c9bf9411
   - name: cram2filtered
     subclass: WDL
     primaryDescriptorPath: /scripts/cnn_variant_wdl/cram2filtered.wdl
     testParameterFiles:
<<<<<<< HEAD
     - /scripts/cnn_variant_wdl/jsons/cram2filtered.json
     filters:
       branches:
         - master
=======
          - /scripts/cnn_variant_wdl/jsons/cram2filtered.json
     filters:
         branches:
             - master
         tags:
             - /.*/
>>>>>>> c9bf9411
   - name: cram2model
     subclass: WDL
     primaryDescriptorPath: /scripts/cnn_variant_wdl/cram2model.wdl
     testParameterFiles:
<<<<<<< HEAD
     - /scripts/cnn_variant_wdl/jsons/cram2model.json
     filters:
       branches:
         - master
   - name: funcotator
     subclass: WDL
     primaryDescriptorPath: /scripts/funcotator_wdl/funcotator.wdl
     testParameterFiles:
     - /scripts/funcotator_wdl/funcotator.json
     filters:
       branches:
         - master
   - name: GvsAssignIds
     subclass: WDL
     primaryDescriptorPath: /scripts/variantstore/wdl/GvsAssignIds.wdl
     testParameterFiles:
       - /scripts/variantstore/wdl/GvsAssignIds.example.inputs.json
     filters:
       branches:
         - master
         - ah_var_store
         - rsa_vs_1019
   - name: GvsBenchmarkExtractTask
     subclass: WDL
     primaryDescriptorPath: /scripts/variantstore/wdl/GvsBenchmarkExtractTask.wdl
     filters:
       branches:
         - master
         - ah_var_store
   - name: GvsRescatterCallsetInterval
     subclass: WDL
     primaryDescriptorPath: /scripts/variantstore/wdl/GvsRescatterCallsetInterval.wdl
     filters:
       branches:
         - master
         - ah_var_store
   - name: GvsCreateFilterSet
     subclass: WDL
     primaryDescriptorPath: /scripts/variantstore/wdl/GvsCreateFilterSet.wdl
     testParameterFiles:
       - /scripts/variantstore/wdl/GvsCreateFilterSet.example.inputs.json
     filters:
       branches:
         - master
         - ah_var_store
   - name: GvsPopulateAltAllele
     subclass: WDL
     primaryDescriptorPath: /scripts/variantstore/wdl/GvsPopulateAltAllele.wdl
     filters:
       branches:
         - master
         - ah_var_store
   - name: GvsCreateTables
     subclass: WDL
     primaryDescriptorPath: /scripts/variantstore/wdl/GvsCreateTables.wdl
     testParameterFiles:
       - /scripts/variantstore/wdl/GvsCreateTables.example.inputs.json
     filters:
       branches:
         - master
         - ah_var_store
   - name: GvsExtractCallset
     subclass: WDL
     primaryDescriptorPath: /scripts/variantstore/wdl/GvsExtractCallset.wdl
     filters:
       branches:
         - master
         - ah_var_store
         - rc-vs-1004-extract
   - name: GvsImportGenomes
     subclass: WDL
     primaryDescriptorPath: /scripts/variantstore/wdl/GvsImportGenomes.wdl
     filters:
       branches:
         - master
         - ah_var_store
   - name: GvsBulkIngestGenomes
     subclass: WDL
     primaryDescriptorPath: /scripts/variantstore/wdl/GvsBulkIngestGenomes.wdl
     filters:
       branches:
         - master
         - ah_var_store
         - bulk_ingest_staging
         - vs_1032_beta_wdl_pin
   - name: GvsPrepareRangesCallset
     subclass: WDL
     primaryDescriptorPath: /scripts/variantstore/wdl/GvsPrepareRangesCallset.wdl
     testParameterFiles:
       - /scripts/variantstore/wdl/GvsPrepareRangesCallset.example.inputs.json
     filters:
       branches:
         - master
         - ah_var_store
   - name: GvsCreateVATfromVDS
     subclass: WDL
     primaryDescriptorPath: /scripts/variantstore/wdl/GvsCreateVATfromVDS.wdl
     filters:
       branches:
         - master
         - ah_var_store
   - name: GvsCreateVATFilesFromBigQuery
     subclass: WDL
     primaryDescriptorPath: /scripts/variantstore/variant_annotations_table/GvsCreateVATFilesFromBigQuery.wdl
     filters:
       branches:
         - master
         - ah_var_store
   - name: GvsValidateVat
     subclass: WDL
     primaryDescriptorPath: /scripts/variantstore/variant_annotations_table/GvsValidateVAT.wdl
     testParameterFiles:
       - /scripts/variantstore/variant_annotations_table/GvsValidateVat.example.inputs.json
     filters:
       branches:
         - master
         - ah_var_store
   - name: GvsExtractCohortFromSampleNames
     subclass: WDL
     primaryDescriptorPath: /scripts/variantstore/wdl/GvsExtractCohortFromSampleNames.wdl
     filters:
       branches:
         - master
         - ah_var_store
   - name: GvsWithdrawSamples
     subclass: WDL
     primaryDescriptorPath: /scripts/variantstore/wdl/GvsWithdrawSamples.wdl
     filters:
       branches:
         - master
         - ah_var_store
   - name: GvsJointVariantCalling
     subclass: WDL
     primaryDescriptorPath: /scripts/variantstore/wdl/GvsJointVariantCalling.wdl
     filters:
       branches:
         - master
         - ah_var_store
         - bulk_ingest_staging
         - vs_1032_beta_wdl_pin
   - name: GvsBeta
     subclass: WDL
     primaryDescriptorPath: /scripts/variantstore/wdl/GvsJointVariantCalling.wdl
     filters:
       branches:
         # `master` is here so there will be *something* under the branches filter, but GVS WDLs are not on `master`
         # so this shouldn't show up in the list of available versions in Dockstore or Terra.
         - master
       tags:
         - /.*/
   - name: GvsJointVariantCallsetCost
     subclass: WDL
     primaryDescriptorPath: /scripts/variantstore/wdl/GvsJointVariantCallsetCost.wdl
     filters:
       branches:
         - master
         - ah_var_store
         - bulk_ingest_staging
   - name: GvsCalculatePrecisionAndSensitivity
     subclass: WDL
     primaryDescriptorPath: /scripts/variantstore/wdl/GvsCalculatePrecisionAndSensitivity.wdl
     filters:
       branches:
         - master
         - ah_var_store
         - vs_1014_exome_warp_ps
   - name: GvsQuickstartVcfIntegration
     subclass: WDL
     primaryDescriptorPath: /scripts/variantstore/wdl/GvsQuickstartVcfIntegration.wdl
     filters:
       branches:
         - master
         - ah_var_store
   - name: GvsQuickstartHailIntegration
     subclass: WDL
     primaryDescriptorPath: /scripts/variantstore/wdl/GvsQuickstartHailIntegration.wdl
     filters:
       branches:
         - master
         - ah_var_store
   - name: GvsQuickstartIntegration
     subclass: WDL
     primaryDescriptorPath: /scripts/variantstore/wdl/GvsQuickstartIntegration.wdl
     filters:
       branches:
         - master
         - ah_var_store
         - vs_1032_beta_wdl_pin
   - name: GvsIngestTieout
     subclass: WDL
     primaryDescriptorPath: /scripts/variantstore/wdl/GvsIngestTieout.wdl
     filters:
       branches:
         - master
         - ah_var_store
   - name: GvsCallsetCost
     subclass: WDL
     primaryDescriptorPath: /scripts/variantstore/wdl/GvsCallsetCost.wdl
     filters:
       branches:
         - master
         - ah_var_store
   - name: GvsExtractAvroFilesForHail
     subclass: WDL
     primaryDescriptorPath: /scripts/variantstore/wdl/GvsExtractAvroFilesForHail.wdl
     filters:
       branches:
         - master
         - ah_var_store
   - name: GvsCallsetStatistics
     subclass: WDL
     primaryDescriptorPath: /scripts/variantstore/wdl/GvsCallsetStatistics.wdl
     filters:
       branches:
         - master
         - ah_var_store
=======
          - /scripts/cnn_variant_wdl/jsons/cram2model.json
     filters:
         branches:
             - master
         tags:
             - /.*/
   - name: Funcotator
     subclass: WDL
     primaryDescriptorPath: /scripts/funcotator_wdl/funcotator.wdl
     testParameterFiles:
          - /scripts/funcotator_wdl/funcotator.json
     filters:
         branches:
             - master
         tags:
             - /.*/
>>>>>>> c9bf9411
   - name: MitochondriaPipeline
     subclass: WDL
     primaryDescriptorPath: /scripts/mitochondria_m2_wdl/MitochondriaPipeline.wdl
     testParameterFiles:
<<<<<<< HEAD
     -  /scripts/mitochondria_m2_wdl/test_mitochondria_m2_wdl.json
     filters:
       branches:
         - master
=======
          -  /scripts/mitochondria_m2_wdl/ExampleInputsMitochondriaPipeline.json
     filters:
         branches:
             - master
         tags:
             - /.*/
>>>>>>> c9bf9411
   - name: mutect2
     subclass: WDL
     primaryDescriptorPath: /scripts/mutect2_wdl/mutect2.wdl
     testParameterFiles:
<<<<<<< HEAD
     - /scripts/m2_cromwell_tests/mutect2.inputs.json
     filters:
       branches:
         - master
   - name: mutect2_pon
     subclass: WDL
     primaryDescriptorPath: /scripts/mutect2_wdl/mutect2_pon.wd
     filters:
       branches:
         - master
=======
          - /scripts/m2_cromwell_tests/mutect2.inputs.json
     filters:
         branches:
             - master
         tags:
             - /.*/
   - name: mutect2_pon
     subclass: WDL
     primaryDescriptorPath: /scripts/mutect2_wdl/mutect2_pon.wdl
     filters:
         branches:
             - master
         tags:
             - /.*/
>>>>>>> c9bf9411
   - name: run_happy
     subclass: WDL
     primaryDescriptorPath: /scripts/cnn_variant_wdl/run_happy.wdl
     testParameterFiles:
<<<<<<< HEAD
     - /scripts/cnn_variant_wdl/jsons/run_happy.json
     filters:
       branches:
         - master
=======
          - /scripts/cnn_variant_wdl/jsons/run_happy.json
     filters:
         branches:
             - master
         tags:
             - /.*/
>>>>>>> c9bf9411
   - name: pathseq_pipeline
     subclass: WDL
     primaryDescriptorPath: /scripts/pathseq/wdl/pathseq_pipeline.wdl
     testParameterFiles:
<<<<<<< HEAD
     - /scripts/pathseq/wdl/pathseq_pipeline_template.json
     filters:
       branches:
         - master
=======
          - /scripts/pathseq/wdl/pathseq_pipeline_template.json
     filters:
         branches:
             - master
         tags:
             - /.*/
>>>>>>> c9bf9411
<|MERGE_RESOLUTION|>--- conflicted
+++ resolved
@@ -14,37 +14,16 @@
      subclass: WDL
      primaryDescriptorPath: /scripts/cnv_wdl/germline/cnv_germline_case_workflow.wdl
      testParameterFiles:
-<<<<<<< HEAD
-     -  /scripts/cnv_cromwell_tests/germline/cnv_germline_case_scattered_workflow.json
-     filters:
-       branches:
-        - master
-=======
           -  /scripts/cnv_cromwell_tests/germline/cnv_germline_case_scattered_workflow.json
      filters:
          branches:
              - master
          tags:
              - /.*/
->>>>>>> c9bf9411
    - name: cnv_germline_cohort_workflow
      subclass: WDL
      primaryDescriptorPath: /scripts/cnv_wdl/germline/cnv_germline_cohort_workflow.wdl
      testParameterFiles:
-<<<<<<< HEAD
-     -  /scripts/cnv_cromwell_tests/germline/cnv_germline_cohort_workflow.json
-     filters:
-       branches:
-         - master
-   - name: cnv_somatic_pair_workflow
-     subclass: WDL
-     primaryDescriptorPath: /scripts/cnv_wdl/somatic/cnv_somatic_pair_workflow.wdl
-     testParameterFiles:
-     -  /scripts/cnv_cromwell_tests/somatic/cnv_somatic_pair_wes_do-gc_workflow.json
-     filters:
-       branches:
-         - master
-=======
           -  /scripts/cnv_cromwell_tests/germline/cnv_germline_cohort_workflow.json
      filters:
          branches:
@@ -61,17 +40,10 @@
              - master
          tags:
              - /.*/
->>>>>>> c9bf9411
    - name: cnv_somatic_panel_workflow
      subclass: WDL
      primaryDescriptorPath: /scripts/cnv_wdl/somatic/cnv_somatic_panel_workflow.wdl
      testParameterFiles:
-<<<<<<< HEAD
-     -  /scripts/cnv_cromwell_tests/somatic/cnv_somatic_panel_wes_do-gc_workflow.json
-     filters:
-       branches:
-         - master
-=======
           -  /scripts/cnv_cromwell_tests/somatic/cnv_somatic_panel_wes_do-gc_workflow.json
      filters:
          branches:
@@ -86,246 +58,20 @@
              - master
          tags:
              - /.*/
->>>>>>> c9bf9411
    - name: cram2filtered
      subclass: WDL
      primaryDescriptorPath: /scripts/cnn_variant_wdl/cram2filtered.wdl
      testParameterFiles:
-<<<<<<< HEAD
-     - /scripts/cnn_variant_wdl/jsons/cram2filtered.json
-     filters:
-       branches:
-         - master
-=======
           - /scripts/cnn_variant_wdl/jsons/cram2filtered.json
      filters:
          branches:
              - master
          tags:
              - /.*/
->>>>>>> c9bf9411
    - name: cram2model
      subclass: WDL
      primaryDescriptorPath: /scripts/cnn_variant_wdl/cram2model.wdl
      testParameterFiles:
-<<<<<<< HEAD
-     - /scripts/cnn_variant_wdl/jsons/cram2model.json
-     filters:
-       branches:
-         - master
-   - name: funcotator
-     subclass: WDL
-     primaryDescriptorPath: /scripts/funcotator_wdl/funcotator.wdl
-     testParameterFiles:
-     - /scripts/funcotator_wdl/funcotator.json
-     filters:
-       branches:
-         - master
-   - name: GvsAssignIds
-     subclass: WDL
-     primaryDescriptorPath: /scripts/variantstore/wdl/GvsAssignIds.wdl
-     testParameterFiles:
-       - /scripts/variantstore/wdl/GvsAssignIds.example.inputs.json
-     filters:
-       branches:
-         - master
-         - ah_var_store
-         - rsa_vs_1019
-   - name: GvsBenchmarkExtractTask
-     subclass: WDL
-     primaryDescriptorPath: /scripts/variantstore/wdl/GvsBenchmarkExtractTask.wdl
-     filters:
-       branches:
-         - master
-         - ah_var_store
-   - name: GvsRescatterCallsetInterval
-     subclass: WDL
-     primaryDescriptorPath: /scripts/variantstore/wdl/GvsRescatterCallsetInterval.wdl
-     filters:
-       branches:
-         - master
-         - ah_var_store
-   - name: GvsCreateFilterSet
-     subclass: WDL
-     primaryDescriptorPath: /scripts/variantstore/wdl/GvsCreateFilterSet.wdl
-     testParameterFiles:
-       - /scripts/variantstore/wdl/GvsCreateFilterSet.example.inputs.json
-     filters:
-       branches:
-         - master
-         - ah_var_store
-   - name: GvsPopulateAltAllele
-     subclass: WDL
-     primaryDescriptorPath: /scripts/variantstore/wdl/GvsPopulateAltAllele.wdl
-     filters:
-       branches:
-         - master
-         - ah_var_store
-   - name: GvsCreateTables
-     subclass: WDL
-     primaryDescriptorPath: /scripts/variantstore/wdl/GvsCreateTables.wdl
-     testParameterFiles:
-       - /scripts/variantstore/wdl/GvsCreateTables.example.inputs.json
-     filters:
-       branches:
-         - master
-         - ah_var_store
-   - name: GvsExtractCallset
-     subclass: WDL
-     primaryDescriptorPath: /scripts/variantstore/wdl/GvsExtractCallset.wdl
-     filters:
-       branches:
-         - master
-         - ah_var_store
-         - rc-vs-1004-extract
-   - name: GvsImportGenomes
-     subclass: WDL
-     primaryDescriptorPath: /scripts/variantstore/wdl/GvsImportGenomes.wdl
-     filters:
-       branches:
-         - master
-         - ah_var_store
-   - name: GvsBulkIngestGenomes
-     subclass: WDL
-     primaryDescriptorPath: /scripts/variantstore/wdl/GvsBulkIngestGenomes.wdl
-     filters:
-       branches:
-         - master
-         - ah_var_store
-         - bulk_ingest_staging
-         - vs_1032_beta_wdl_pin
-   - name: GvsPrepareRangesCallset
-     subclass: WDL
-     primaryDescriptorPath: /scripts/variantstore/wdl/GvsPrepareRangesCallset.wdl
-     testParameterFiles:
-       - /scripts/variantstore/wdl/GvsPrepareRangesCallset.example.inputs.json
-     filters:
-       branches:
-         - master
-         - ah_var_store
-   - name: GvsCreateVATfromVDS
-     subclass: WDL
-     primaryDescriptorPath: /scripts/variantstore/wdl/GvsCreateVATfromVDS.wdl
-     filters:
-       branches:
-         - master
-         - ah_var_store
-   - name: GvsCreateVATFilesFromBigQuery
-     subclass: WDL
-     primaryDescriptorPath: /scripts/variantstore/variant_annotations_table/GvsCreateVATFilesFromBigQuery.wdl
-     filters:
-       branches:
-         - master
-         - ah_var_store
-   - name: GvsValidateVat
-     subclass: WDL
-     primaryDescriptorPath: /scripts/variantstore/variant_annotations_table/GvsValidateVAT.wdl
-     testParameterFiles:
-       - /scripts/variantstore/variant_annotations_table/GvsValidateVat.example.inputs.json
-     filters:
-       branches:
-         - master
-         - ah_var_store
-   - name: GvsExtractCohortFromSampleNames
-     subclass: WDL
-     primaryDescriptorPath: /scripts/variantstore/wdl/GvsExtractCohortFromSampleNames.wdl
-     filters:
-       branches:
-         - master
-         - ah_var_store
-   - name: GvsWithdrawSamples
-     subclass: WDL
-     primaryDescriptorPath: /scripts/variantstore/wdl/GvsWithdrawSamples.wdl
-     filters:
-       branches:
-         - master
-         - ah_var_store
-   - name: GvsJointVariantCalling
-     subclass: WDL
-     primaryDescriptorPath: /scripts/variantstore/wdl/GvsJointVariantCalling.wdl
-     filters:
-       branches:
-         - master
-         - ah_var_store
-         - bulk_ingest_staging
-         - vs_1032_beta_wdl_pin
-   - name: GvsBeta
-     subclass: WDL
-     primaryDescriptorPath: /scripts/variantstore/wdl/GvsJointVariantCalling.wdl
-     filters:
-       branches:
-         # `master` is here so there will be *something* under the branches filter, but GVS WDLs are not on `master`
-         # so this shouldn't show up in the list of available versions in Dockstore or Terra.
-         - master
-       tags:
-         - /.*/
-   - name: GvsJointVariantCallsetCost
-     subclass: WDL
-     primaryDescriptorPath: /scripts/variantstore/wdl/GvsJointVariantCallsetCost.wdl
-     filters:
-       branches:
-         - master
-         - ah_var_store
-         - bulk_ingest_staging
-   - name: GvsCalculatePrecisionAndSensitivity
-     subclass: WDL
-     primaryDescriptorPath: /scripts/variantstore/wdl/GvsCalculatePrecisionAndSensitivity.wdl
-     filters:
-       branches:
-         - master
-         - ah_var_store
-         - vs_1014_exome_warp_ps
-   - name: GvsQuickstartVcfIntegration
-     subclass: WDL
-     primaryDescriptorPath: /scripts/variantstore/wdl/GvsQuickstartVcfIntegration.wdl
-     filters:
-       branches:
-         - master
-         - ah_var_store
-   - name: GvsQuickstartHailIntegration
-     subclass: WDL
-     primaryDescriptorPath: /scripts/variantstore/wdl/GvsQuickstartHailIntegration.wdl
-     filters:
-       branches:
-         - master
-         - ah_var_store
-   - name: GvsQuickstartIntegration
-     subclass: WDL
-     primaryDescriptorPath: /scripts/variantstore/wdl/GvsQuickstartIntegration.wdl
-     filters:
-       branches:
-         - master
-         - ah_var_store
-         - vs_1032_beta_wdl_pin
-   - name: GvsIngestTieout
-     subclass: WDL
-     primaryDescriptorPath: /scripts/variantstore/wdl/GvsIngestTieout.wdl
-     filters:
-       branches:
-         - master
-         - ah_var_store
-   - name: GvsCallsetCost
-     subclass: WDL
-     primaryDescriptorPath: /scripts/variantstore/wdl/GvsCallsetCost.wdl
-     filters:
-       branches:
-         - master
-         - ah_var_store
-   - name: GvsExtractAvroFilesForHail
-     subclass: WDL
-     primaryDescriptorPath: /scripts/variantstore/wdl/GvsExtractAvroFilesForHail.wdl
-     filters:
-       branches:
-         - master
-         - ah_var_store
-   - name: GvsCallsetStatistics
-     subclass: WDL
-     primaryDescriptorPath: /scripts/variantstore/wdl/GvsCallsetStatistics.wdl
-     filters:
-       branches:
-         - master
-         - ah_var_store
-=======
           - /scripts/cnn_variant_wdl/jsons/cram2model.json
      filters:
          branches:
@@ -342,40 +88,20 @@
              - master
          tags:
              - /.*/
->>>>>>> c9bf9411
    - name: MitochondriaPipeline
      subclass: WDL
      primaryDescriptorPath: /scripts/mitochondria_m2_wdl/MitochondriaPipeline.wdl
      testParameterFiles:
-<<<<<<< HEAD
-     -  /scripts/mitochondria_m2_wdl/test_mitochondria_m2_wdl.json
-     filters:
-       branches:
-         - master
-=======
           -  /scripts/mitochondria_m2_wdl/ExampleInputsMitochondriaPipeline.json
      filters:
          branches:
              - master
          tags:
              - /.*/
->>>>>>> c9bf9411
    - name: mutect2
      subclass: WDL
      primaryDescriptorPath: /scripts/mutect2_wdl/mutect2.wdl
      testParameterFiles:
-<<<<<<< HEAD
-     - /scripts/m2_cromwell_tests/mutect2.inputs.json
-     filters:
-       branches:
-         - master
-   - name: mutect2_pon
-     subclass: WDL
-     primaryDescriptorPath: /scripts/mutect2_wdl/mutect2_pon.wd
-     filters:
-       branches:
-         - master
-=======
           - /scripts/m2_cromwell_tests/mutect2.inputs.json
      filters:
          branches:
@@ -390,38 +116,23 @@
              - master
          tags:
              - /.*/
->>>>>>> c9bf9411
    - name: run_happy
      subclass: WDL
      primaryDescriptorPath: /scripts/cnn_variant_wdl/run_happy.wdl
      testParameterFiles:
-<<<<<<< HEAD
-     - /scripts/cnn_variant_wdl/jsons/run_happy.json
-     filters:
-       branches:
-         - master
-=======
           - /scripts/cnn_variant_wdl/jsons/run_happy.json
      filters:
          branches:
              - master
          tags:
              - /.*/
->>>>>>> c9bf9411
    - name: pathseq_pipeline
      subclass: WDL
      primaryDescriptorPath: /scripts/pathseq/wdl/pathseq_pipeline.wdl
      testParameterFiles:
-<<<<<<< HEAD
-     - /scripts/pathseq/wdl/pathseq_pipeline_template.json
-     filters:
-       branches:
-         - master
-=======
           - /scripts/pathseq/wdl/pathseq_pipeline_template.json
      filters:
          branches:
              - master
          tags:
-             - /.*/
->>>>>>> c9bf9411
+             - /.*/