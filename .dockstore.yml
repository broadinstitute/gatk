version: 1.2
workflows:
   - name: cnv_germline_case_scattered_workflow
     subclass: WDL
     primaryDescriptorPath: /scripts/cnv_wdl/germline/cnv_germline_case_scattered_workflow.wdl
     testParameterFiles:
          - /scripts/cnv_cromwell_tests/germline/cnv_germline_case_scattered_workflow.json
     filters:
         branches:
             - master
         tags:
             - /.*/
   - name: cnv_germline_case_workflow
     subclass: WDL
     primaryDescriptorPath: /scripts/cnv_wdl/germline/cnv_germline_case_workflow.wdl
     testParameterFiles:
          -  /scripts/cnv_cromwell_tests/germline/cnv_germline_case_scattered_workflow.json
     filters:
         branches:
             - master
         tags:
             - /.*/
   - name: cnv_germline_cohort_workflow
     subclass: WDL
     primaryDescriptorPath: /scripts/cnv_wdl/germline/cnv_germline_cohort_workflow.wdl
     testParameterFiles:
          -  /scripts/cnv_cromwell_tests/germline/cnv_germline_cohort_workflow.json
     filters:
         branches:
             - master
         tags:
             - /.*/
   - name: cnv_somatic_pair_workflow
     subclass: WDL
     primaryDescriptorPath: /scripts/cnv_wdl/somatic/cnv_somatic_pair_workflow.wdl
     testParameterFiles:
          -  /scripts/cnv_cromwell_tests/somatic/cnv_somatic_pair_wes_do-gc_workflow.json
     filters:
         branches:
             - master
         tags:
             - /.*/
   - name: cnv_somatic_panel_workflow
     subclass: WDL
     primaryDescriptorPath: /scripts/cnv_wdl/somatic/cnv_somatic_panel_workflow.wdl
     testParameterFiles:
          -  /scripts/cnv_cromwell_tests/somatic/cnv_somatic_panel_wes_do-gc_workflow.json
     filters:
         branches:
             - master
         tags:
             - /.*/
   - name: cnv_joint_call_exomes
     subclass: WDL
     primaryDescriptorPath: /scripts/cnv_wdl/germline/joint_call_exome_cnvs.wdl
     filters:
         branches:
             - master
         tags:
             - /.*/
   - name: cram2filtered
     subclass: WDL
     primaryDescriptorPath: /scripts/cnn_variant_wdl/cram2filtered.wdl
     testParameterFiles:
          - /scripts/cnn_variant_wdl/jsons/cram2filtered.json
     filters:
         branches:
             - master
         tags:
             - /.*/
   - name: cram2model
     subclass: WDL
     primaryDescriptorPath: /scripts/cnn_variant_wdl/cram2model.wdl
     testParameterFiles:
          - /scripts/cnn_variant_wdl/jsons/cram2model.json
     filters:
         branches:
             - master
         tags:
             - /.*/
   - name: Funcotator
     subclass: WDL
     primaryDescriptorPath: /scripts/funcotator_wdl/funcotator.wdl
     testParameterFiles:
          - /scripts/funcotator_wdl/funcotator.json
     filters:
         branches:
             - master
         tags:
             - /.*/
   - name: GvsAssignIds
     subclass: WDL
     primaryDescriptorPath: /scripts/variantstore/wdl/GvsAssignIds.wdl
     testParameterFiles:
         - /scripts/variantstore/wdl/GvsAssignIds.example.inputs.json
     filters:
         branches:
             - master
             - ah_var_store
         tags:
             - /.*/
   - name: GvsBenchmarkExtractTask
     subclass: WDL
     primaryDescriptorPath: /scripts/variantstore/wdl/GvsBenchmarkExtractTask.wdl
     filters:
         branches:
             - master
             - ah_var_store
         tags:
             - /.*/
   - name: GvsRescatterCallsetInterval
     subclass: WDL
     primaryDescriptorPath: /scripts/variantstore/wdl/GvsRescatterCallsetInterval.wdl
     filters:
         branches:
             - master
             - ah_var_store
         tags:
             - /.*/
   - name: GvsCreateFilterSet
     subclass: WDL
     primaryDescriptorPath: /scripts/variantstore/wdl/GvsCreateFilterSet.wdl
     testParameterFiles:
         - /scripts/variantstore/wdl/GvsCreateFilterSet.example.inputs.json
     filters:
         branches:
             - master
             - ah_var_store
         tags:
             - /.*/
   - name: GvsPopulateAltAllele
     subclass: WDL
     primaryDescriptorPath: /scripts/variantstore/wdl/GvsPopulateAltAllele.wdl
     filters:
         branches:
             - master
             - ah_var_store
         tags:
             - /.*/
   - name: GvsCreateTables
     subclass: WDL
     primaryDescriptorPath: /scripts/variantstore/wdl/GvsCreateTables.wdl
     testParameterFiles:
         - /scripts/variantstore/wdl/GvsCreateTables.example.inputs.json
     filters:
         branches:
             - master
             - ah_var_store
             - VS-1063-bit-pack-ref-ranges-data-into-a-more-efficient-representation
         tags:
             - /.*/
   - name: GvsCreateVDS
     subclass: WDL
     primaryDescriptorPath: /scripts/variantstore/wdl/GvsCreateVDS.wdl
     filters:
       branches:
         - master
         - ah_var_store
         - rsa_vs_1095
       tags:
         - /.*/
   - name: GvsExtractCallset
     subclass: WDL
     primaryDescriptorPath: /scripts/variantstore/wdl/GvsExtractCallset.wdl
     filters:
         branches:
             - master
             - ah_var_store
         tags:
             - /.*/
   - name: GvsImportGenomes
     subclass: WDL
     primaryDescriptorPath: /scripts/variantstore/wdl/GvsImportGenomes.wdl
     filters:
         branches:
             - master
             - ah_var_store
         tags:
             - /.*/
   - name: GvsBulkIngestGenomes
     subclass: WDL
     primaryDescriptorPath: /scripts/variantstore/wdl/GvsBulkIngestGenomes.wdl
     filters:
         branches:
             - master
             - ah_var_store
         tags:
             - /.*/
   - name: GvsPrepareRangesCallset
     subclass: WDL
     primaryDescriptorPath: /scripts/variantstore/wdl/GvsPrepareRangesCallset.wdl
     testParameterFiles:
         - /scripts/variantstore/wdl/GvsPrepareRangesCallset.example.inputs.json
     filters:
         branches:
             - master
             - ah_var_store
             - rsa_vs_597
         tags:
             - /.*/
   - name: GvsCreateVATfromVDS
     subclass: WDL
     primaryDescriptorPath: /scripts/variantstore/wdl/GvsCreateVATfromVDS.wdl
     filters:
         branches:
             - master
             - ah_var_store
         tags:
             - /.*/
   - name: GvsCreateVATFilesFromBigQuery
     subclass: WDL
     primaryDescriptorPath: /scripts/variantstore/variant_annotations_table/GvsCreateVATFilesFromBigQuery.wdl
     filters:
         branches:
             - master
             - ah_var_store
         tags:
             - /.*/
   - name: GvsValidateVat
     subclass: WDL
     primaryDescriptorPath: /scripts/variantstore/variant_annotations_table/GvsValidateVAT.wdl
     testParameterFiles:
         - /scripts/variantstore/variant_annotations_table/GvsValidateVat.example.inputs.json
     filters:
         branches:
             - master
             - ah_var_store
         tags:
             - /.*/
   - name: GvsExtractCohortFromSampleNames
     subclass: WDL
     primaryDescriptorPath: /scripts/variantstore/wdl/GvsExtractCohortFromSampleNames.wdl
     filters:
         branches:
             - master
             - ah_var_store
         tags:
             - /.*/
   - name: GvsWithdrawSamples
     subclass: WDL
     primaryDescriptorPath: /scripts/variantstore/wdl/GvsWithdrawSamples.wdl
     filters:
         branches:
             - master
             - ah_var_store
         tags:
             - /.*/
   - name: GvsJointVariantCalling
     subclass: WDL
     primaryDescriptorPath: /scripts/variantstore/wdl/GvsJointVariantCalling.wdl
     filters:
         branches:
             - master
             - ah_var_store
             - rsa_vs_1146
         tags:
             - /.*/
   - name: GvsBeta
     subclass: WDL
     primaryDescriptorPath: /scripts/variantstore/wdl/GvsJointVariantCalling.wdl
     filters:
         branches:
             # `master` is here so there will be *something* under the branches filter, but GVS WDLs are not on `master`
             # so this shouldn't show up in the list of available versions in Dockstore or Terra.
             - master
             - vs_1099_composite_object_inputs
         tags:
             - /.*/
   - name: GvsJointVariantCallsetCost
     subclass: WDL
     primaryDescriptorPath: /scripts/variantstore/wdl/GvsJointVariantCallsetCost.wdl
     filters:
         branches:
             - master
             - ah_var_store
             - bulk_ingest_staging
         tags:
             - /.*/
   - name: GvsCalculatePrecisionAndSensitivity
     subclass: WDL
     primaryDescriptorPath: /scripts/variantstore/wdl/GvsCalculatePrecisionAndSensitivity.wdl
     filters:
         branches:
             - master
             - ah_var_store
         tags:
             - /.*/
   - name: GvsQuickstartVcfIntegration
     subclass: WDL
     primaryDescriptorPath: /scripts/variantstore/wdl/GvsQuickstartVcfIntegration.wdl
     filters:
         branches:
             - master
             - ah_var_store
         tags:
             - /.*/
   - name: GvsQuickstartHailIntegration
     subclass: WDL
     primaryDescriptorPath: /scripts/variantstore/wdl/GvsQuickstartHailIntegration.wdl
     filters:
         branches:
             - master
             - ah_var_store
         tags:
             - /.*/
   - name: GvsQuickstartIntegration
     subclass: WDL
     primaryDescriptorPath: /scripts/variantstore/wdl/GvsQuickstartIntegration.wdl
     filters:
         branches:
             - master
             - ah_var_store
<<<<<<< HEAD
             - rsa_vs_1146
=======
             - rsa_vs_1095
>>>>>>> f8d5f2d9
         tags:
             - /.*/
   - name: GvsIngestTieout
     subclass: WDL
     primaryDescriptorPath: /scripts/variantstore/wdl/GvsIngestTieout.wdl
     filters:
         branches:
             - master
             - ah_var_store
         tags:
             - /.*/
   - name: GvsCallsetCost
     subclass: WDL
     primaryDescriptorPath: /scripts/variantstore/wdl/GvsCallsetCost.wdl
     filters:
         branches:
             - master
             - ah_var_store
         tags:
             - /.*/
   - name: GvsExtractAvroFilesForHail
     subclass: WDL
     primaryDescriptorPath: /scripts/variantstore/wdl/GvsExtractAvroFilesForHail.wdl
     filters:
         branches:
             - master
             - ah_var_store
         tags:
             - /.*/
   - name: GvsCallsetStatistics
     subclass: WDL
     primaryDescriptorPath: /scripts/variantstore/wdl/GvsCallsetStatistics.wdl
     filters:
         branches:
             - master
             - ah_var_store
         tags:
             - /.*/
   - name: HailFromWdl
     subclass: WDL
     primaryDescriptorPath: /scripts/variantstore/wdl/HailFromWdl.wdl
     filters:
         branches:
             - master
             - vs_1013_hail_dataproc_wdl
         tags:
             - /.*/
   - name: MitochondriaPipeline
     subclass: WDL
     primaryDescriptorPath: /scripts/mitochondria_m2_wdl/MitochondriaPipeline.wdl
     testParameterFiles:
          -  /scripts/mitochondria_m2_wdl/ExampleInputsMitochondriaPipeline.json
     filters:
         branches:
             - master
         tags:
             - /.*/
   - name: mutect2
     subclass: WDL
     primaryDescriptorPath: /scripts/mutect2_wdl/mutect2.wdl
     testParameterFiles:
          - /scripts/m2_cromwell_tests/mutect2.inputs.json
     filters:
         branches:
             - master
         tags:
             - /.*/
   - name: mutect2_pon
     subclass: WDL
     primaryDescriptorPath: /scripts/mutect2_wdl/mutect2_pon.wdl
     filters:
         branches:
             - master
         tags:
             - /.*/
   - name: run_happy
     subclass: WDL
     primaryDescriptorPath: /scripts/cnn_variant_wdl/run_happy.wdl
     testParameterFiles:
          - /scripts/cnn_variant_wdl/jsons/run_happy.json
     filters:
         branches:
             - master
         tags:
             - /.*/
   - name: pathseq_pipeline
     subclass: WDL
     primaryDescriptorPath: /scripts/pathseq/wdl/pathseq_pipeline.wdl
     testParameterFiles:
          - /scripts/pathseq/wdl/pathseq_pipeline_template.json
     filters:
         branches:
             - master
         tags:
             - /.*/<|MERGE_RESOLUTION|>--- conflicted
+++ resolved
@@ -310,11 +310,7 @@
          branches:
              - master
              - ah_var_store
-<<<<<<< HEAD
              - rsa_vs_1146
-=======
-             - rsa_vs_1095
->>>>>>> f8d5f2d9
          tags:
              - /.*/
    - name: GvsIngestTieout
