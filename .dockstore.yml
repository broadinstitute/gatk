version: 1.2
workflows:
   - name: cnv_germline_case_workflow
     subclass: WDL
     primaryDescriptorPath: /scripts/cnv_wdl/germline/cnv_germline_case_workflow.wdl
     testParameterFiles:
     -  /scripts/cnv_cromwell_tests/germline/cnv_germline_case_scattered_workflow.json
     filters:
       branches:
        - master
   - name: cnv_germline_cohort_workflow
     subclass: WDL
     primaryDescriptorPath: /scripts/cnv_wdl/germline/cnv_germline_cohort_workflow.wdl
     testParameterFiles:
     -  /scripts/cnv_cromwell_tests/germline/cnv_germline_cohort_workflow.json
     filters:
       branches:
         - master
   - name: cnv_somatic_pair_workflow
     subclass: WDL
     primaryDescriptorPath: /scripts/cnv_wdl/somatic/cnv_somatic_pair_workflow.wdl
     testParameterFiles:
     -  /scripts/cnv_cromwell_tests/somatic/cnv_somatic_pair_wes_do-gc_workflow.json
     filters:
       branches:
         - master
   - name: cnv_somatic_panel_workflow
     subclass: WDL
     primaryDescriptorPath: /scripts/cnv_wdl/somatic/cnv_somatic_panel_workflow.wdl
     testParameterFiles:
     -  /scripts/cnv_cromwell_tests/somatic/cnv_somatic_panel_wes_do-gc_workflow.json
     filters:
       branches:
         - master
   - name: cram2filtered
     subclass: WDL
     primaryDescriptorPath: /scripts/cnn_variant_wdl/cram2filtered.wdl
     testParameterFiles:
     - /scripts/cnn_variant_wdl/jsons/cram2filtered.json
     filters:
       branches:
         - master
   - name: cram2model
     subclass: WDL
     primaryDescriptorPath: /scripts/cnn_variant_wdl/cram2model.wdl
     testParameterFiles:
     - /scripts/cnn_variant_wdl/jsons/cram2model.json
     filters:
       branches:
         - master
   - name: funcotator
     subclass: WDL
     primaryDescriptorPath: /scripts/funcotator_wdl/funcotator.wdl
     testParameterFiles:
     - /scripts/funcotator_wdl/funcotator.json
     filters:
       branches:
         - master
   - name: GvsAssignIds
     subclass: WDL
     primaryDescriptorPath: /scripts/variantstore/wdl/GvsAssignIds.wdl
     testParameterFiles:
       - /scripts/variantstore/wdl/GvsAssignIds.example.inputs.json
     filters:
       branches:
         - master
         - ah_var_store
         - rsa_vs_836_v2
   - name: GvsBenchmarkExtractTask
     subclass: WDL
     primaryDescriptorPath: /scripts/variantstore/wdl/GvsBenchmarkExtractTask.wdl
     filters:
       branches:
         - master
         - ah_var_store
   - name: GvsRescatterCallsetInterval
     subclass: WDL
     primaryDescriptorPath: /scripts/variantstore/wdl/GvsRescatterCallsetInterval.wdl
     filters:
       branches:
         - master
         - ah_var_store
   - name: GvsCreateFilterSet
     subclass: WDL
     primaryDescriptorPath: /scripts/variantstore/wdl/GvsCreateFilterSet.wdl
     testParameterFiles:
       - /scripts/variantstore/wdl/GvsCreateFilterSet.example.inputs.json
     filters:
       branches:
         - master
         - ah_var_store
   - name: GvsPopulateAltAllele
     subclass: WDL
     primaryDescriptorPath: /scripts/variantstore/wdl/GvsPopulateAltAllele.wdl
     filters:
       branches:
         - master
         - ah_var_store
   - name: GvsCreateTables
     subclass: WDL
     primaryDescriptorPath: /scripts/variantstore/wdl/GvsCreateTables.wdl
     testParameterFiles:
       - /scripts/variantstore/wdl/GvsCreateTables.example.inputs.json
     filters:
       branches:
         - master
         - ah_var_store
   - name: GvsExtractCallset
     subclass: WDL
     primaryDescriptorPath: /scripts/variantstore/wdl/GvsExtractCallset.wdl
     filters:
       branches:
         - master
         - ah_var_store
         - gg_VS-892_MergeExtractCohortLiteIntoExtractCohort
   - name: GvsImportGenomes
     subclass: WDL
     primaryDescriptorPath: /scripts/variantstore/wdl/GvsImportGenomes.wdl
     filters:
       branches:
         - master
         - ah_var_store
<<<<<<< HEAD
         - rsa_vs_836_v2
=======
         - rc-vs-835-add-defaults-to-ingest
>>>>>>> deadfc86
   - name: GvsPrepareBulkImport
     subclass: WDL
     primaryDescriptorPath: /scripts/variantstore/wdl/GvsPrepareBulkImport.wdl
     filters:
       branches:
         - rc-vs-835-add-defaults-to-ingest
   - name: GvsBulkIngestGenomes
     subclass: WDL
     primaryDescriptorPath: /scripts/variantstore/wdl/GvsBulkIngestGenomes.wdl
     filters:
       branches:
         - rc-vs-835-add-defaults-to-ingest
   - name: GvsPrepareRangesCallset
     subclass: WDL
     primaryDescriptorPath: /scripts/variantstore/wdl/GvsPrepareRangesCallset.wdl
     testParameterFiles:
       - /scripts/variantstore/wdl/GvsPrepareRangesCallset.example.inputs.json
     filters:
       branches:
         - master
         - ah_var_store
   - name: GvsCreateVATfromVDS
     subclass: WDL
     primaryDescriptorPath: /scripts/variantstore/wdl/GvsCreateVATfromVDS.wdl
     filters:
       branches:
         - master
         - ah_var_store
         - mc_nirvana_reference_disk
   - name: GvsCreateVATFilesFromBigQuery
     subclass: WDL
     primaryDescriptorPath: /scripts/variantstore/variant_annotations_table/GvsCreateVATFilesFromBigQuery.wdl
     filters:
       branches:
         - master
         - ah_var_store
   - name: GvsValidateVat
     subclass: WDL
     primaryDescriptorPath: /scripts/variantstore/variant_annotations_table/GvsValidateVAT.wdl
     testParameterFiles:
       - /scripts/variantstore/variant_annotations_table/GvsValidateVat.example.inputs.json
     filters:
       branches:
         - master
         - ah_var_store
   - name: GvsExtractCohortFromSampleNames
     subclass: WDL
     primaryDescriptorPath: /scripts/variantstore/wdl/GvsExtractCohortFromSampleNames.wdl
     filters:
       branches:
         - master
         - ah_var_store
   - name: GvsWithdrawSamples
     subclass: WDL
     primaryDescriptorPath: /scripts/variantstore/wdl/GvsWithdrawSamples.wdl
     filters:
       branches:
         - master
         - ah_var_store
   - name: GvsUnified
     subclass: WDL
     primaryDescriptorPath: /scripts/variantstore/wdl/GvsUnified.wdl
     filters:
       branches:
         - master
         - ah_var_store
   - name: GvsJointVariantCalling
     subclass: WDL
     primaryDescriptorPath: /scripts/variantstore/wdl/GvsJointVariantCalling.wdl
     filters:
       branches:
         - master
         - ah_var_store
         - rsa_vs_836_v2
   - name: GvsJointVariantCallsetCost
     subclass: WDL
     primaryDescriptorPath: /scripts/variantstore/wdl/GvsJointVariantCallsetCost.wdl
     filters:
       branches:
         - master
         - ah_var_store
   - name: GvsCalculatePrecisionAndSensitivity
     subclass: WDL
     primaryDescriptorPath: /scripts/variantstore/wdl/GvsCalculatePrecisionAndSensitivity.wdl
     filters:
       branches:
         - master
         - ah_var_store
   - name: GvsQuickstartVcfIntegration
     subclass: WDL
     primaryDescriptorPath: /scripts/variantstore/wdl/GvsQuickstartVcfIntegration.wdl
     filters:
       branches:
         - master
         - ah_var_store
   - name: GvsQuickstartHailIntegration
     subclass: WDL
     primaryDescriptorPath: /scripts/variantstore/wdl/GvsQuickstartHailIntegration.wdl
     filters:
       branches:
         - master
         - ah_var_store
   - name: GvsQuickstartIntegration
     subclass: WDL
     primaryDescriptorPath: /scripts/variantstore/wdl/GvsQuickstartIntegration.wdl
     filters:
       branches:
         - master
         - ah_var_store
         - rsa_vs_836_v2
   - name: GvsIngestTieout
     subclass: WDL
     primaryDescriptorPath: /scripts/variantstore/wdl/GvsIngestTieout.wdl
     filters:
       branches:
         - master
         - ah_var_store
   - name: GvsCallsetCost
     subclass: WDL
     primaryDescriptorPath: /scripts/variantstore/wdl/GvsCallsetCost.wdl
     filters:
       branches:
         - master
         - ah_var_store
   - name: GvsExtractAvroFilesForHail
     subclass: WDL
     primaryDescriptorPath: /scripts/variantstore/wdl/GvsExtractAvroFilesForHail.wdl
     filters:
       branches:
         - master
         - ah_var_store
   - name: GvsCallsetStatistics
     subclass: WDL
     primaryDescriptorPath: /scripts/variantstore/wdl/GvsCallsetStatistics.wdl
     filters:
       branches:
         - master
         - ah_var_store
   - name: MitochondriaPipeline
     subclass: WDL
     primaryDescriptorPath: /scripts/mitochondria_m2_wdl/MitochondriaPipeline.wdl
     testParameterFiles:
     -  /scripts/mitochondria_m2_wdl/test_mitochondria_m2_wdl.json
     filters:
       branches:
         - master
   - name: mutect2
     subclass: WDL
     primaryDescriptorPath: /scripts/mutect2_wdl/mutect2.wdl
     testParameterFiles:
     - /scripts/m2_cromwell_tests/mutect2.inputs.json
     filters:
       branches:
         - master
   - name: mutect2_pon
     subclass: WDL
     primaryDescriptorPath: /scripts/mutect2_wdl/mutect2_pon.wd
     filters:
       branches:
         - master
   - name: run_happy
     subclass: WDL
     primaryDescriptorPath: /scripts/cnn_variant_wdl/run_happy.wdl
     testParameterFiles:
     - /scripts/cnn_variant_wdl/jsons/run_happy.json
     filters:
       branches:
         - master
   - name: pathseq_pipeline
     subclass: WDL
     primaryDescriptorPath: /scripts/pathseq/wdl/pathseq_pipeline.wdl
     testParameterFiles:
     - /scripts/pathseq/wdl/pathseq_pipeline_template.json
     filters:
       branches:
         - master<|MERGE_RESOLUTION|>--- conflicted
+++ resolved
@@ -120,11 +120,7 @@
        branches:
          - master
          - ah_var_store
-<<<<<<< HEAD
-         - rsa_vs_836_v2
-=======
-         - rc-vs-835-add-defaults-to-ingest
->>>>>>> deadfc86
+         - rsa_vs_836_v2
    - name: GvsPrepareBulkImport
      subclass: WDL
      primaryDescriptorPath: /scripts/variantstore/wdl/GvsPrepareBulkImport.wdl
