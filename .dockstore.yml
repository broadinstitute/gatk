--- conflicted
+++ resolved
@@ -224,11 +224,8 @@
        branches:
          - master
          - ah_var_store
-<<<<<<< HEAD
          - gg_AddVQSRLiteToIntegrationTest
-=======
          - rc-fix-hail-python
->>>>>>> 24b0ca1e
    - name: GvsQuickstartIntegration
      subclass: WDL
      primaryDescriptorPath: /scripts/variantstore/wdl/GvsQuickstartIntegration.wdl
@@ -236,12 +233,8 @@
        branches:
          - master
          - ah_var_store
-<<<<<<< HEAD
          - gg_AddVQSRLiteToIntegrationTest
-         - rsa_vs_836_v2
-=======
          - rc-fix-hail-python
->>>>>>> 24b0ca1e
    - name: GvsIngestTieout
      subclass: WDL
      primaryDescriptorPath: /scripts/variantstore/wdl/GvsIngestTieout.wdl
