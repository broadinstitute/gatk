version: 1.2
workflows:
   - name: cnv_germline_case_workflow
     subclass: WDL
     primaryDescriptorPath: /scripts/cnv_wdl/germline/cnv_germline_case_workflow.wdl
     testParameterFiles:
     -  /scripts/cnv_cromwell_tests/germline/cnv_germline_case_scattered_workflow.json
     filters:
       branches:
        - master
   - name: cnv_germline_cohort_workflow
     subclass: WDL
     primaryDescriptorPath: /scripts/cnv_wdl/germline/cnv_germline_cohort_workflow.wdl
     testParameterFiles:
     -  /scripts/cnv_cromwell_tests/germline/cnv_germline_cohort_workflow.json
     filters:
       branches:
         - master
   - name: cnv_somatic_pair_workflow
     subclass: WDL
     primaryDescriptorPath: /scripts/cnv_wdl/somatic/cnv_somatic_pair_workflow.wdl
     testParameterFiles:
     -  /scripts/cnv_cromwell_tests/somatic/cnv_somatic_pair_wes_do-gc_workflow.json
     filters:
       branches:
         - master
   - name: cnv_somatic_panel_workflow
     subclass: WDL
     primaryDescriptorPath: /scripts/cnv_wdl/somatic/cnv_somatic_panel_workflow.wdl
     testParameterFiles:
     -  /scripts/cnv_cromwell_tests/somatic/cnv_somatic_panel_wes_do-gc_workflow.json
     filters:
       branches:
         - master
   - name: cram2filtered
     subclass: WDL
     primaryDescriptorPath: /scripts/cnn_variant_wdl/cram2filtered.wdl
     testParameterFiles:
     - /scripts/cnn_variant_wdl/jsons/cram2filtered.json
     filters:
       branches:
         - master
   - name: cram2model
     subclass: WDL
     primaryDescriptorPath: /scripts/cnn_variant_wdl/cram2model.wdl
     testParameterFiles:
     - /scripts/cnn_variant_wdl/jsons/cram2model.json
     filters:
       branches:
         - master
   - name: funcotator
     subclass: WDL
     primaryDescriptorPath: /scripts/funcotator_wdl/funcotator.wdl
     testParameterFiles:
     - /scripts/funcotator_wdl/funcotator.json
     filters:
       branches:
         - master
   - name: GvsAssignIds
     subclass: WDL
     primaryDescriptorPath: /scripts/variantstore/wdl/GvsAssignIds.wdl
     testParameterFiles:
       - /scripts/variantstore/wdl/GvsAssignIds.example.inputs.json
     filters:
       branches:
         - master
         - ah_var_store
         - rsa_vs_836_v2
   - name: GvsBenchmarkExtractTask
     subclass: WDL
     primaryDescriptorPath: /scripts/variantstore/wdl/GvsBenchmarkExtractTask.wdl
     filters:
       branches:
         - master
         - ah_var_store
   - name: GvsRescatterCallsetInterval
     subclass: WDL
     primaryDescriptorPath: /scripts/variantstore/wdl/GvsRescatterCallsetInterval.wdl
     filters:
       branches:
         - master
         - ah_var_store
   - name: GvsCreateFilterSet
     subclass: WDL
     primaryDescriptorPath: /scripts/variantstore/wdl/GvsCreateFilterSet.wdl
     testParameterFiles:
       - /scripts/variantstore/wdl/GvsCreateFilterSet.example.inputs.json
     filters:
       branches:
         - master
         - ah_var_store
   - name: GvsPopulateAltAllele
     subclass: WDL
     primaryDescriptorPath: /scripts/variantstore/wdl/GvsPopulateAltAllele.wdl
     filters:
       branches:
         - master
         - ah_var_store
   - name: GvsCreateTables
     subclass: WDL
     primaryDescriptorPath: /scripts/variantstore/wdl/GvsCreateTables.wdl
     testParameterFiles:
       - /scripts/variantstore/wdl/GvsCreateTables.example.inputs.json
     filters:
       branches:
         - master
         - ah_var_store
   - name: GvsExtractCallset
     subclass: WDL
     primaryDescriptorPath: /scripts/variantstore/wdl/GvsExtractCallset.wdl
     filters:
       branches:
         - master
         - ah_var_store
   - name: GvsImportGenomes
     subclass: WDL
     primaryDescriptorPath: /scripts/variantstore/wdl/GvsImportGenomes.wdl
     filters:
       branches:
         - master
         - ah_var_store
         - rsa_vs_836_v2
   - name: GvsPrepareBulkImport
     subclass: WDL
     primaryDescriptorPath: /scripts/variantstore/wdl/GvsPrepareBulkImport.wdl
     filters:
       branches:
         - rc-vs-835-add-defaults-to-ingest
   - name: GvsBulkIngestGenomes
     subclass: WDL
     primaryDescriptorPath: /scripts/variantstore/wdl/GvsBulkIngestGenomes.wdl
     filters:
       branches:
         - rc-vs-835-add-defaults-to-ingest
   - name: GvsPrepareRangesCallset
     subclass: WDL
     primaryDescriptorPath: /scripts/variantstore/wdl/GvsPrepareRangesCallset.wdl
     testParameterFiles:
       - /scripts/variantstore/wdl/GvsPrepareRangesCallset.example.inputs.json
     filters:
       branches:
         - master
         - ah_var_store
   - name: GvsCreateVATfromVDS
     subclass: WDL
     primaryDescriptorPath: /scripts/variantstore/wdl/GvsCreateVATfromVDS.wdl
     filters:
       branches:
         - master
         - ah_var_store
         - mc_nirvana_reference_disk
   - name: GvsCreateVATFilesFromBigQuery
     subclass: WDL
     primaryDescriptorPath: /scripts/variantstore/variant_annotations_table/GvsCreateVATFilesFromBigQuery.wdl
     filters:
       branches:
         - master
         - ah_var_store
   - name: GvsValidateVat
     subclass: WDL
     primaryDescriptorPath: /scripts/variantstore/variant_annotations_table/GvsValidateVAT.wdl
     testParameterFiles:
       - /scripts/variantstore/variant_annotations_table/GvsValidateVat.example.inputs.json
     filters:
       branches:
         - master
         - ah_var_store
   - name: GvsExtractCohortFromSampleNames
     subclass: WDL
     primaryDescriptorPath: /scripts/variantstore/wdl/GvsExtractCohortFromSampleNames.wdl
     filters:
       branches:
         - master
         - ah_var_store
   - name: GvsWithdrawSamples
     subclass: WDL
     primaryDescriptorPath: /scripts/variantstore/wdl/GvsWithdrawSamples.wdl
     filters:
       branches:
         - master
         - ah_var_store
   - name: GvsUnified
     subclass: WDL
     primaryDescriptorPath: /scripts/variantstore/wdl/GvsUnified.wdl
     filters:
       branches:
         - master
         - ah_var_store
         - gg_AddVQSRLiteToIntegrationTest
   - name: GvsJointVariantCalling
     subclass: WDL
     primaryDescriptorPath: /scripts/variantstore/wdl/GvsJointVariantCalling.wdl
     filters:
       branches:
         - master
         - ah_var_store
<<<<<<< HEAD
         - rsa_vs_831
=======
         - rsa_vs_836_v2
>>>>>>> 55a471a9
   - name: GvsJointVariantCallsetCost
     subclass: WDL
     primaryDescriptorPath: /scripts/variantstore/wdl/GvsJointVariantCallsetCost.wdl
     filters:
       branches:
         - master
         - ah_var_store
   - name: GvsCalculatePrecisionAndSensitivity
     subclass: WDL
     primaryDescriptorPath: /scripts/variantstore/wdl/GvsCalculatePrecisionAndSensitivity.wdl
     filters:
       branches:
         - master
         - ah_var_store
   - name: GvsQuickstartVcfIntegration
     subclass: WDL
     primaryDescriptorPath: /scripts/variantstore/wdl/GvsQuickstartVcfIntegration.wdl
     filters:
       branches:
         - master
         - ah_var_store
         - gg_AddVQSRLiteToIntegrationTest
   - name: GvsQuickstartHailIntegration
     subclass: WDL
     primaryDescriptorPath: /scripts/variantstore/wdl/GvsQuickstartHailIntegration.wdl
     filters:
       branches:
         - master
         - ah_var_store
         - gg_AddVQSRLiteToIntegrationTest
   - name: GvsQuickstartIntegration
     subclass: WDL
     primaryDescriptorPath: /scripts/variantstore/wdl/GvsQuickstartIntegration.wdl
     filters:
       branches:
         - master
         - ah_var_store
<<<<<<< HEAD
         - gg_AddVQSRLiteToIntegrationTest
         - vs_918_vat_alt_allele_feud
=======
         - rsa_vs_836_v2
>>>>>>> 55a471a9
   - name: GvsIngestTieout
     subclass: WDL
     primaryDescriptorPath: /scripts/variantstore/wdl/GvsIngestTieout.wdl
     filters:
       branches:
         - master
         - ah_var_store
   - name: GvsCallsetCost
     subclass: WDL
     primaryDescriptorPath: /scripts/variantstore/wdl/GvsCallsetCost.wdl
     filters:
       branches:
         - master
         - ah_var_store
   - name: GvsExtractAvroFilesForHail
     subclass: WDL
     primaryDescriptorPath: /scripts/variantstore/wdl/GvsExtractAvroFilesForHail.wdl
     filters:
       branches:
         - master
         - ah_var_store
   - name: GvsCallsetStatistics
     subclass: WDL
     primaryDescriptorPath: /scripts/variantstore/wdl/GvsCallsetStatistics.wdl
     filters:
       branches:
         - master
         - ah_var_store
   - name: MitochondriaPipeline
     subclass: WDL
     primaryDescriptorPath: /scripts/mitochondria_m2_wdl/MitochondriaPipeline.wdl
     testParameterFiles:
     -  /scripts/mitochondria_m2_wdl/test_mitochondria_m2_wdl.json
     filters:
       branches:
         - master
   - name: mutect2
     subclass: WDL
     primaryDescriptorPath: /scripts/mutect2_wdl/mutect2.wdl
     testParameterFiles:
     - /scripts/m2_cromwell_tests/mutect2.inputs.json
     filters:
       branches:
         - master
   - name: mutect2_pon
     subclass: WDL
     primaryDescriptorPath: /scripts/mutect2_wdl/mutect2_pon.wd
     filters:
       branches:
         - master
   - name: run_happy
     subclass: WDL
     primaryDescriptorPath: /scripts/cnn_variant_wdl/run_happy.wdl
     testParameterFiles:
     - /scripts/cnn_variant_wdl/jsons/run_happy.json
     filters:
       branches:
         - master
   - name: pathseq_pipeline
     subclass: WDL
     primaryDescriptorPath: /scripts/pathseq/wdl/pathseq_pipeline.wdl
     testParameterFiles:
     - /scripts/pathseq/wdl/pathseq_pipeline_template.json
     filters:
       branches:
         - master<|MERGE_RESOLUTION|>--- conflicted
+++ resolved
@@ -194,11 +194,7 @@
        branches:
          - master
          - ah_var_store
-<<<<<<< HEAD
-         - rsa_vs_831
-=======
          - rsa_vs_836_v2
->>>>>>> 55a471a9
    - name: GvsJointVariantCallsetCost
      subclass: WDL
      primaryDescriptorPath: /scripts/variantstore/wdl/GvsJointVariantCallsetCost.wdl
@@ -236,12 +232,8 @@
        branches:
          - master
          - ah_var_store
-<<<<<<< HEAD
          - gg_AddVQSRLiteToIntegrationTest
-         - vs_918_vat_alt_allele_feud
-=======
          - rsa_vs_836_v2
->>>>>>> 55a471a9
    - name: GvsIngestTieout
      subclass: WDL
      primaryDescriptorPath: /scripts/variantstore/wdl/GvsIngestTieout.wdl
