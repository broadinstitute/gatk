version: 1.2
workflows:
   - name: cnv_germline_case_workflow
     subclass: WDL
     primaryDescriptorPath: /scripts/cnv_wdl/germline/cnv_germline_case_workflow.wdl
     testParameterFiles:
     -  /scripts/cnv_cromwell_tests/germline/cnv_germline_case_scattered_workflow.json
     filters:
       branches:
        - master
   - name: cnv_germline_cohort_workflow
     subclass: WDL
     primaryDescriptorPath: /scripts/cnv_wdl/germline/cnv_germline_cohort_workflow.wdl
     testParameterFiles:
     -  /scripts/cnv_cromwell_tests/germline/cnv_germline_cohort_workflow.json
     filters:
       branches:
         - master
   - name: cnv_somatic_pair_workflow
     subclass: WDL
     primaryDescriptorPath: /scripts/cnv_wdl/somatic/cnv_somatic_pair_workflow.wdl
     testParameterFiles:
     -  /scripts/cnv_cromwell_tests/somatic/cnv_somatic_pair_wes_do-gc_workflow.json
     filters:
       branches:
         - master
   - name: cnv_somatic_panel_workflow
     subclass: WDL
     primaryDescriptorPath: /scripts/cnv_wdl/somatic/cnv_somatic_panel_workflow.wdl
     testParameterFiles:
     -  /scripts/cnv_cromwell_tests/somatic/cnv_somatic_panel_wes_do-gc_workflow.json
     filters:
       branches:
         - master
   - name: cram2filtered
     subclass: WDL
     primaryDescriptorPath: /scripts/cnn_variant_wdl/cram2filtered.wdl
     testParameterFiles:
     - /scripts/cnn_variant_wdl/jsons/cram2filtered.json
     filters:
       branches:
         - master
   - name: cram2model
     subclass: WDL
     primaryDescriptorPath: /scripts/cnn_variant_wdl/cram2model.wdl
     testParameterFiles:
     - /scripts/cnn_variant_wdl/jsons/cram2model.json
     filters:
       branches:
         - master
   - name: funcotator
     subclass: WDL
     primaryDescriptorPath: /scripts/funcotator_wdl/funcotator.wdl
     testParameterFiles:
     - /scripts/funcotator_wdl/funcotator.json
     filters:
       branches:
         - master
   - name: GvsAssignIds
     subclass: WDL
     primaryDescriptorPath: /scripts/variantstore/wdl/GvsAssignIds.wdl
     testParameterFiles:
       - /scripts/variantstore/wdl/GvsAssignIds.example.inputs.json
     filters:
       branches:
         - master
         - ah_var_store
         - rsa_vs_1019
   - name: GvsBenchmarkExtractTask
     subclass: WDL
     primaryDescriptorPath: /scripts/variantstore/wdl/GvsBenchmarkExtractTask.wdl
     filters:
       branches:
         - master
         - ah_var_store
   - name: GvsRescatterCallsetInterval
     subclass: WDL
     primaryDescriptorPath: /scripts/variantstore/wdl/GvsRescatterCallsetInterval.wdl
     filters:
       branches:
         - master
         - ah_var_store
   - name: GvsCreateFilterSet
     subclass: WDL
     primaryDescriptorPath: /scripts/variantstore/wdl/GvsCreateFilterSet.wdl
     testParameterFiles:
       - /scripts/variantstore/wdl/GvsCreateFilterSet.example.inputs.json
     filters:
       branches:
         - master
         - ah_var_store
   - name: GvsPopulateAltAllele
     subclass: WDL
     primaryDescriptorPath: /scripts/variantstore/wdl/GvsPopulateAltAllele.wdl
     filters:
       branches:
         - master
         - ah_var_store
   - name: GvsCreateTables
     subclass: WDL
     primaryDescriptorPath: /scripts/variantstore/wdl/GvsCreateTables.wdl
     testParameterFiles:
       - /scripts/variantstore/wdl/GvsCreateTables.example.inputs.json
     filters:
       branches:
         - master
         - ah_var_store
   - name: GvsExtractCallset
     subclass: WDL
     primaryDescriptorPath: /scripts/variantstore/wdl/GvsExtractCallset.wdl
     filters:
       branches:
         - master
         - ah_var_store
   - name: GvsImportGenomes
     subclass: WDL
     primaryDescriptorPath: /scripts/variantstore/wdl/GvsImportGenomes.wdl
     filters:
       branches:
         - master
         - ah_var_store
         - gg_VS-1004_BenchmarkBeta25K
   - name: GvsBulkIngestGenomes
     subclass: WDL
     primaryDescriptorPath: /scripts/variantstore/wdl/GvsBulkIngestGenomes.wdl
     filters:
       branches:
         - master
         - ah_var_store
         - bulk_ingest_staging
<<<<<<< HEAD
         - gg_VS-1004_BenchmarkBeta25K
=======
         - rsa_vs_1019
>>>>>>> d0eaafe6
   - name: GvsPrepareRangesCallset
     subclass: WDL
     primaryDescriptorPath: /scripts/variantstore/wdl/GvsPrepareRangesCallset.wdl
     testParameterFiles:
       - /scripts/variantstore/wdl/GvsPrepareRangesCallset.example.inputs.json
     filters:
       branches:
         - master
         - ah_var_store
   - name: GvsCreateVATfromVDS
     subclass: WDL
     primaryDescriptorPath: /scripts/variantstore/wdl/GvsCreateVATfromVDS.wdl
     filters:
       branches:
         - master
         - ah_var_store
   - name: GvsCreateVATFilesFromBigQuery
     subclass: WDL
     primaryDescriptorPath: /scripts/variantstore/variant_annotations_table/GvsCreateVATFilesFromBigQuery.wdl
     filters:
       branches:
         - master
         - ah_var_store
   - name: GvsValidateVat
     subclass: WDL
     primaryDescriptorPath: /scripts/variantstore/variant_annotations_table/GvsValidateVAT.wdl
     testParameterFiles:
       - /scripts/variantstore/variant_annotations_table/GvsValidateVat.example.inputs.json
     filters:
       branches:
         - master
         - ah_var_store
   - name: GvsExtractCohortFromSampleNames
     subclass: WDL
     primaryDescriptorPath: /scripts/variantstore/wdl/GvsExtractCohortFromSampleNames.wdl
     filters:
       branches:
         - master
         - ah_var_store
   - name: GvsWithdrawSamples
     subclass: WDL
     primaryDescriptorPath: /scripts/variantstore/wdl/GvsWithdrawSamples.wdl
     filters:
       branches:
         - master
         - ah_var_store
   - name: GvsJointVariantCalling
     subclass: WDL
     primaryDescriptorPath: /scripts/variantstore/wdl/GvsJointVariantCalling.wdl
     filters:
       branches:
         - master
         - ah_var_store
         - bulk_ingest_staging
         - gg_VS-1004_BenchmarkBeta25K
   - name: GvsJointVariantCallsetCost
     subclass: WDL
     primaryDescriptorPath: /scripts/variantstore/wdl/GvsJointVariantCallsetCost.wdl
     filters:
       branches:
         - master
         - ah_var_store
         - bulk_ingest_staging
         - gg_VS-1004_BenchmarkBeta25K
   - name: GvsCalculatePrecisionAndSensitivity
     subclass: WDL
     primaryDescriptorPath: /scripts/variantstore/wdl/GvsCalculatePrecisionAndSensitivity.wdl
     filters:
       branches:
         - master
         - ah_var_store
   - name: GvsQuickstartVcfIntegration
     subclass: WDL
     primaryDescriptorPath: /scripts/variantstore/wdl/GvsQuickstartVcfIntegration.wdl
     filters:
       branches:
         - master
         - ah_var_store
   - name: GvsQuickstartHailIntegration
     subclass: WDL
     primaryDescriptorPath: /scripts/variantstore/wdl/GvsQuickstartHailIntegration.wdl
     filters:
       branches:
         - master
         - ah_var_store
   - name: GvsQuickstartIntegration
     subclass: WDL
     primaryDescriptorPath: /scripts/variantstore/wdl/GvsQuickstartIntegration.wdl
     filters:
       branches:
         - master
         - ah_var_store
         - vs_1011_assignids_pipefail
   - name: GvsIngestTieout
     subclass: WDL
     primaryDescriptorPath: /scripts/variantstore/wdl/GvsIngestTieout.wdl
     filters:
       branches:
         - master
         - ah_var_store
   - name: GvsCallsetCost
     subclass: WDL
     primaryDescriptorPath: /scripts/variantstore/wdl/GvsCallsetCost.wdl
     filters:
       branches:
         - master
         - ah_var_store
   - name: GvsExtractAvroFilesForHail
     subclass: WDL
     primaryDescriptorPath: /scripts/variantstore/wdl/GvsExtractAvroFilesForHail.wdl
     filters:
       branches:
         - master
         - ah_var_store
   - name: GvsCallsetStatistics
     subclass: WDL
     primaryDescriptorPath: /scripts/variantstore/wdl/GvsCallsetStatistics.wdl
     filters:
       branches:
         - master
         - ah_var_store
   - name: MitochondriaPipeline
     subclass: WDL
     primaryDescriptorPath: /scripts/mitochondria_m2_wdl/MitochondriaPipeline.wdl
     testParameterFiles:
     -  /scripts/mitochondria_m2_wdl/test_mitochondria_m2_wdl.json
     filters:
       branches:
         - master
   - name: mutect2
     subclass: WDL
     primaryDescriptorPath: /scripts/mutect2_wdl/mutect2.wdl
     testParameterFiles:
     - /scripts/m2_cromwell_tests/mutect2.inputs.json
     filters:
       branches:
         - master
   - name: mutect2_pon
     subclass: WDL
     primaryDescriptorPath: /scripts/mutect2_wdl/mutect2_pon.wd
     filters:
       branches:
         - master
   - name: run_happy
     subclass: WDL
     primaryDescriptorPath: /scripts/cnn_variant_wdl/run_happy.wdl
     testParameterFiles:
     - /scripts/cnn_variant_wdl/jsons/run_happy.json
     filters:
       branches:
         - master
   - name: pathseq_pipeline
     subclass: WDL
     primaryDescriptorPath: /scripts/pathseq/wdl/pathseq_pipeline.wdl
     testParameterFiles:
     - /scripts/pathseq/wdl/pathseq_pipeline_template.json
     filters:
       branches:
         - master<|MERGE_RESOLUTION|>--- conflicted
+++ resolved
@@ -128,11 +128,7 @@
          - master
          - ah_var_store
          - bulk_ingest_staging
-<<<<<<< HEAD
-         - gg_VS-1004_BenchmarkBeta25K
-=======
          - rsa_vs_1019
->>>>>>> d0eaafe6
    - name: GvsPrepareRangesCallset
      subclass: WDL
      primaryDescriptorPath: /scripts/variantstore/wdl/GvsPrepareRangesCallset.wdl
