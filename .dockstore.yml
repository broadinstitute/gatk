--- conflicted
+++ resolved
@@ -95,12 +95,7 @@
        branches:
          - master
          - ah_var_store
-         - gg_VS-695_RunPandSForVQSR_Lite
-<<<<<<< HEAD
          - gg_VS-871_UberMonitor
-=======
-         - gg_VS-849_Add_AS_MQ_IndelAnnot_To_VQSR_Lite
->>>>>>> 8217073a
    - name: GvsPopulateAltAllele
      subclass: WDL
      primaryDescriptorPath: /scripts/variantstore/wdl/GvsPopulateAltAllele.wdl
@@ -124,7 +119,6 @@
        branches:
          - master
          - ah_var_store
-         - gg_VS-695_RunPandSForVQSR_Lite
    - name: GvsImportGenomes
      subclass: WDL
      primaryDescriptorPath: /scripts/variantstore/wdl/GvsImportGenomes.wdl
@@ -221,7 +215,6 @@
        branches:
          - master
          - ah_var_store
-         - gg_VS-695_RunPandSForVQSR_Lite
    - name: GvsQuickstartVcfIntegration
      subclass: WDL
      primaryDescriptorPath: /scripts/variantstore/wdl/GvsQuickstartVcfIntegration.wdl
