version: 1.2
workflows:
   - name: cnv_germline_case_scattered_workflow
     subclass: WDL
     primaryDescriptorPath: /scripts/cnv_wdl/germline/cnv_germline_case_scattered_workflow.wdl
     testParameterFiles:
          - /scripts/cnv_cromwell_tests/germline/cnv_germline_case_scattered_workflow.json
     filters:
         branches:
             - master
         tags:
             - /.*/
   - name: cnv_germline_case_workflow
     subclass: WDL
     primaryDescriptorPath: /scripts/cnv_wdl/germline/cnv_germline_case_workflow.wdl
     testParameterFiles:
          -  /scripts/cnv_cromwell_tests/germline/cnv_germline_case_scattered_workflow.json
     filters:
         branches:
             - master
         tags:
             - /.*/
   - name: cnv_germline_cohort_workflow
     subclass: WDL
     primaryDescriptorPath: /scripts/cnv_wdl/germline/cnv_germline_cohort_workflow.wdl
     testParameterFiles:
          -  /scripts/cnv_cromwell_tests/germline/cnv_germline_cohort_workflow.json
     filters:
         branches:
             - master
         tags:
             - /.*/
   - name: cnv_somatic_pair_workflow
     subclass: WDL
     primaryDescriptorPath: /scripts/cnv_wdl/somatic/cnv_somatic_pair_workflow.wdl
     testParameterFiles:
          -  /scripts/cnv_cromwell_tests/somatic/cnv_somatic_pair_wes_do-gc_workflow.json
     filters:
         branches:
             - master
         tags:
             - /.*/
   - name: cnv_somatic_panel_workflow
     subclass: WDL
     primaryDescriptorPath: /scripts/cnv_wdl/somatic/cnv_somatic_panel_workflow.wdl
     testParameterFiles:
          -  /scripts/cnv_cromwell_tests/somatic/cnv_somatic_panel_wes_do-gc_workflow.json
     filters:
         branches:
             - master
         tags:
             - /.*/
   - name: cnv_joint_call_exomes
     subclass: WDL
     primaryDescriptorPath: /scripts/cnv_wdl/germline/joint_call_exome_cnvs.wdl
     filters:
         branches:
             - master
         tags:
             - /.*/
   - name: cram2filtered
     subclass: WDL
     primaryDescriptorPath: /scripts/cnn_variant_wdl/cram2filtered.wdl
     testParameterFiles:
          - /scripts/cnn_variant_wdl/jsons/cram2filtered.json
     filters:
         branches:
             - master
         tags:
             - /.*/
   - name: cram2model
     subclass: WDL
     primaryDescriptorPath: /scripts/cnn_variant_wdl/cram2model.wdl
     testParameterFiles:
          - /scripts/cnn_variant_wdl/jsons/cram2model.json
     filters:
         branches:
             - master
         tags:
             - /.*/
   - name: Funcotator
     subclass: WDL
     primaryDescriptorPath: /scripts/funcotator_wdl/funcotator.wdl
     testParameterFiles:
          - /scripts/funcotator_wdl/funcotator.json
     filters:
         branches:
             - master
         tags:
             - /.*/
   - name: GvsAssignIds
     subclass: WDL
     primaryDescriptorPath: /scripts/variantstore/wdl/GvsAssignIds.wdl
     testParameterFiles:
         - /scripts/variantstore/wdl/GvsAssignIds.example.inputs.json
     filters:
         branches:
             - master
             - ah_var_store
             - vs_1613_merge_and_rescore
         tags:
             - /.*/
   - name: GvsBenchmarkExtractTask
     subclass: WDL
     primaryDescriptorPath: /scripts/variantstore/wdl/test/GvsBenchmarkExtractTask.wdl
     filters:
         branches:
             - master
             - ah_var_store
         tags:
             - /.*/
   - name: GvsRescatterCallsetInterval
     subclass: WDL
     primaryDescriptorPath: /scripts/variantstore/wdl/GvsRescatterCallsetInterval.wdl
     filters:
         branches:
             - master
             - ah_var_store
         tags:
             - /.*/
   - name: GvsCreateFilterSet
     subclass: WDL
     primaryDescriptorPath: /scripts/variantstore/wdl/GvsCreateFilterSet.wdl
     testParameterFiles:
         - /scripts/variantstore/wdl/GvsCreateFilterSet.example.inputs.json
     filters:
         branches:
             - master
             - ah_var_store
         tags:
             - /.*/
   - name: GvsPopulateAltAllele
     subclass: WDL
     primaryDescriptorPath: /scripts/variantstore/wdl/GvsPopulateAltAllele.wdl
     filters:
         branches:
             - master
             - ah_var_store
         tags:
             - /.*/
   - name: GvsCreateTables
     subclass: WDL
     primaryDescriptorPath: /scripts/variantstore/wdl/GvsCreateTables.wdl
     testParameterFiles:
         - /scripts/variantstore/wdl/GvsCreateTables.example.inputs.json
     filters:
         branches:
             - master
             - ah_var_store
         tags:
             - /.*/
   - name: GvsCreateVDS
     subclass: WDL
     primaryDescriptorPath: /scripts/variantstore/wdl/GvsCreateVDS.wdl
     filters:
       branches:
         - master
         - ah_var_store
<<<<<<< HEAD
         - vs_1418_ploidy_for_foxtrot_vds
         - gg_VS-1178_MergeMasterIntoAhVarStoreAgain
=======
>>>>>>> 03ae6494
       tags:
         - /.*/
   - name: GvsValidateVDS
     subclass: WDL
     primaryDescriptorPath: /scripts/variantstore/wdl/GvsValidateVDS.wdl
     filters:
       branches:
         - master
         - ah_var_store
       tags:
         - /.*/
   - name: GvsMergeAndRescoreVDSes
     subclass: WDL
     primaryDescriptorPath: /scripts/variantstore/wdl/GvsMergeAndRescoreVDSes.wdl
     filters:
       branches:
         - master
         - ah_var_store
         - vs_1613_merge_and_rescore
       tags:
         - /.*/
   - name: GvsTieOutVDS
     subclass: WDL
     primaryDescriptorPath: /scripts/variantstore/wdl/test/GvsTieOutVDS.wdl
     filters:
       branches:
         - master
         - ah_var_store
         - vs_1613_merge_and_rescore
       tags:
         - /.*/
   - name: GvsExtractCallset
     subclass: WDL
     primaryDescriptorPath: /scripts/variantstore/wdl/GvsExtractCallset.wdl
     filters:
         branches:
             - master
             - ah_var_store
             - vs_1613_merge_and_rescore
         tags:
             - /.*/
   - name: GvsExtractCallsetShard30603
     subclass: WDL
     primaryDescriptorPath: /scripts/variantstore/wdl/GvsExtractCallset.wdl
     filters:
       branches:
         - master
         - ah_var_store
         - vs_1590_mem_footprint_part_I
       tags:
         - /.*/
   - name: GvsImportGenomes
     subclass: WDL
     primaryDescriptorPath: /scripts/variantstore/wdl/GvsImportGenomes.wdl
     filters:
         branches:
             - master
             - ah_var_store
         tags:
             - /.*/
   - name: GvsBulkIngestGenomes
     subclass: WDL
     primaryDescriptorPath: /scripts/variantstore/wdl/GvsBulkIngestGenomes.wdl
     filters:
         branches:
             - master
             - ah_var_store
             - vs_1613_merge_and_rescore
         tags:
             - /.*/
   - name: GvsPrepareRangesCallset
     subclass: WDL
     primaryDescriptorPath: /scripts/variantstore/wdl/GvsPrepareRangesCallset.wdl
     testParameterFiles:
         - /scripts/variantstore/wdl/GvsPrepareRangesCallset.example.inputs.json
     filters:
         branches:
             - master
             - ah_var_store
             - vs_1613_merge_and_rescore
         tags:
             - /.*/
   - name: GvsCreateVATfromVDS
     subclass: WDL
     primaryDescriptorPath: /scripts/variantstore/variant-annotations-table/GvsCreateVATfromVDS.wdl
     filters:
         branches:
             - master
             - ah_var_store
             - rc-1528-n-rounds-update
         tags:
             - /.*/
   - name: GvsCreateVATFilesFromBigQuery
     subclass: WDL
     primaryDescriptorPath: /scripts/variantstore/variant-annotations-table/GvsCreateVATFilesFromBigQuery.wdl
     filters:
         branches:
             - master
             - ah_var_store
         tags:
             - /.*/
   - name: GvsValidateVat
     subclass: WDL
     primaryDescriptorPath: /scripts/variantstore/variant-annotations-table/GvsValidateVAT.wdl
     testParameterFiles:
         - /scripts/variantstore/variant-annotations-table/GvsValidateVat.example.inputs.json
     filters:
         branches:
             - master
             - ah_var_store
         tags:
             - /.*/
   - name: GvsExtractCohortFromSampleNames
     subclass: WDL
     primaryDescriptorPath: /scripts/variantstore/wdl/GvsExtractCohortFromSampleNames.wdl
     filters:
         branches:
             - master
             - ah_var_store
         tags:
             - /.*/
   - name: GvsWithdrawSamples
     subclass: WDL
     primaryDescriptorPath: /scripts/variantstore/wdl/GvsWithdrawSamples.wdl
     filters:
         branches:
             - master
             - ah_var_store
         tags:
             - /.*/
   - name: GvsJointVariantCalling
     subclass: WDL
     primaryDescriptorPath: /scripts/variantstore/wdl/GvsJointVariantCalling.wdl
     filters:
         branches:
             - master
             - ah_var_store
         tags:
             - /.*/
   - name: GvsBeta
     subclass: WDL
     primaryDescriptorPath: /scripts/variantstore/wdl/GvsJointVariantCalling.wdl
     filters:
         branches:
             # `master` is here so there will be *something* under the branches filter, but GVS WDLs are not on `master`
             # so this shouldn't show up in the list of available versions in Dockstore or Terra.
             - master
         tags:
             - /.*/
   - name: GvsJointVariantCallsetCost
     subclass: WDL
     primaryDescriptorPath: /scripts/variantstore/wdl/GvsJointVariantCallsetCost.wdl
     filters:
         branches:
             - master
             - ah_var_store
         tags:
             - /.*/
   - name: GvsCalculatePrecisionAndSensitivity
     subclass: WDL
     primaryDescriptorPath: /scripts/variantstore/wdl/GvsCalculatePrecisionAndSensitivity.wdl
     filters:
         branches:
             - master
             - ah_var_store
         tags:
             - /.*/
   - name: GvsQuickstartVcfIntegration
     subclass: WDL
     primaryDescriptorPath: /scripts/variantstore/wdl/test/GvsQuickstartVcfIntegration.wdl
     filters:
         branches:
             - master
             - ah_var_store
         tags:
             - /.*/
   - name: GvsQuickstartHailIntegration
     subclass: WDL
     primaryDescriptorPath: /scripts/variantstore/wdl/test/GvsQuickstartHailIntegration.wdl
     filters:
         branches:
             - master
             - ah_var_store
         tags:
             - /.*/
   - name: GvsQuickstartIntegration
     subclass: WDL
     primaryDescriptorPath: /scripts/variantstore/wdl/test/GvsQuickstartIntegration.wdl
     filters:
         branches:
             - master
             - ah_var_store
<<<<<<< HEAD
             - gg_VS-1178_MergeMasterIntoAhVarStoreAgain
             - vs_1647_batch_root_detection_fixups
=======
             - vs_1613_merge_and_rescore
>>>>>>> 03ae6494
         tags:
             - /.*/
   - name: GvsIngestTieout
     subclass: WDL
     primaryDescriptorPath: /scripts/variantstore/wdl/test/GvsIngestTieout.wdl
     filters:
         branches:
             - master
             - ah_var_store
         tags:
             - /.*/
   - name: GvsCallsetCost
     subclass: WDL
     primaryDescriptorPath: /scripts/variantstore/wdl/GvsCallsetCost.wdl
     filters:
         branches:
             - master
             - ah_var_store
         tags:
             - /.*/
   - name: GvsExtractAvroFilesForHail
     subclass: WDL
     primaryDescriptorPath: /scripts/variantstore/wdl/GvsExtractAvroFilesForHail.wdl
     filters:
         branches:
             - master
             - ah_var_store
             - rc-vs-1576-avro-update
         tags:
             - /.*/
   - name: GvsCallsetStatistics
     subclass: WDL
     primaryDescriptorPath: /scripts/variantstore/wdl/GvsCallsetStatistics.wdl
     filters:
         branches:
             - master
             - ah_var_store
         tags:
             - /.*/
   - name: GvsFindHailCruft
     subclass: WDL
     primaryDescriptorPath: /scripts/variantstore/wdl/GvsFindHailCruft.wdl
     filters:
         branches:
             - master
             - ah_var_store
         tags:
             - /.*/
   - name: GvsTieoutVcfMaxAltAlleles
     subclass: WDL
     primaryDescriptorPath: /scripts/variantstore/wdl/test/GvsTieoutVcfMaxAltAlleles.wdl
     filters:
       branches:
         - ah_var_store
         - master
       tags:
         - /.*/
   - name: MitochondriaPipeline
     subclass: WDL
     primaryDescriptorPath: /scripts/mitochondria_m2_wdl/MitochondriaPipeline.wdl
     testParameterFiles:
          -  /scripts/mitochondria_m2_wdl/ExampleInputsMitochondriaPipeline.json
     filters:
         branches:
             - master
         tags:
             - /.*/
   - name: mutect2
     subclass: WDL
     primaryDescriptorPath: /scripts/mutect2_wdl/mutect2.wdl
     testParameterFiles:
          - /scripts/m2_cromwell_tests/mutect2.inputs.json
     filters:
         branches:
             - master
         tags:
             - /.*/
   - name: mutect2_pon
     subclass: WDL
     primaryDescriptorPath: /scripts/mutect2_wdl/mutect2_pon.wdl
     filters:
         branches:
             - master
         tags:
             - /.*/
   - name: run_happy
     subclass: WDL
     primaryDescriptorPath: /scripts/cnn_variant_wdl/run_happy.wdl
     testParameterFiles:
          - /scripts/cnn_variant_wdl/jsons/run_happy.json
     filters:
         branches:
             - master
         tags:
             - /.*/
   - name: pathseq_pipeline
     subclass: WDL
     primaryDescriptorPath: /scripts/pathseq/wdl/pathseq_pipeline.wdl
     testParameterFiles:
          - /scripts/pathseq/wdl/pathseq_pipeline_template.json
     filters:
         branches:
             - master
         tags:
             - /.*/
   - name: GvsExtractCallsetPgen
     subclass: WDL
     primaryDescriptorPath: /scripts/variantstore/wdl/GvsExtractCallsetPgen.wdl
     filters:
       branches:
         - master
         - ah_var_store
   - name: GvsExtractCallsetPgenMerged
     subclass: WDL
     primaryDescriptorPath: /scripts/variantstore/wdl/GvsExtractCallsetPgenMerged.wdl
     filters:
       branches:
         - master
         - ah_var_store
   - name: MergePgenHierarchicalWdl
     subclass: WDL
     primaryDescriptorPath: /scripts/variantstore/wdl/MergePgenHierarchical.wdl
     filters:
       branches:
         - master
         - ah_var_store
   - name: GvsTieoutPgenToVcf
     subclass: WDL
     primaryDescriptorPath: /scripts/variantstore/wdl/test/GvsTieoutPgenToVcf.wdl
     filters:
       branches:
         - ah_var_store<|MERGE_RESOLUTION|>--- conflicted
+++ resolved
@@ -156,11 +156,7 @@
        branches:
          - master
          - ah_var_store
-<<<<<<< HEAD
-         - vs_1418_ploidy_for_foxtrot_vds
          - gg_VS-1178_MergeMasterIntoAhVarStoreAgain
-=======
->>>>>>> 03ae6494
        tags:
          - /.*/
    - name: GvsValidateVDS
@@ -353,12 +349,8 @@
          branches:
              - master
              - ah_var_store
-<<<<<<< HEAD
              - gg_VS-1178_MergeMasterIntoAhVarStoreAgain
-             - vs_1647_batch_root_detection_fixups
-=======
              - vs_1613_merge_and_rescore
->>>>>>> 03ae6494
          tags:
              - /.*/
    - name: GvsIngestTieout
