--- conflicted
+++ resolved
@@ -95,10 +95,7 @@
        branches:
          - master
          - ah_var_store
-<<<<<<< HEAD
          - gg_VS-776_UpdateToLatestVQSRLite
-=======
->>>>>>> dc8b800b
    - name: GvsPopulateAltAllele
      subclass: WDL
      primaryDescriptorPath: /scripts/variantstore/wdl/GvsPopulateAltAllele.wdl
