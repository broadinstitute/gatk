version: 1.2
workflows:
   - name: cnv_germline_case_scattered_workflow
     subclass: WDL
     primaryDescriptorPath: /scripts/cnv_wdl/germline/cnv_germline_case_scattered_workflow.wdl
     testParameterFiles:
          - /scripts/cnv_cromwell_tests/germline/cnv_germline_case_scattered_workflow.json
     filters:
         branches:
             - master
         tags:
             - /.*/
   - name: cnv_germline_case_workflow
     subclass: WDL
     primaryDescriptorPath: /scripts/cnv_wdl/germline/cnv_germline_case_workflow.wdl
     testParameterFiles:
          -  /scripts/cnv_cromwell_tests/germline/cnv_germline_case_scattered_workflow.json
     filters:
         branches:
             - master
         tags:
             - /.*/
   - name: cnv_germline_cohort_workflow
     subclass: WDL
     primaryDescriptorPath: /scripts/cnv_wdl/germline/cnv_germline_cohort_workflow.wdl
     testParameterFiles:
          -  /scripts/cnv_cromwell_tests/germline/cnv_germline_cohort_workflow.json
     filters:
         branches:
             - master
         tags:
             - /.*/
   - name: cnv_somatic_pair_workflow
     subclass: WDL
     primaryDescriptorPath: /scripts/cnv_wdl/somatic/cnv_somatic_pair_workflow.wdl
     testParameterFiles:
          -  /scripts/cnv_cromwell_tests/somatic/cnv_somatic_pair_wes_do-gc_workflow.json
     filters:
         branches:
             - master
         tags:
             - /.*/
   - name: cnv_somatic_panel_workflow
     subclass: WDL
     primaryDescriptorPath: /scripts/cnv_wdl/somatic/cnv_somatic_panel_workflow.wdl
     testParameterFiles:
          -  /scripts/cnv_cromwell_tests/somatic/cnv_somatic_panel_wes_do-gc_workflow.json
     filters:
         branches:
             - master
         tags:
             - /.*/
   - name: cnv_joint_call_exomes
     subclass: WDL
     primaryDescriptorPath: /scripts/cnv_wdl/germline/joint_call_exome_cnvs.wdl
     filters:
         branches:
             - master
         tags:
             - /.*/
   - name: cram2filtered
     subclass: WDL
     primaryDescriptorPath: /scripts/cnn_variant_wdl/cram2filtered.wdl
     testParameterFiles:
          - /scripts/cnn_variant_wdl/jsons/cram2filtered.json
     filters:
         branches:
             - master
         tags:
             - /.*/
   - name: cram2model
     subclass: WDL
     primaryDescriptorPath: /scripts/cnn_variant_wdl/cram2model.wdl
     testParameterFiles:
          - /scripts/cnn_variant_wdl/jsons/cram2model.json
     filters:
         branches:
             - master
         tags:
             - /.*/
   - name: Funcotator
     subclass: WDL
     primaryDescriptorPath: /scripts/funcotator_wdl/funcotator.wdl
     testParameterFiles:
          - /scripts/funcotator_wdl/funcotator.json
     filters:
         branches:
             - master
         tags:
             - /.*/
   - name: GvsAssignIds
     subclass: WDL
     primaryDescriptorPath: /scripts/variantstore/wdl/GvsAssignIds.wdl
     testParameterFiles:
         - /scripts/variantstore/wdl/GvsAssignIds.example.inputs.json
     filters:
         branches:
             - master
             - ah_var_store
         tags:
             - /.*/
   - name: GvsBenchmarkExtractTask
     subclass: WDL
     primaryDescriptorPath: /scripts/variantstore/wdl/GvsBenchmarkExtractTask.wdl
     filters:
         branches:
             - master
             - ah_var_store
         tags:
             - /.*/
   - name: GvsRescatterCallsetInterval
     subclass: WDL
     primaryDescriptorPath: /scripts/variantstore/wdl/GvsRescatterCallsetInterval.wdl
     filters:
         branches:
             - master
             - ah_var_store
         tags:
             - /.*/
   - name: GvsCreateFilterSet
     subclass: WDL
     primaryDescriptorPath: /scripts/variantstore/wdl/GvsCreateFilterSet.wdl
     testParameterFiles:
         - /scripts/variantstore/wdl/GvsCreateFilterSet.example.inputs.json
     filters:
         branches:
             - master
             - ah_var_store
         tags:
             - /.*/
   - name: GvsPopulateAltAllele
     subclass: WDL
     primaryDescriptorPath: /scripts/variantstore/wdl/GvsPopulateAltAllele.wdl
     filters:
         branches:
             - master
             - ah_var_store
             - rsa_vs_458
         tags:
             - /.*/
   - name: GvsCreateTables
     subclass: WDL
     primaryDescriptorPath: /scripts/variantstore/wdl/GvsCreateTables.wdl
     testParameterFiles:
         - /scripts/variantstore/wdl/GvsCreateTables.example.inputs.json
     filters:
         branches:
             - master
             - ah_var_store
             - VS-1063-bit-pack-ref-ranges-data-into-a-more-efficient-representation
         tags:
             - /.*/
   - name: GvsCreateVDS
     subclass: WDL
     primaryDescriptorPath: /scripts/variantstore/wdl/GvsCreateVDS.wdl
     filters:
       branches:
         - master
         - ah_var_store
         - rc-vs-1064-wdl-quickstart-vds
       tags:
         - /.*/
   - name: GvsExtractCallset
     subclass: WDL
     primaryDescriptorPath: /scripts/variantstore/wdl/GvsExtractCallset.wdl
     filters:
         branches:
             - master
             - ah_var_store
             - rsa_vs_458
         tags:
             - /.*/
   - name: GvsImportGenomes
     subclass: WDL
     primaryDescriptorPath: /scripts/variantstore/wdl/GvsImportGenomes.wdl
     filters:
         branches:
             - master
             - ah_var_store
         tags:
             - /.*/
   - name: GvsBulkIngestGenomes
     subclass: WDL
     primaryDescriptorPath: /scripts/variantstore/wdl/GvsBulkIngestGenomes.wdl
     filters:
         branches:
             - master
             - ah_var_store
             - vs_1104_bitpatching
         tags:
             - /.*/
   - name: GvsPrepareRangesCallset
     subclass: WDL
     primaryDescriptorPath: /scripts/variantstore/wdl/GvsPrepareRangesCallset.wdl
     testParameterFiles:
         - /scripts/variantstore/wdl/GvsPrepareRangesCallset.example.inputs.json
     filters:
         branches:
             - master
             - ah_var_store
             - VS-1063-bit-pack-ref-ranges-data-into-a-more-efficient-representation
         tags:
             - /.*/
   - name: GvsCreateVATfromVDS
     subclass: WDL
     primaryDescriptorPath: /scripts/variantstore/wdl/GvsCreateVATfromVDS.wdl
     filters:
         branches:
             - master
             - ah_var_store
         tags:
             - /.*/
   - name: GvsCreateVATFilesFromBigQuery
     subclass: WDL
     primaryDescriptorPath: /scripts/variantstore/variant_annotations_table/GvsCreateVATFilesFromBigQuery.wdl
     filters:
         branches:
             - master
             - ah_var_store
         tags:
             - /.*/
   - name: GvsValidateVat
     subclass: WDL
     primaryDescriptorPath: /scripts/variantstore/variant_annotations_table/GvsValidateVAT.wdl
     testParameterFiles:
         - /scripts/variantstore/variant_annotations_table/GvsValidateVat.example.inputs.json
     filters:
         branches:
             - master
             - ah_var_store
         tags:
             - /.*/
   - name: GvsExtractCohortFromSampleNames
     subclass: WDL
     primaryDescriptorPath: /scripts/variantstore/wdl/GvsExtractCohortFromSampleNames.wdl
     filters:
         branches:
             - master
             - ah_var_store
         tags:
             - /.*/
   - name: GvsWithdrawSamples
     subclass: WDL
     primaryDescriptorPath: /scripts/variantstore/wdl/GvsWithdrawSamples.wdl
     filters:
         branches:
             - master
             - ah_var_store
         tags:
             - /.*/
   - name: GvsJointVariantCalling
     subclass: WDL
     primaryDescriptorPath: /scripts/variantstore/wdl/GvsJointVariantCalling.wdl
     filters:
         branches:
             - master
             - ah_var_store
             - rsa_vs_458
         tags:
             - /.*/
   - name: GvsBeta
     subclass: WDL
     primaryDescriptorPath: /scripts/variantstore/wdl/GvsJointVariantCalling.wdl
     filters:
         branches:
             # `master` is here so there will be *something* under the branches filter, but GVS WDLs are not on `master`
             # so this shouldn't show up in the list of available versions in Dockstore or Terra.
             - master
             - vs_1099_composite_object_inputs
         tags:
             - /.*/
   - name: GvsJointVariantCallsetCost
     subclass: WDL
     primaryDescriptorPath: /scripts/variantstore/wdl/GvsJointVariantCallsetCost.wdl
     filters:
         branches:
             - master
             - ah_var_store
             - bulk_ingest_staging
         tags:
             - /.*/
   - name: GvsCalculatePrecisionAndSensitivity
     subclass: WDL
     primaryDescriptorPath: /scripts/variantstore/wdl/GvsCalculatePrecisionAndSensitivity.wdl
     filters:
         branches:
             - master
             - ah_var_store
         tags:
             - /.*/
   - name: GvsQuickstartVcfIntegration
     subclass: WDL
     primaryDescriptorPath: /scripts/variantstore/wdl/GvsQuickstartVcfIntegration.wdl
     filters:
         branches:
             - master
             - ah_var_store
         tags:
             - /.*/
   - name: GvsQuickstartHailIntegration
     subclass: WDL
     primaryDescriptorPath: /scripts/variantstore/wdl/GvsQuickstartHailIntegration.wdl
     filters:
         branches:
             - master
             - ah_var_store
         tags:
             - /.*/
   - name: GvsQuickstartIntegration
     subclass: WDL
     primaryDescriptorPath: /scripts/variantstore/wdl/GvsQuickstartIntegration.wdl
     filters:
         branches:
             - master
             - ah_var_store
<<<<<<< HEAD
             - rsa_vs_458
=======
             - vs_1049_tables_are_not_forever
>>>>>>> c00d4599
         tags:
             - /.*/
   - name: GvsIngestTieout
     subclass: WDL
     primaryDescriptorPath: /scripts/variantstore/wdl/GvsIngestTieout.wdl
     filters:
         branches:
             - master
             - ah_var_store
             - rsa_vs_458
         tags:
             - /.*/
   - name: GvsCallsetCost
     subclass: WDL
     primaryDescriptorPath: /scripts/variantstore/wdl/GvsCallsetCost.wdl
     filters:
         branches:
             - master
             - ah_var_store
             - rsa_vs_458
         tags:
             - /.*/
   - name: GvsExtractAvroFilesForHail
     subclass: WDL
     primaryDescriptorPath: /scripts/variantstore/wdl/GvsExtractAvroFilesForHail.wdl
     filters:
         branches:
             - master
             - ah_var_store
             - VS-1063-bit-pack-ref-ranges-data-into-a-more-efficient-representation
         tags:
             - /.*/
   - name: GvsCallsetStatistics
     subclass: WDL
     primaryDescriptorPath: /scripts/variantstore/wdl/GvsCallsetStatistics.wdl
     filters:
         branches:
             - master
             - ah_var_store
         tags:
             - /.*/
   - name: HailFromWdl
     subclass: WDL
     primaryDescriptorPath: /scripts/variantstore/wdl/HailFromWdl.wdl
     filters:
         branches:
             - master
             - vs_1013_hail_dataproc_wdl
         tags:
             - /.*/
   - name: MitochondriaPipeline
     subclass: WDL
     primaryDescriptorPath: /scripts/mitochondria_m2_wdl/MitochondriaPipeline.wdl
     testParameterFiles:
          -  /scripts/mitochondria_m2_wdl/ExampleInputsMitochondriaPipeline.json
     filters:
         branches:
             - master
         tags:
             - /.*/
   - name: mutect2
     subclass: WDL
     primaryDescriptorPath: /scripts/mutect2_wdl/mutect2.wdl
     testParameterFiles:
          - /scripts/m2_cromwell_tests/mutect2.inputs.json
     filters:
         branches:
             - master
         tags:
             - /.*/
   - name: mutect2_pon
     subclass: WDL
     primaryDescriptorPath: /scripts/mutect2_wdl/mutect2_pon.wdl
     filters:
         branches:
             - master
         tags:
             - /.*/
   - name: run_happy
     subclass: WDL
     primaryDescriptorPath: /scripts/cnn_variant_wdl/run_happy.wdl
     testParameterFiles:
          - /scripts/cnn_variant_wdl/jsons/run_happy.json
     filters:
         branches:
             - master
         tags:
             - /.*/
   - name: pathseq_pipeline
     subclass: WDL
     primaryDescriptorPath: /scripts/pathseq/wdl/pathseq_pipeline.wdl
     testParameterFiles:
          - /scripts/pathseq/wdl/pathseq_pipeline_template.json
     filters:
         branches:
             - master
         tags:
             - /.*/<|MERGE_RESOLUTION|>--- conflicted
+++ resolved
@@ -135,7 +135,6 @@
          branches:
              - master
              - ah_var_store
-             - rsa_vs_458
          tags:
              - /.*/
    - name: GvsCreateTables
@@ -167,7 +166,6 @@
          branches:
              - master
              - ah_var_store
-             - rsa_vs_458
          tags:
              - /.*/
    - name: GvsImportGenomes
@@ -313,11 +311,7 @@
          branches:
              - master
              - ah_var_store
-<<<<<<< HEAD
              - rsa_vs_458
-=======
-             - vs_1049_tables_are_not_forever
->>>>>>> c00d4599
          tags:
              - /.*/
    - name: GvsIngestTieout
@@ -327,7 +321,6 @@
          branches:
              - master
              - ah_var_store
-             - rsa_vs_458
          tags:
              - /.*/
    - name: GvsCallsetCost
@@ -337,7 +330,6 @@
          branches:
              - master
              - ah_var_store
-             - rsa_vs_458
          tags:
              - /.*/
    - name: GvsExtractAvroFilesForHail
