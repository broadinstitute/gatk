version: 1.2
workflows:
   - name: cnv_germline_case_scattered_workflow
     subclass: WDL
     primaryDescriptorPath: /scripts/cnv_wdl/germline/cnv_germline_case_scattered_workflow.wdl
     testParameterFiles:
          - /scripts/cnv_cromwell_tests/germline/cnv_germline_case_scattered_workflow.json
     filters:
         branches:
             - master
         tags:
             - /.*/
   - name: cnv_germline_case_workflow
     subclass: WDL
     primaryDescriptorPath: /scripts/cnv_wdl/germline/cnv_germline_case_workflow.wdl
     testParameterFiles:
          -  /scripts/cnv_cromwell_tests/germline/cnv_germline_case_scattered_workflow.json
     filters:
         branches:
             - master
         tags:
             - /.*/
   - name: cnv_germline_cohort_workflow
     subclass: WDL
     primaryDescriptorPath: /scripts/cnv_wdl/germline/cnv_germline_cohort_workflow.wdl
     testParameterFiles:
          -  /scripts/cnv_cromwell_tests/germline/cnv_germline_cohort_workflow.json
     filters:
         branches:
             - master
         tags:
             - /.*/
   - name: cnv_somatic_pair_workflow
     subclass: WDL
     primaryDescriptorPath: /scripts/cnv_wdl/somatic/cnv_somatic_pair_workflow.wdl
     testParameterFiles:
          -  /scripts/cnv_cromwell_tests/somatic/cnv_somatic_pair_wes_do-gc_workflow.json
     filters:
         branches:
             - master
         tags:
             - /.*/
   - name: cnv_somatic_panel_workflow
     subclass: WDL
     primaryDescriptorPath: /scripts/cnv_wdl/somatic/cnv_somatic_panel_workflow.wdl
     testParameterFiles:
          -  /scripts/cnv_cromwell_tests/somatic/cnv_somatic_panel_wes_do-gc_workflow.json
     filters:
         branches:
             - master
         tags:
             - /.*/
   - name: cnv_joint_call_exomes
     subclass: WDL
     primaryDescriptorPath: /scripts/cnv_wdl/germline/joint_call_exome_cnvs.wdl
     filters:
         branches:
             - master
         tags:
             - /.*/
   - name: cram2filtered
     subclass: WDL
     primaryDescriptorPath: /scripts/cnn_variant_wdl/cram2filtered.wdl
     testParameterFiles:
          - /scripts/cnn_variant_wdl/jsons/cram2filtered.json
     filters:
         branches:
             - master
         tags:
             - /.*/
   - name: cram2model
     subclass: WDL
     primaryDescriptorPath: /scripts/cnn_variant_wdl/cram2model.wdl
     testParameterFiles:
          - /scripts/cnn_variant_wdl/jsons/cram2model.json
     filters:
         branches:
             - master
         tags:
             - /.*/
   - name: Funcotator
     subclass: WDL
     primaryDescriptorPath: /scripts/funcotator_wdl/funcotator.wdl
     testParameterFiles:
          - /scripts/funcotator_wdl/funcotator.json
     filters:
         branches:
             - master
         tags:
             - /.*/
   - name: GvsAssignIds
     subclass: WDL
     primaryDescriptorPath: /scripts/variantstore/wdl/GvsAssignIds.wdl
     testParameterFiles:
         - /scripts/variantstore/wdl/GvsAssignIds.example.inputs.json
     filters:
         branches:
             - master
             - ah_var_store
             - vs_1045_header_creator_hang
         tags:
             - /.*/
   - name: GvsBenchmarkExtractTask
     subclass: WDL
     primaryDescriptorPath: /scripts/variantstore/wdl/GvsBenchmarkExtractTask.wdl
     filters:
         branches:
             - master
             - ah_var_store
         tags:
             - /.*/
   - name: GvsRescatterCallsetInterval
     subclass: WDL
     primaryDescriptorPath: /scripts/variantstore/wdl/GvsRescatterCallsetInterval.wdl
     filters:
         branches:
             - master
             - ah_var_store
         tags:
             - /.*/
   - name: GvsCreateFilterSet
     subclass: WDL
     primaryDescriptorPath: /scripts/variantstore/wdl/GvsCreateFilterSet.wdl
     testParameterFiles:
         - /scripts/variantstore/wdl/GvsCreateFilterSet.example.inputs.json
     filters:
         branches:
             - master
             - ah_var_store
         tags:
             - /.*/
   - name: GvsPopulateAltAllele
     subclass: WDL
     primaryDescriptorPath: /scripts/variantstore/wdl/GvsPopulateAltAllele.wdl
     filters:
         branches:
             - master
             - ah_var_store
         tags:
             - /.*/
   - name: GvsCreateTables
     subclass: WDL
     primaryDescriptorPath: /scripts/variantstore/wdl/GvsCreateTables.wdl
     testParameterFiles:
         - /scripts/variantstore/wdl/GvsCreateTables.example.inputs.json
     filters:
         branches:
             - master
             - ah_var_store
         tags:
             - /.*/
   - name: GvsExtractCallset
     subclass: WDL
     primaryDescriptorPath: /scripts/variantstore/wdl/GvsExtractCallset.wdl
     filters:
         branches:
             - master
             - ah_var_store
             - rc-vs-1004-extract
         tags:
             - /.*/
   - name: GvsImportGenomes
     subclass: WDL
     primaryDescriptorPath: /scripts/variantstore/wdl/GvsImportGenomes.wdl
     filters:
         branches:
             - master
             - ah_var_store
         tags:
             - /.*/
   - name: GvsBulkIngestGenomes
     subclass: WDL
     primaryDescriptorPath: /scripts/variantstore/wdl/GvsBulkIngestGenomes.wdl
     filters:
         branches:
             - master
             - ah_var_store
<<<<<<< HEAD
             - gg_VS-857_NoGQ0
             - vs_1072_beta_throttling
=======
>>>>>>> e09afefc
         tags:
             - /.*/
   - name: GvsPrepareRangesCallset
     subclass: WDL
     primaryDescriptorPath: /scripts/variantstore/wdl/GvsPrepareRangesCallset.wdl
     testParameterFiles:
         - /scripts/variantstore/wdl/GvsPrepareRangesCallset.example.inputs.json
     filters:
         branches:
             - master
             - ah_var_store
         tags:
             - /.*/
   - name: GvsCreateVATfromVDS
     subclass: WDL
     primaryDescriptorPath: /scripts/variantstore/wdl/GvsCreateVATfromVDS.wdl
     filters:
         branches:
             - master
             - ah_var_store
         tags:
             - /.*/
   - name: GvsCreateVATFilesFromBigQuery
     subclass: WDL
     primaryDescriptorPath: /scripts/variantstore/variant_annotations_table/GvsCreateVATFilesFromBigQuery.wdl
     filters:
         branches:
             - master
             - ah_var_store
         tags:
             - /.*/
   - name: GvsValidateVat
     subclass: WDL
     primaryDescriptorPath: /scripts/variantstore/variant_annotations_table/GvsValidateVAT.wdl
     testParameterFiles:
         - /scripts/variantstore/variant_annotations_table/GvsValidateVat.example.inputs.json
     filters:
         branches:
             - master
             - ah_var_store
         tags:
             - /.*/
   - name: GvsExtractCohortFromSampleNames
     subclass: WDL
     primaryDescriptorPath: /scripts/variantstore/wdl/GvsExtractCohortFromSampleNames.wdl
     filters:
         branches:
             - master
             - ah_var_store
         tags:
             - /.*/
   - name: GvsWithdrawSamples
     subclass: WDL
     primaryDescriptorPath: /scripts/variantstore/wdl/GvsWithdrawSamples.wdl
     filters:
         branches:
             - master
             - ah_var_store
         tags:
             - /.*/
   - name: GvsJointVariantCalling
     subclass: WDL
     primaryDescriptorPath: /scripts/variantstore/wdl/GvsJointVariantCalling.wdl
     filters:
         branches:
             - master
             - ah_var_store
         tags:
             - /.*/
   - name: GvsBeta
     subclass: WDL
     primaryDescriptorPath: /scripts/variantstore/wdl/GvsJointVariantCalling.wdl
     filters:
         branches:
             # `master` is here so there will be *something* under the branches filter, but GVS WDLs are not on `master`
             # so this shouldn't show up in the list of available versions in Dockstore or Terra.
             - master
         tags:
             - /.*/
   - name: GvsJointVariantCallsetCost
     subclass: WDL
     primaryDescriptorPath: /scripts/variantstore/wdl/GvsJointVariantCallsetCost.wdl
     filters:
         branches:
             - master
             - ah_var_store
             - bulk_ingest_staging
         tags:
             - /.*/
   - name: GvsCalculatePrecisionAndSensitivity
     subclass: WDL
     primaryDescriptorPath: /scripts/variantstore/wdl/GvsCalculatePrecisionAndSensitivity.wdl
     filters:
         branches:
             - master
             - ah_var_store
         tags:
             - /.*/
   - name: GvsQuickstartVcfIntegration
     subclass: WDL
     primaryDescriptorPath: /scripts/variantstore/wdl/GvsQuickstartVcfIntegration.wdl
     filters:
         branches:
             - master
             - ah_var_store
<<<<<<< HEAD
             - gg_VS-857_NoGQ0
             - vs_1072_beta_throttling
=======
>>>>>>> e09afefc
         tags:
             - /.*/
   - name: GvsQuickstartHailIntegration
     subclass: WDL
     primaryDescriptorPath: /scripts/variantstore/wdl/GvsQuickstartHailIntegration.wdl
     filters:
         branches:
             - master
             - ah_var_store
<<<<<<< HEAD
             - gg_VS-857_NoGQ0
             - vs_1072_beta_throttling
=======
>>>>>>> e09afefc
         tags:
             - /.*/
   - name: GvsQuickstartIntegration
     subclass: WDL
     primaryDescriptorPath: /scripts/variantstore/wdl/GvsQuickstartIntegration.wdl
     filters:
         branches:
             - master
             - ah_var_store
<<<<<<< HEAD
             - gg_VS-857_NoGQ0
             - vs_1072_beta_throttling
=======
>>>>>>> e09afefc
         tags:
             - /.*/
   - name: GvsIngestTieout
     subclass: WDL
     primaryDescriptorPath: /scripts/variantstore/wdl/GvsIngestTieout.wdl
     filters:
         branches:
             - master
             - ah_var_store
         tags:
             - /.*/
   - name: GvsCallsetCost
     subclass: WDL
     primaryDescriptorPath: /scripts/variantstore/wdl/GvsCallsetCost.wdl
     filters:
         branches:
             - master
             - ah_var_store
         tags:
             - /.*/
   - name: GvsExtractAvroFilesForHail
     subclass: WDL
     primaryDescriptorPath: /scripts/variantstore/wdl/GvsExtractAvroFilesForHail.wdl
     filters:
         branches:
             - master
             - ah_var_store
         tags:
             - /.*/
   - name: GvsCallsetStatistics
     subclass: WDL
     primaryDescriptorPath: /scripts/variantstore/wdl/GvsCallsetStatistics.wdl
     filters:
         branches:
             - master
             - ah_var_store
         tags:
             - /.*/
   - name: HailFromWdl
     subclass: WDL
     primaryDescriptorPath: /scripts/variantstore/wdl/HailFromWdl.wdl
     filters:
         branches:
             - master
             - vs_1013_hail_dataproc_wdl
         tags:
             - /.*/
   - name: MitochondriaPipeline
     subclass: WDL
     primaryDescriptorPath: /scripts/mitochondria_m2_wdl/MitochondriaPipeline.wdl
     testParameterFiles:
          -  /scripts/mitochondria_m2_wdl/ExampleInputsMitochondriaPipeline.json
     filters:
         branches:
             - master
         tags:
             - /.*/
   - name: mutect2
     subclass: WDL
     primaryDescriptorPath: /scripts/mutect2_wdl/mutect2.wdl
     testParameterFiles:
          - /scripts/m2_cromwell_tests/mutect2.inputs.json
     filters:
         branches:
             - master
         tags:
             - /.*/
   - name: mutect2_pon
     subclass: WDL
     primaryDescriptorPath: /scripts/mutect2_wdl/mutect2_pon.wdl
     filters:
         branches:
             - master
         tags:
             - /.*/
   - name: run_happy
     subclass: WDL
     primaryDescriptorPath: /scripts/cnn_variant_wdl/run_happy.wdl
     testParameterFiles:
          - /scripts/cnn_variant_wdl/jsons/run_happy.json
     filters:
         branches:
             - master
         tags:
             - /.*/
   - name: pathseq_pipeline
     subclass: WDL
     primaryDescriptorPath: /scripts/pathseq/wdl/pathseq_pipeline.wdl
     testParameterFiles:
          - /scripts/pathseq/wdl/pathseq_pipeline_template.json
     filters:
         branches:
             - master
         tags:
             - /.*/<|MERGE_RESOLUTION|>--- conflicted
+++ resolved
@@ -175,11 +175,7 @@
          branches:
              - master
              - ah_var_store
-<<<<<<< HEAD
              - gg_VS-857_NoGQ0
-             - vs_1072_beta_throttling
-=======
->>>>>>> e09afefc
          tags:
              - /.*/
    - name: GvsPrepareRangesCallset
@@ -285,11 +281,7 @@
          branches:
              - master
              - ah_var_store
-<<<<<<< HEAD
              - gg_VS-857_NoGQ0
-             - vs_1072_beta_throttling
-=======
->>>>>>> e09afefc
          tags:
              - /.*/
    - name: GvsQuickstartHailIntegration
@@ -299,11 +291,7 @@
          branches:
              - master
              - ah_var_store
-<<<<<<< HEAD
              - gg_VS-857_NoGQ0
-             - vs_1072_beta_throttling
-=======
->>>>>>> e09afefc
          tags:
              - /.*/
    - name: GvsQuickstartIntegration
@@ -313,11 +301,7 @@
          branches:
              - master
              - ah_var_store
-<<<<<<< HEAD
              - gg_VS-857_NoGQ0
-             - vs_1072_beta_throttling
-=======
->>>>>>> e09afefc
          tags:
              - /.*/
    - name: GvsIngestTieout
