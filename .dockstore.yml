version: 1.2
workflows:
   - name: cnv_germline_case_scattered_workflow
     subclass: WDL
     primaryDescriptorPath: /scripts/cnv_wdl/germline/cnv_germline_case_scattered_workflow.wdl
     testParameterFiles:
          - /scripts/cnv_cromwell_tests/germline/cnv_germline_case_scattered_workflow.json
     filters:
         branches:
             - master
         tags:
             - /.*/
   - name: cnv_germline_case_workflow
     subclass: WDL
     primaryDescriptorPath: /scripts/cnv_wdl/germline/cnv_germline_case_workflow.wdl
     testParameterFiles:
          -  /scripts/cnv_cromwell_tests/germline/cnv_germline_case_scattered_workflow.json
     filters:
         branches:
             - master
         tags:
             - /.*/
   - name: cnv_germline_cohort_workflow
     subclass: WDL
     primaryDescriptorPath: /scripts/cnv_wdl/germline/cnv_germline_cohort_workflow.wdl
     testParameterFiles:
          -  /scripts/cnv_cromwell_tests/germline/cnv_germline_cohort_workflow.json
     filters:
         branches:
             - master
         tags:
             - /.*/
   - name: cnv_somatic_pair_workflow
     subclass: WDL
     primaryDescriptorPath: /scripts/cnv_wdl/somatic/cnv_somatic_pair_workflow.wdl
     testParameterFiles:
          -  /scripts/cnv_cromwell_tests/somatic/cnv_somatic_pair_wes_do-gc_workflow.json
     filters:
         branches:
             - master
         tags:
             - /.*/
   - name: cnv_somatic_panel_workflow
     subclass: WDL
     primaryDescriptorPath: /scripts/cnv_wdl/somatic/cnv_somatic_panel_workflow.wdl
     testParameterFiles:
          -  /scripts/cnv_cromwell_tests/somatic/cnv_somatic_panel_wes_do-gc_workflow.json
     filters:
         branches:
             - master
         tags:
             - /.*/
   - name: cnv_joint_call_exomes
     subclass: WDL
     primaryDescriptorPath: /scripts/cnv_wdl/germline/joint_call_exome_cnvs.wdl
     filters:
         branches:
             - master
         tags:
             - /.*/
   - name: cram2filtered
     subclass: WDL
     primaryDescriptorPath: /scripts/cnn_variant_wdl/cram2filtered.wdl
     testParameterFiles:
          - /scripts/cnn_variant_wdl/jsons/cram2filtered.json
     filters:
         branches:
             - master
         tags:
             - /.*/
   - name: cram2model
     subclass: WDL
     primaryDescriptorPath: /scripts/cnn_variant_wdl/cram2model.wdl
     testParameterFiles:
          - /scripts/cnn_variant_wdl/jsons/cram2model.json
     filters:
         branches:
             - master
         tags:
             - /.*/
   - name: Funcotator
     subclass: WDL
     primaryDescriptorPath: /scripts/funcotator_wdl/funcotator.wdl
     testParameterFiles:
          - /scripts/funcotator_wdl/funcotator.json
     filters:
         branches:
             - master
         tags:
             - /.*/
   - name: GvsAssignIds
     subclass: WDL
     primaryDescriptorPath: /scripts/variantstore/wdl/GvsAssignIds.wdl
     testParameterFiles:
         - /scripts/variantstore/wdl/GvsAssignIds.example.inputs.json
     filters:
         branches:
             - master
             - ah_var_store
         tags:
             - /.*/
   - name: GvsBenchmarkExtractTask
     subclass: WDL
     primaryDescriptorPath: /scripts/variantstore/wdl/GvsBenchmarkExtractTask.wdl
     filters:
         branches:
             - master
             - ah_var_store
         tags:
             - /.*/
   - name: GvsRescatterCallsetInterval
     subclass: WDL
     primaryDescriptorPath: /scripts/variantstore/wdl/GvsRescatterCallsetInterval.wdl
     filters:
         branches:
             - master
             - ah_var_store
         tags:
             - /.*/
   - name: GvsCreateFilterSet
     subclass: WDL
     primaryDescriptorPath: /scripts/variantstore/wdl/GvsCreateFilterSet.wdl
     testParameterFiles:
         - /scripts/variantstore/wdl/GvsCreateFilterSet.example.inputs.json
     filters:
         branches:
             - master
             - ah_var_store
         tags:
             - /.*/
   - name: GvsPopulateAltAllele
     subclass: WDL
     primaryDescriptorPath: /scripts/variantstore/wdl/GvsPopulateAltAllele.wdl
     filters:
         branches:
             - master
             - ah_var_store
         tags:
             - /.*/
   - name: GvsCreateTables
     subclass: WDL
     primaryDescriptorPath: /scripts/variantstore/wdl/GvsCreateTables.wdl
     testParameterFiles:
         - /scripts/variantstore/wdl/GvsCreateTables.example.inputs.json
     filters:
         branches:
             - master
             - ah_var_store
             - VS-1063-bit-pack-ref-ranges-data-into-a-more-efficient-representation
         tags:
             - /.*/
   - name: GvsCreateVDS
     subclass: WDL
     primaryDescriptorPath: /scripts/variantstore/wdl/GvsCreateVDS.wdl
     filters:
       branches:
         - master
         - ah_var_store
         - rsa_vs_1095
       tags:
         - /.*/
   - name: GvsExtractCallset
     subclass: WDL
     primaryDescriptorPath: /scripts/variantstore/wdl/GvsExtractCallset.wdl
     filters:
         branches:
             - master
             - ah_var_store
<<<<<<< HEAD
             - gg_VS-1058_AddPhasingToVcf
=======
             - vs_1127_extract_oom
>>>>>>> 907e9289
         tags:
             - /.*/
   - name: GvsImportGenomes
     subclass: WDL
     primaryDescriptorPath: /scripts/variantstore/wdl/GvsImportGenomes.wdl
     filters:
         branches:
             - master
             - ah_var_store
         tags:
             - /.*/
   - name: GvsBulkIngestGenomes
     subclass: WDL
     primaryDescriptorPath: /scripts/variantstore/wdl/GvsBulkIngestGenomes.wdl
     filters:
         branches:
             - master
             - ah_var_store
         tags:
             - /.*/
   - name: GvsPrepareRangesCallset
     subclass: WDL
     primaryDescriptorPath: /scripts/variantstore/wdl/GvsPrepareRangesCallset.wdl
     testParameterFiles:
         - /scripts/variantstore/wdl/GvsPrepareRangesCallset.example.inputs.json
     filters:
         branches:
             - master
             - ah_var_store
             - rsa_vs_597
             - gg_VS-1058_AddPhasingToVcf
         tags:
             - /.*/
   - name: GvsCreateVATfromVDS
     subclass: WDL
     primaryDescriptorPath: /scripts/variantstore/wdl/GvsCreateVATfromVDS.wdl
     filters:
         branches:
             - master
             - ah_var_store
         tags:
             - /.*/
   - name: GvsCreateVATFilesFromBigQuery
     subclass: WDL
     primaryDescriptorPath: /scripts/variantstore/variant_annotations_table/GvsCreateVATFilesFromBigQuery.wdl
     filters:
         branches:
             - master
             - ah_var_store
         tags:
             - /.*/
   - name: GvsValidateVat
     subclass: WDL
     primaryDescriptorPath: /scripts/variantstore/variant_annotations_table/GvsValidateVAT.wdl
     testParameterFiles:
         - /scripts/variantstore/variant_annotations_table/GvsValidateVat.example.inputs.json
     filters:
         branches:
             - master
             - ah_var_store
         tags:
             - /.*/
   - name: GvsExtractCohortFromSampleNames
     subclass: WDL
     primaryDescriptorPath: /scripts/variantstore/wdl/GvsExtractCohortFromSampleNames.wdl
     filters:
         branches:
             - master
             - ah_var_store
         tags:
             - /.*/
   - name: GvsWithdrawSamples
     subclass: WDL
     primaryDescriptorPath: /scripts/variantstore/wdl/GvsWithdrawSamples.wdl
     filters:
         branches:
             - master
             - ah_var_store
         tags:
             - /.*/
   - name: GvsJointVariantCalling
     subclass: WDL
     primaryDescriptorPath: /scripts/variantstore/wdl/GvsJointVariantCalling.wdl
     filters:
         branches:
             - master
             - ah_var_store
             - rsa_vs_1146
             - gg_VS-1058_AddPhasingToVcf
         tags:
             - /.*/
   - name: GvsBeta
     subclass: WDL
     primaryDescriptorPath: /scripts/variantstore/wdl/GvsJointVariantCalling.wdl
     filters:
         branches:
             # `master` is here so there will be *something* under the branches filter, but GVS WDLs are not on `master`
             # so this shouldn't show up in the list of available versions in Dockstore or Terra.
             - master
             - vs_1099_composite_object_inputs
         tags:
             - /.*/
   - name: GvsJointVariantCallsetCost
     subclass: WDL
     primaryDescriptorPath: /scripts/variantstore/wdl/GvsJointVariantCallsetCost.wdl
     filters:
         branches:
             - master
             - ah_var_store
             - bulk_ingest_staging
         tags:
             - /.*/
   - name: GvsCalculatePrecisionAndSensitivity
     subclass: WDL
     primaryDescriptorPath: /scripts/variantstore/wdl/GvsCalculatePrecisionAndSensitivity.wdl
     filters:
         branches:
             - master
             - ah_var_store
         tags:
             - /.*/
   - name: GvsQuickstartVcfIntegration
     subclass: WDL
     primaryDescriptorPath: /scripts/variantstore/wdl/GvsQuickstartVcfIntegration.wdl
     filters:
         branches:
             - master
             - ah_var_store
             - gg_VS-1058_AddPhasingToVcf
         tags:
             - /.*/
   - name: GvsQuickstartHailIntegration
     subclass: WDL
     primaryDescriptorPath: /scripts/variantstore/wdl/GvsQuickstartHailIntegration.wdl
     filters:
         branches:
             - master
             - ah_var_store
             - gg_VS-1058_AddPhasingToVcf
         tags:
             - /.*/
   - name: GvsQuickstartIntegration
     subclass: WDL
     primaryDescriptorPath: /scripts/variantstore/wdl/GvsQuickstartIntegration.wdl
     filters:
         branches:
             - master
             - ah_var_store
             - rsa_vs_1146
             - gg_VS-1058_AddPhasingToVcf
         tags:
             - /.*/
   - name: GvsIngestTieout
     subclass: WDL
     primaryDescriptorPath: /scripts/variantstore/wdl/GvsIngestTieout.wdl
     filters:
         branches:
             - master
             - ah_var_store
         tags:
             - /.*/
   - name: GvsCallsetCost
     subclass: WDL
     primaryDescriptorPath: /scripts/variantstore/wdl/GvsCallsetCost.wdl
     filters:
         branches:
             - master
             - ah_var_store
         tags:
             - /.*/
   - name: GvsExtractAvroFilesForHail
     subclass: WDL
     primaryDescriptorPath: /scripts/variantstore/wdl/GvsExtractAvroFilesForHail.wdl
     filters:
         branches:
             - master
             - ah_var_store
         tags:
             - /.*/
   - name: GvsCallsetStatistics
     subclass: WDL
     primaryDescriptorPath: /scripts/variantstore/wdl/GvsCallsetStatistics.wdl
     filters:
         branches:
             - master
             - ah_var_store
         tags:
             - /.*/
   - name: GvsFindHailCruft
     subclass: WDL
     primaryDescriptorPath: /scripts/variantstore/wdl/GvsFindHailCruft.wdl
     filters:
         branches:
             - master
             - ah_var_store
             - vs_1022_vds_cleanup
         tags:
             - /.*/
   - name: HailFromWdl
     subclass: WDL
     primaryDescriptorPath: /scripts/variantstore/wdl/HailFromWdl.wdl
     filters:
         branches:
             - master
             - vs_1013_hail_dataproc_wdl
         tags:
             - /.*/
   - name: MitochondriaPipeline
     subclass: WDL
     primaryDescriptorPath: /scripts/mitochondria_m2_wdl/MitochondriaPipeline.wdl
     testParameterFiles:
          -  /scripts/mitochondria_m2_wdl/ExampleInputsMitochondriaPipeline.json
     filters:
         branches:
             - master
         tags:
             - /.*/
   - name: mutect2
     subclass: WDL
     primaryDescriptorPath: /scripts/mutect2_wdl/mutect2.wdl
     testParameterFiles:
          - /scripts/m2_cromwell_tests/mutect2.inputs.json
     filters:
         branches:
             - master
         tags:
             - /.*/
   - name: mutect2_pon
     subclass: WDL
     primaryDescriptorPath: /scripts/mutect2_wdl/mutect2_pon.wdl
     filters:
         branches:
             - master
         tags:
             - /.*/
   - name: run_happy
     subclass: WDL
     primaryDescriptorPath: /scripts/cnn_variant_wdl/run_happy.wdl
     testParameterFiles:
          - /scripts/cnn_variant_wdl/jsons/run_happy.json
     filters:
         branches:
             - master
         tags:
             - /.*/
   - name: pathseq_pipeline
     subclass: WDL
     primaryDescriptorPath: /scripts/pathseq/wdl/pathseq_pipeline.wdl
     testParameterFiles:
          - /scripts/pathseq/wdl/pathseq_pipeline_template.json
     filters:
         branches:
             - master
         tags:
             - /.*/<|MERGE_RESOLUTION|>--- conflicted
+++ resolved
@@ -166,11 +166,8 @@
          branches:
              - master
              - ah_var_store
-<<<<<<< HEAD
-             - gg_VS-1058_AddPhasingToVcf
-=======
+             - gg_VS-1058_AddPhasingToVcf
              - vs_1127_extract_oom
->>>>>>> 907e9289
          tags:
              - /.*/
    - name: GvsImportGenomes
