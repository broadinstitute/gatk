--- conflicted
+++ resolved
@@ -123,11 +123,8 @@
        branches:
          - master
          - ah_var_store
-<<<<<<< HEAD
          - rsa_skip_samples
-=======
-         - rc-vs-418-allow-withdrawn
->>>>>>> 67679474
+         - rc-vs-418-allow-withdrawn
    - name: GvsPrepareRangesCallset
      subclass: WDL
      primaryDescriptorPath: /scripts/variantstore/wdl/GvsPrepareRangesCallset.wdl
