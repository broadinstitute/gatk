--- conflicted
+++ resolved
@@ -165,10 +165,6 @@
          branches:
              - master
              - ah_var_store
-<<<<<<< HEAD
-             - rsa_vs_1146
-=======
->>>>>>> e219cfc3
          tags:
              - /.*/
    - name: GvsImportGenomes
@@ -237,10 +233,6 @@
          branches:
              - master
              - ah_var_store
-<<<<<<< HEAD
-=======
-             - rsa_vs_597
->>>>>>> e219cfc3
          tags:
              - /.*/
    - name: GvsWithdrawSamples
