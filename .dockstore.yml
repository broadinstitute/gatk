--- conflicted
+++ resolved
@@ -253,7 +253,6 @@
          branches:
              - master
              - ah_var_store
-             - rsa_vs_458
          tags:
              - /.*/
    - name: GvsBeta
@@ -313,12 +312,8 @@
          branches:
              - master
              - ah_var_store
-<<<<<<< HEAD
-             - rsa_vs_458
-=======
              - vs_1049_tables_are_not_forever
              - gg_VS-1092_OOMonPopulateFilterSetInfo
->>>>>>> fbf53db3
          tags:
              - /.*/
    - name: GvsIngestTieout
