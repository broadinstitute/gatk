--- conflicted
+++ resolved
@@ -189,9 +189,7 @@
        branches:
          - master
          - ah_var_store
-<<<<<<< HEAD
          - gg_VS-479_gatk_cost_to_metadata
-=======
    - name: GvsJointVariantCalling
      subclass: WDL
      primaryDescriptorPath: /scripts/variantstore/wdl/GvsJointVariantCalling.wdl
@@ -200,7 +198,6 @@
          - master
          - ah_var_store
          - rc-vs-483-beta-user-wdl
->>>>>>> 586f3f73
    - name: GvsCalculatePrecisionAndSensitivity
      subclass: WDL
      primaryDescriptorPath: /scripts/variantstore/wdl/GvsCalculatePrecisionAndSensitivity.wdl
