version: 1.2
workflows:
   - name: cnv_germline_case_workflow
     subclass: WDL
     primaryDescriptorPath: /scripts/cnv_wdl/germline/cnv_germline_case_workflow.wdl
     testParameterFiles:
     -  /scripts/cnv_cromwell_tests/germline/cnv_germline_case_scattered_workflow.json
     filters:
       branches:
        - master
   - name: cnv_germline_cohort_workflow
     subclass: WDL
     primaryDescriptorPath: /scripts/cnv_wdl/germline/cnv_germline_cohort_workflow.wdl
     testParameterFiles:
     -  /scripts/cnv_cromwell_tests/germline/cnv_germline_cohort_workflow.json
     filters:
       branches:
         - master
   - name: cnv_somatic_pair_workflow
     subclass: WDL
     primaryDescriptorPath: /scripts/cnv_wdl/somatic/cnv_somatic_pair_workflow.wdl
     testParameterFiles:
     -  /scripts/cnv_cromwell_tests/somatic/cnv_somatic_pair_wes_do-gc_workflow.json
     filters:
       branches:
         - master
   - name: cnv_somatic_panel_workflow
     subclass: WDL
     primaryDescriptorPath: /scripts/cnv_wdl/somatic/cnv_somatic_panel_workflow.wdl
     testParameterFiles:
     -  /scripts/cnv_cromwell_tests/somatic/cnv_somatic_panel_wes_do-gc_workflow.json
     filters:
       branches:
         - master
   - name: cram2filtered
     subclass: WDL
     primaryDescriptorPath: /scripts/cnn_variant_wdl/cram2filtered.wdl
     testParameterFiles:
     - /scripts/cnn_variant_wdl/jsons/cram2filtered.json
     filters:
       branches:
         - master
   - name: cram2model
     subclass: WDL
     primaryDescriptorPath: /scripts/cnn_variant_wdl/cram2model.wdl
     testParameterFiles:
     - /scripts/cnn_variant_wdl/jsons/cram2model.json
     filters:
       branches:
         - master
   - name: funcotator
     subclass: WDL
     primaryDescriptorPath: /scripts/funcotator_wdl/funcotator.wdl
     testParameterFiles:
     - /scripts/funcotator_wdl/funcotator.json
     filters:
       branches:
         - master
   - name: GvsAssignIds
     subclass: WDL
     primaryDescriptorPath: /scripts/variantstore/wdl/GvsAssignIds.wdl
     testParameterFiles:
       - /scripts/variantstore/wdl/GvsAssignIds.example.inputs.json
     filters:
       branches:
         - master
         - ah_var_store
         - rsa_add_sample_columns
   - name: GvsAoUReblockGvcf
     subclass: WDL
     primaryDescriptorPath: /scripts/variantstore/wdl/GvsAoUReblockGvcf.wdl
     filters:
       branches:
         - master
         - ah_var_store
   - name: GvsRescatterCallsetInterval
     subclass: WDL
     primaryDescriptorPath: /scripts/variantstore/wdl/GvsRescatterCallsetInterval.wdl
     filters:
       branches:
         - master
         - ah_var_store
   - name: GvsCreateFilterSet
     subclass: WDL
     primaryDescriptorPath: /scripts/variantstore/wdl/GvsCreateFilterSet.wdl
     testParameterFiles:
       - /scripts/variantstore/wdl/GvsCreateFilterSet.example.inputs.json
     filters:
       branches:
         - master
         - ah_var_store
<<<<<<< HEAD
         - rsa_add_sample_columns
=======
         - rc-thread-in-dataset-name
>>>>>>> 47ec80db
   - name: GvsCreateAltAllele
     subclass: WDL
     primaryDescriptorPath: /scripts/variantstore/wdl/GvsCreateAltAllele.wdl
     testParameterFiles:
       - /scripts/variantstore/wdl/GvsCreateAltAllele.example.inputs.json
     filters:
       branches:
         - master
         - ah_var_store
   - name: GvsCreateTables
     subclass: WDL
     primaryDescriptorPath: /scripts/variantstore/wdl/GvsCreateTables.wdl
     testParameterFiles:
       - /scripts/variantstore/wdl/GvsCreateTables.example.inputs.json
     filters:
       branches:
         - master
         - ah_var_store
   - name: GvsExtractCallset
     subclass: WDL
     primaryDescriptorPath: /scripts/variantstore/wdl/GvsExtractCallset.wdl
     testParameterFiles:
       - /scripts/variantstore/wdl/GvsExtractCallset.example.inputs.json
     filters:
       branches:
         - master
         - ah_var_store
         - rsa_add_sample_columns
   - name: GvsImportGenomes
     subclass: WDL
     primaryDescriptorPath: /scripts/variantstore/wdl/GvsImportGenomes.wdl
     testParameterFiles:
       - /scripts/variantstore/wdl/GvsImportGenomes.example.inputs.json
     filters:
       branches:
         - master
         - ah_var_store
         - kc_vqsr_magic
         - rsa_add_sample_columns
   - name: GvsPrepareCallset
     subclass: WDL
     primaryDescriptorPath: /scripts/variantstore/wdl/GvsPrepareCallset.wdl
     testParameterFiles:
       - /scripts/variantstore/wdl/GvsPrepareCallset.example.inputs.json
     filters:
       branches:
         - master
         - ah_var_store
   - name: GvsPrepareRangesCallset
     subclass: WDL
     primaryDescriptorPath: /scripts/variantstore/wdl/GvsPrepareRangesCallset.wdl
     testParameterFiles:
       - /scripts/variantstore/wdl/GvsPrepareRangesCallset.example.inputs.json
     filters:
       branches:
         - master
         - ah_var_store
         - rsa_add_sample_columns
   - name: GvsCreateVAT
     subclass: WDL
     primaryDescriptorPath: /scripts/variantstore/wdl/GvsCreateVAT.wdl
     testParameterFiles:
       - /scripts/variantstore/wdl/GvsCreateVAT.example.inputs.json
     filters:
       branches:
         - master
         - ah_var_store
   - name: GvsValidateVat
     subclass: WDL
     primaryDescriptorPath: /scripts/variantstore/variant_annotations_table/GvsValidateVAT.wdl
     testParameterFiles:
       - /scripts/variantstore/variant_annotations_table/GvsValidateVat.example.inputs.json
     filters:
       branches:
         - master
         - ah_var_store
   - name: GvsExtractCohortFromSampleNames
     subclass: WDL
     primaryDescriptorPath: /scripts/variantstore/wdl/GvsExtractCohortFromSampleNames.wdl
     filters:
       branches:
         - master
         - ah_var_store
   - name: MitochondriaPipeline
     subclass: WDL
     primaryDescriptorPath: /scripts/mitochondria_m2_wdl/MitochondriaPipeline.wdl
     testParameterFiles:
     -  /scripts/mitochondria_m2_wdl/test_mitochondria_m2_wdl.json
     filters:
       branches:
         - master
   - name: mutect2
     subclass: WDL
     primaryDescriptorPath: /scripts/mutect2_wdl/mutect2.wdl
     testParameterFiles:
     - /scripts/m2_cromwell_tests/mutect2.inputs.json
     filters:
       branches:
         - master
   - name: mutect2_pon
     subclass: WDL
     primaryDescriptorPath: /scripts/mutect2_wdl/mutect2_pon.wd
     filters:
       branches:
         - master
   - name: run_happy
     subclass: WDL
     primaryDescriptorPath: /scripts/cnn_variant_wdl/run_happy.wdl
     testParameterFiles:
     - /scripts/cnn_variant_wdl/jsons/run_happy.json
     filters:
       branches:
         - master
   - name: pathseq_pipeline
     subclass: WDL
     primaryDescriptorPath: /scripts/pathseq/wdl/pathseq_pipeline.wdl
     testParameterFiles:
     - /scripts/pathseq/wdl/pathseq_pipeline_template.json
     filters:
       branches:
         - master<|MERGE_RESOLUTION|>--- conflicted
+++ resolved
@@ -65,7 +65,6 @@
        branches:
          - master
          - ah_var_store
-         - rsa_add_sample_columns
    - name: GvsAoUReblockGvcf
      subclass: WDL
      primaryDescriptorPath: /scripts/variantstore/wdl/GvsAoUReblockGvcf.wdl
@@ -89,11 +88,6 @@
        branches:
          - master
          - ah_var_store
-<<<<<<< HEAD
-         - rsa_add_sample_columns
-=======
-         - rc-thread-in-dataset-name
->>>>>>> 47ec80db
    - name: GvsCreateAltAllele
      subclass: WDL
      primaryDescriptorPath: /scripts/variantstore/wdl/GvsCreateAltAllele.wdl
@@ -121,7 +115,6 @@
        branches:
          - master
          - ah_var_store
-         - rsa_add_sample_columns
    - name: GvsImportGenomes
      subclass: WDL
      primaryDescriptorPath: /scripts/variantstore/wdl/GvsImportGenomes.wdl
@@ -132,7 +125,6 @@
          - master
          - ah_var_store
          - kc_vqsr_magic
-         - rsa_add_sample_columns
    - name: GvsPrepareCallset
      subclass: WDL
      primaryDescriptorPath: /scripts/variantstore/wdl/GvsPrepareCallset.wdl
@@ -151,7 +143,6 @@
        branches:
          - master
          - ah_var_store
-         - rsa_add_sample_columns
    - name: GvsCreateVAT
      subclass: WDL
      primaryDescriptorPath: /scripts/variantstore/wdl/GvsCreateVAT.wdl
