--- conflicted
+++ resolved
@@ -220,11 +220,7 @@
        branches:
          - master
          - ah_var_store
-<<<<<<< HEAD
          - rsa_vs_501_add_size_check
-=======
-         - mc_debug_temurin_issues
->>>>>>> fc2b7a88
    - name: GvsIngestTieout
      subclass: WDL
      primaryDescriptorPath: /scripts/variantstore/wdl/GvsIngestTieout.wdl
