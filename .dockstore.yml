--- conflicted
+++ resolved
@@ -326,12 +326,8 @@
          branches:
              - master
              - ah_var_store
-<<<<<<< HEAD
-             - rc-vs-1576-avro-update
              - gg_VS-1178_MergeMasterIntoAhVarStoreAgain
-=======
              - vs_1647_batch_root_detection_fixups
->>>>>>> 6de85168
          tags:
              - /.*/
    - name: GvsIngestTieout
