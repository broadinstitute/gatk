--- conflicted
+++ resolved
@@ -312,11 +312,8 @@
              - master
              - ah_var_store
              - vs_1396_bq_query_audit
-<<<<<<< HEAD
              - gg_VS-1433_Add_vcf_validator_ToTests
-=======
              - gg_VS-1395_Have_CreateVATFromVDS_MoreGoodness
->>>>>>> 52e0f295
          tags:
              - /.*/
    - name: GvsIngestTieout
