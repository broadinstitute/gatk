--- conflicted
+++ resolved
@@ -164,11 +164,7 @@
          branches:
              - master
              - ah_var_store
-<<<<<<< HEAD
-             - gg_VS-1335_BgzipOnExtractAhVarStoreEdition
-=======
              - vs_1351_retry_with_more_memory_vcf_extract
->>>>>>> 614be8b8
          tags:
              - /.*/
    - name: GvsImportGenomes
@@ -292,7 +288,6 @@
          branches:
              - master
              - ah_var_store
-             - gg_VS-1335_BgzipOnExtractAhVarStoreEdition
          tags:
              - /.*/
    - name: GvsQuickstartHailIntegration
@@ -302,7 +297,6 @@
          branches:
              - master
              - ah_var_store
-             - gg_VS-1335_BgzipOnExtractAhVarStoreEdition
          tags:
              - /.*/
    - name: GvsQuickstartIntegration
@@ -312,12 +306,7 @@
          branches:
              - master
              - ah_var_store
-<<<<<<< HEAD
-             - vs_1342_maybe_stick_with_gar
-             - gg_VS-1335_BgzipOnExtractAhVarStoreEdition
-=======
              - vs_1334_vcf_max_alt_alleles
->>>>>>> 614be8b8
          tags:
              - /.*/
    - name: GvsIngestTieout
