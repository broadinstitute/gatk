version: 1.2
workflows:
   - name: cnv_germline_case_scattered_workflow
     subclass: WDL
     primaryDescriptorPath: /scripts/cnv_wdl/germline/cnv_germline_case_scattered_workflow.wdl
     testParameterFiles:
          - /scripts/cnv_cromwell_tests/germline/cnv_germline_case_scattered_workflow.json
     filters:
         branches:
             - master
         tags:
             - /.*/
   - name: cnv_germline_case_workflow
     subclass: WDL
     primaryDescriptorPath: /scripts/cnv_wdl/germline/cnv_germline_case_workflow.wdl
     testParameterFiles:
          -  /scripts/cnv_cromwell_tests/germline/cnv_germline_case_scattered_workflow.json
     filters:
         branches:
             - master
         tags:
             - /.*/
   - name: cnv_germline_cohort_workflow
     subclass: WDL
     primaryDescriptorPath: /scripts/cnv_wdl/germline/cnv_germline_cohort_workflow.wdl
     testParameterFiles:
          -  /scripts/cnv_cromwell_tests/germline/cnv_germline_cohort_workflow.json
     filters:
         branches:
             - master
         tags:
             - /.*/
   - name: cnv_somatic_pair_workflow
     subclass: WDL
     primaryDescriptorPath: /scripts/cnv_wdl/somatic/cnv_somatic_pair_workflow.wdl
     testParameterFiles:
          -  /scripts/cnv_cromwell_tests/somatic/cnv_somatic_pair_wes_do-gc_workflow.json
     filters:
         branches:
             - master
         tags:
             - /.*/
   - name: cnv_somatic_panel_workflow
     subclass: WDL
     primaryDescriptorPath: /scripts/cnv_wdl/somatic/cnv_somatic_panel_workflow.wdl
     testParameterFiles:
          -  /scripts/cnv_cromwell_tests/somatic/cnv_somatic_panel_wes_do-gc_workflow.json
     filters:
         branches:
             - master
         tags:
             - /.*/
   - name: cnv_joint_call_exomes
     subclass: WDL
     primaryDescriptorPath: /scripts/cnv_wdl/germline/joint_call_exome_cnvs.wdl
     filters:
         branches:
             - master
         tags:
             - /.*/
   - name: cram2filtered
     subclass: WDL
     primaryDescriptorPath: /scripts/cnn_variant_wdl/cram2filtered.wdl
     testParameterFiles:
          - /scripts/cnn_variant_wdl/jsons/cram2filtered.json
     filters:
         branches:
             - master
         tags:
             - /.*/
   - name: cram2model
     subclass: WDL
     primaryDescriptorPath: /scripts/cnn_variant_wdl/cram2model.wdl
     testParameterFiles:
          - /scripts/cnn_variant_wdl/jsons/cram2model.json
     filters:
         branches:
             - master
         tags:
             - /.*/
   - name: Funcotator
     subclass: WDL
     primaryDescriptorPath: /scripts/funcotator_wdl/funcotator.wdl
     testParameterFiles:
          - /scripts/funcotator_wdl/funcotator.json
     filters:
         branches:
             - master
         tags:
             - /.*/
   - name: GvsAssignIds
     subclass: WDL
     primaryDescriptorPath: /scripts/variantstore/wdl/GvsAssignIds.wdl
     testParameterFiles:
         - /scripts/variantstore/wdl/GvsAssignIds.example.inputs.json
     filters:
         branches:
             - master
             - ah_var_store
         tags:
             - /.*/
   - name: GvsBenchmarkExtractTask
     subclass: WDL
     primaryDescriptorPath: /scripts/variantstore/wdl/GvsBenchmarkExtractTask.wdl
     filters:
         branches:
             - master
             - ah_var_store
         tags:
             - /.*/
   - name: GvsRescatterCallsetInterval
     subclass: WDL
     primaryDescriptorPath: /scripts/variantstore/wdl/GvsRescatterCallsetInterval.wdl
     filters:
         branches:
             - master
             - ah_var_store
         tags:
             - /.*/
   - name: GvsCreateFilterSet
     subclass: WDL
     primaryDescriptorPath: /scripts/variantstore/wdl/GvsCreateFilterSet.wdl
     testParameterFiles:
         - /scripts/variantstore/wdl/GvsCreateFilterSet.example.inputs.json
     filters:
         branches:
             - master
             - ah_var_store
         tags:
             - /.*/
   - name: GvsPopulateAltAllele
     subclass: WDL
     primaryDescriptorPath: /scripts/variantstore/wdl/GvsPopulateAltAllele.wdl
     filters:
         branches:
             - master
             - ah_var_store
         tags:
             - /.*/
   - name: GvsCreateTables
     subclass: WDL
     primaryDescriptorPath: /scripts/variantstore/wdl/GvsCreateTables.wdl
     testParameterFiles:
         - /scripts/variantstore/wdl/GvsCreateTables.example.inputs.json
     filters:
         branches:
             - master
             - ah_var_store
         tags:
             - /.*/
   - name: GvsCreateVDS
     subclass: WDL
     primaryDescriptorPath: /scripts/variantstore/wdl/GvsCreateVDS.wdl
     filters:
       branches:
         - master
         - ah_var_store
       tags:
         - /.*/
   - name: GvsExtractCallset
     subclass: WDL
     primaryDescriptorPath: /scripts/variantstore/wdl/GvsExtractCallset.wdl
     filters:
         branches:
             - master
             - ah_var_store
             - VS-1379-ploidy
         tags:
             - /.*/
   - name: GvsImportGenomes
     subclass: WDL
     primaryDescriptorPath: /scripts/variantstore/wdl/GvsImportGenomes.wdl
     filters:
         branches:
             - master
             - ah_var_store
         tags:
             - /.*/
   - name: GvsBulkIngestGenomes
     subclass: WDL
     primaryDescriptorPath: /scripts/variantstore/wdl/GvsBulkIngestGenomes.wdl
     filters:
         branches:
             - master
             - ah_var_store
         tags:
             - /.*/
   - name: GvsPrepareRangesCallset
     subclass: WDL
     primaryDescriptorPath: /scripts/variantstore/wdl/GvsPrepareRangesCallset.wdl
     testParameterFiles:
         - /scripts/variantstore/wdl/GvsPrepareRangesCallset.example.inputs.json
     filters:
         branches:
             - master
             - ah_var_store
         tags:
             - /.*/
   - name: GvsCreateVATfromVDS
     subclass: WDL
     primaryDescriptorPath: /scripts/variantstore/wdl/GvsCreateVATfromVDS.wdl
     filters:
         branches:
             - master
             - ah_var_store
<<<<<<< HEAD
=======
             - rsa_vs_1355
>>>>>>> f2a85b84
         tags:
             - /.*/
   - name: GvsCreateVATFilesFromBigQuery
     subclass: WDL
     primaryDescriptorPath: /scripts/variantstore/variant_annotations_table/GvsCreateVATFilesFromBigQuery.wdl
     filters:
         branches:
             - master
             - ah_var_store
         tags:
             - /.*/
   - name: GvsValidateVat
     subclass: WDL
     primaryDescriptorPath: /scripts/variantstore/variant_annotations_table/GvsValidateVAT.wdl
     testParameterFiles:
         - /scripts/variantstore/variant_annotations_table/GvsValidateVat.example.inputs.json
     filters:
         branches:
             - master
             - ah_var_store
         tags:
             - /.*/
   - name: GvsExtractCohortFromSampleNames
     subclass: WDL
     primaryDescriptorPath: /scripts/variantstore/wdl/GvsExtractCohortFromSampleNames.wdl
     filters:
         branches:
             - master
             - ah_var_store
         tags:
             - /.*/
   - name: GvsWithdrawSamples
     subclass: WDL
     primaryDescriptorPath: /scripts/variantstore/wdl/GvsWithdrawSamples.wdl
     filters:
         branches:
             - master
             - ah_var_store
         tags:
             - /.*/
   - name: GvsJointVariantCalling
     subclass: WDL
     primaryDescriptorPath: /scripts/variantstore/wdl/GvsJointVariantCalling.wdl
     filters:
         branches:
             - master
             - ah_var_store
             - rsa_vs_1300
         tags:
             - /.*/
   - name: GvsBeta
     subclass: WDL
     primaryDescriptorPath: /scripts/variantstore/wdl/GvsJointVariantCalling.wdl
     filters:
         branches:
             # `master` is here so there will be *something* under the branches filter, but GVS WDLs are not on `master`
             # so this shouldn't show up in the list of available versions in Dockstore or Terra.
             - master
         tags:
             - /.*/
   - name: GvsJointVariantCallsetCost
     subclass: WDL
     primaryDescriptorPath: /scripts/variantstore/wdl/GvsJointVariantCallsetCost.wdl
     filters:
         branches:
             - master
             - ah_var_store
         tags:
             - /.*/
   - name: GvsCalculatePrecisionAndSensitivity
     subclass: WDL
     primaryDescriptorPath: /scripts/variantstore/wdl/GvsCalculatePrecisionAndSensitivity.wdl
     filters:
         branches:
             - master
             - ah_var_store
         tags:
             - /.*/
   - name: GvsQuickstartVcfIntegration
     subclass: WDL
     primaryDescriptorPath: /scripts/variantstore/wdl/GvsQuickstartVcfIntegration.wdl
     filters:
         branches:
             - master
             - ah_var_store
         tags:
             - /.*/
   - name: GvsQuickstartHailIntegration
     subclass: WDL
     primaryDescriptorPath: /scripts/variantstore/wdl/GvsQuickstartHailIntegration.wdl
     filters:
         branches:
             - master
             - ah_var_store
         tags:
             - /.*/
   - name: GvsQuickstartIntegration
     subclass: WDL
     primaryDescriptorPath: /scripts/variantstore/wdl/GvsQuickstartIntegration.wdl
     filters:
         branches:
             - master
             - ah_var_store
<<<<<<< HEAD
             - rsa_vs_1225
=======
             - vs_1396_bq_query_audit
>>>>>>> f2a85b84
         tags:
             - /.*/
   - name: GvsIngestTieout
     subclass: WDL
     primaryDescriptorPath: /scripts/variantstore/wdl/GvsIngestTieout.wdl
     filters:
         branches:
             - master
             - ah_var_store
         tags:
             - /.*/
   - name: GvsCallsetCost
     subclass: WDL
     primaryDescriptorPath: /scripts/variantstore/wdl/GvsCallsetCost.wdl
     filters:
         branches:
             - master
             - ah_var_store
         tags:
             - /.*/
   - name: GvsExtractAvroFilesForHail
     subclass: WDL
     primaryDescriptorPath: /scripts/variantstore/wdl/GvsExtractAvroFilesForHail.wdl
     filters:
         branches:
             - master
             - ah_var_store
         tags:
             - /.*/
   - name: GvsCallsetStatistics
     subclass: WDL
     primaryDescriptorPath: /scripts/variantstore/wdl/GvsCallsetStatistics.wdl
     filters:
         branches:
             - master
             - ah_var_store
         tags:
             - /.*/
   - name: GvsFindHailCruft
     subclass: WDL
     primaryDescriptorPath: /scripts/variantstore/wdl/GvsFindHailCruft.wdl
     filters:
         branches:
             - master
             - ah_var_store
         tags:
             - /.*/
   - name: GvsTieoutVcfMaxAltAlleles
     subclass: WDL
     primaryDescriptorPath: /scripts/variantstore/wdl/GvsTieoutVcfMaxAltAlleles.wdl
     filters:
       branches:
         - ah_var_store
         - master
       tags:
         - /.*/
   - name: HailFromWdl
     subclass: WDL
     primaryDescriptorPath: /scripts/variantstore/wdl/HailFromWdl.wdl
     filters:
         branches:
             - master
         tags:
             - /.*/
   - name: MitochondriaPipeline
     subclass: WDL
     primaryDescriptorPath: /scripts/mitochondria_m2_wdl/MitochondriaPipeline.wdl
     testParameterFiles:
          -  /scripts/mitochondria_m2_wdl/ExampleInputsMitochondriaPipeline.json
     filters:
         branches:
             - master
         tags:
             - /.*/
   - name: mutect2
     subclass: WDL
     primaryDescriptorPath: /scripts/mutect2_wdl/mutect2.wdl
     testParameterFiles:
          - /scripts/m2_cromwell_tests/mutect2.inputs.json
     filters:
         branches:
             - master
         tags:
             - /.*/
   - name: mutect2_pon
     subclass: WDL
     primaryDescriptorPath: /scripts/mutect2_wdl/mutect2_pon.wdl
     filters:
         branches:
             - master
         tags:
             - /.*/
   - name: run_happy
     subclass: WDL
     primaryDescriptorPath: /scripts/cnn_variant_wdl/run_happy.wdl
     testParameterFiles:
          - /scripts/cnn_variant_wdl/jsons/run_happy.json
     filters:
         branches:
             - master
         tags:
             - /.*/
   - name: pathseq_pipeline
     subclass: WDL
     primaryDescriptorPath: /scripts/pathseq/wdl/pathseq_pipeline.wdl
     testParameterFiles:
          - /scripts/pathseq/wdl/pathseq_pipeline_template.json
     filters:
         branches:
             - master
         tags:
             - /.*/
   - name: GvsExtractCallsetPgen
     subclass: WDL
     primaryDescriptorPath: /scripts/variantstore/wdl/GvsExtractCallsetPgen.wdl
     filters:
       branches:
         - master
         - ah_var_store
         - EchoCallset
   - name: GvsExtractCallsetPgenMerged
     subclass: WDL
     primaryDescriptorPath: /scripts/variantstore/wdl/GvsExtractCallsetPgenMerged.wdl
     filters:
       branches:
         - master
         - ah_var_store
         - EchoCallset
         - vs_1412_pgen_pvars_not_compressed
   - name: MergePgenHierarchicalWdl
     subclass: WDL
     primaryDescriptorPath: /scripts/variantstore/wdl/MergePgenHierarchical.wdl
     filters:
       branches:
         - master
         - ah_var_store
         - EchoCallset
   - name: GvsTieoutPgenToVcf
     subclass: WDL
     primaryDescriptorPath: /scripts/variantstore/wdl/GvsTieoutPgenToVcf.wdl
     filters:
       branches:
         - ah_var_store
         - EchoCallset<|MERGE_RESOLUTION|>--- conflicted
+++ resolved
@@ -203,10 +203,7 @@
          branches:
              - master
              - ah_var_store
-<<<<<<< HEAD
-=======
              - rsa_vs_1355
->>>>>>> f2a85b84
          tags:
              - /.*/
    - name: GvsCreateVATFilesFromBigQuery
@@ -310,11 +307,7 @@
          branches:
              - master
              - ah_var_store
-<<<<<<< HEAD
              - rsa_vs_1225
-=======
-             - vs_1396_bq_query_audit
->>>>>>> f2a85b84
          tags:
              - /.*/
    - name: GvsIngestTieout
