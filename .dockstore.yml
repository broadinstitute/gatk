version: 1.2
workflows:
   - name: cnv_germline_case_scattered_workflow
     subclass: WDL
     primaryDescriptorPath: /scripts/cnv_wdl/germline/cnv_germline_case_scattered_workflow.wdl
     testParameterFiles:
          - /scripts/cnv_cromwell_tests/germline/cnv_germline_case_scattered_workflow.json
     filters:
         branches:
             - master
         tags:
             - /.*/
   - name: cnv_germline_case_workflow
     subclass: WDL
     primaryDescriptorPath: /scripts/cnv_wdl/germline/cnv_germline_case_workflow.wdl
     testParameterFiles:
          -  /scripts/cnv_cromwell_tests/germline/cnv_germline_case_scattered_workflow.json
     filters:
         branches:
             - master
         tags:
             - /.*/
   - name: cnv_germline_cohort_workflow
     subclass: WDL
     primaryDescriptorPath: /scripts/cnv_wdl/germline/cnv_germline_cohort_workflow.wdl
     testParameterFiles:
          -  /scripts/cnv_cromwell_tests/germline/cnv_germline_cohort_workflow.json
     filters:
         branches:
             - master
         tags:
             - /.*/
   - name: cnv_somatic_pair_workflow
     subclass: WDL
     primaryDescriptorPath: /scripts/cnv_wdl/somatic/cnv_somatic_pair_workflow.wdl
     testParameterFiles:
          -  /scripts/cnv_cromwell_tests/somatic/cnv_somatic_pair_wes_do-gc_workflow.json
     filters:
         branches:
             - master
         tags:
             - /.*/
   - name: cnv_somatic_panel_workflow
     subclass: WDL
     primaryDescriptorPath: /scripts/cnv_wdl/somatic/cnv_somatic_panel_workflow.wdl
     testParameterFiles:
          -  /scripts/cnv_cromwell_tests/somatic/cnv_somatic_panel_wes_do-gc_workflow.json
     filters:
         branches:
             - master
         tags:
             - /.*/
   - name: cnv_joint_call_exomes
     subclass: WDL
     primaryDescriptorPath: /scripts/cnv_wdl/germline/joint_call_exome_cnvs.wdl
     filters:
         branches:
             - master
         tags:
             - /.*/
   - name: cram2filtered
     subclass: WDL
     primaryDescriptorPath: /scripts/cnn_variant_wdl/cram2filtered.wdl
     testParameterFiles:
          - /scripts/cnn_variant_wdl/jsons/cram2filtered.json
     filters:
         branches:
             - master
         tags:
             - /.*/
   - name: cram2model
     subclass: WDL
     primaryDescriptorPath: /scripts/cnn_variant_wdl/cram2model.wdl
     testParameterFiles:
          - /scripts/cnn_variant_wdl/jsons/cram2model.json
     filters:
         branches:
             - master
         tags:
             - /.*/
   - name: Funcotator
     subclass: WDL
     primaryDescriptorPath: /scripts/funcotator_wdl/funcotator.wdl
     testParameterFiles:
          - /scripts/funcotator_wdl/funcotator.json
     filters:
         branches:
             - master
         tags:
             - /.*/
   - name: GvsAssignIds
     subclass: WDL
     primaryDescriptorPath: /scripts/variantstore/wdl/GvsAssignIds.wdl
     testParameterFiles:
         - /scripts/variantstore/wdl/GvsAssignIds.example.inputs.json
     filters:
         branches:
             - master
             - ah_var_store
         tags:
             - /.*/
   - name: GvsBenchmarkExtractTask
     subclass: WDL
     primaryDescriptorPath: /scripts/variantstore/wdl/test/GvsBenchmarkExtractTask.wdl
     filters:
         branches:
             - master
             - ah_var_store
         tags:
             - /.*/
   - name: GvsRescatterCallsetInterval
     subclass: WDL
     primaryDescriptorPath: /scripts/variantstore/wdl/GvsRescatterCallsetInterval.wdl
     filters:
         branches:
             - master
             - ah_var_store
         tags:
             - /.*/
   - name: GvsCreateFilterSet
     subclass: WDL
     primaryDescriptorPath: /scripts/variantstore/wdl/GvsCreateFilterSet.wdl
     testParameterFiles:
         - /scripts/variantstore/wdl/GvsCreateFilterSet.example.inputs.json
     filters:
         branches:
             - master
             - ah_var_store
         tags:
             - /.*/
   - name: GvsPopulateAltAllele
     subclass: WDL
     primaryDescriptorPath: /scripts/variantstore/wdl/GvsPopulateAltAllele.wdl
     filters:
         branches:
             - master
             - ah_var_store
         tags:
             - /.*/
   - name: GvsCreateTables
     subclass: WDL
     primaryDescriptorPath: /scripts/variantstore/wdl/GvsCreateTables.wdl
     testParameterFiles:
         - /scripts/variantstore/wdl/GvsCreateTables.example.inputs.json
     filters:
         branches:
             - master
             - ah_var_store
         tags:
             - /.*/
   - name: GvsCreateVDS
     subclass: WDL
     primaryDescriptorPath: /scripts/variantstore/wdl/GvsCreateVDS.wdl
     filters:
       branches:
         - master
         - ah_var_store
         - vs_1418_ploidy_for_foxtrot_vds
       tags:
         - /.*/
   - name: GvsValidateVDS
     subclass: WDL
     primaryDescriptorPath: /scripts/variantstore/wdl/GvsValidateVDS.wdl
     filters:
       branches:
         - master
         - ah_var_store
       tags:
         - /.*/
   - name: GvsExtractCallset
     subclass: WDL
     primaryDescriptorPath: /scripts/variantstore/wdl/GvsExtractCallset.wdl
     filters:
         branches:
             - master
             - ah_var_store
         tags:
             - /.*/
   - name: GvsImportGenomes
     subclass: WDL
     primaryDescriptorPath: /scripts/variantstore/wdl/GvsImportGenomes.wdl
     filters:
         branches:
             - master
             - ah_var_store
         tags:
             - /.*/
   - name: GvsBulkIngestGenomes
     subclass: WDL
     primaryDescriptorPath: /scripts/variantstore/wdl/GvsBulkIngestGenomes.wdl
     filters:
         branches:
             - master
             - ah_var_store
         tags:
             - /.*/
   - name: GvsPrepareRangesCallset
     subclass: WDL
     primaryDescriptorPath: /scripts/variantstore/wdl/GvsPrepareRangesCallset.wdl
     testParameterFiles:
         - /scripts/variantstore/wdl/GvsPrepareRangesCallset.example.inputs.json
     filters:
         branches:
             - master
             - ah_var_store
         tags:
             - /.*/
   - name: GvsCreateVATfromVDS
     subclass: WDL
     primaryDescriptorPath: /scripts/variantstore/variant-annotations-table/GvsCreateVATfromVDS.wdl
     filters:
         branches:
             - master
             - ah_var_store
             - rc-1528-n-rounds-update
         tags:
             - /.*/
   - name: GvsCreateVATFilesFromBigQuery
     subclass: WDL
     primaryDescriptorPath: /scripts/variantstore/variant-annotations-table/GvsCreateVATFilesFromBigQuery.wdl
     filters:
         branches:
             - master
             - ah_var_store
         tags:
             - /.*/
   - name: GvsValidateVat
     subclass: WDL
     primaryDescriptorPath: /scripts/variantstore/variant-annotations-table/GvsValidateVAT.wdl
     testParameterFiles:
         - /scripts/variantstore/variant-annotations-table/GvsValidateVat.example.inputs.json
     filters:
         branches:
             - master
             - ah_var_store
         tags:
             - /.*/
   - name: GvsExtractCohortFromSampleNames
     subclass: WDL
     primaryDescriptorPath: /scripts/variantstore/wdl/GvsExtractCohortFromSampleNames.wdl
     filters:
         branches:
             - master
             - ah_var_store
             - vs_1605_chr5_oops
         tags:
             - /.*/
   - name: GvsWithdrawSamples
     subclass: WDL
     primaryDescriptorPath: /scripts/variantstore/wdl/GvsWithdrawSamples.wdl
     filters:
         branches:
             - master
             - ah_var_store
         tags:
             - /.*/
   - name: GvsJointVariantCalling
     subclass: WDL
     primaryDescriptorPath: /scripts/variantstore/wdl/GvsJointVariantCalling.wdl
     filters:
         branches:
             - master
             - ah_var_store
         tags:
             - /.*/
   - name: GvsBeta
     subclass: WDL
     primaryDescriptorPath: /scripts/variantstore/wdl/GvsJointVariantCalling.wdl
     filters:
         branches:
             # `master` is here so there will be *something* under the branches filter, but GVS WDLs are not on `master`
             # so this shouldn't show up in the list of available versions in Dockstore or Terra.
             - master
         tags:
             - /.*/
   - name: GvsJointVariantCallsetCost
     subclass: WDL
     primaryDescriptorPath: /scripts/variantstore/wdl/GvsJointVariantCallsetCost.wdl
     filters:
         branches:
             - master
             - ah_var_store
         tags:
             - /.*/
   - name: GvsCalculatePrecisionAndSensitivity
     subclass: WDL
     primaryDescriptorPath: /scripts/variantstore/wdl/GvsCalculatePrecisionAndSensitivity.wdl
     filters:
         branches:
             - master
             - ah_var_store
         tags:
             - /.*/
   - name: GvsQuickstartVcfIntegration
     subclass: WDL
     primaryDescriptorPath: /scripts/variantstore/wdl/test/GvsQuickstartVcfIntegration.wdl
     filters:
         branches:
             - master
             - ah_var_store
         tags:
             - /.*/
   - name: GvsQuickstartHailIntegration
     subclass: WDL
     primaryDescriptorPath: /scripts/variantstore/wdl/test/GvsQuickstartHailIntegration.wdl
     filters:
         branches:
             - master
             - ah_var_store
         tags:
             - /.*/
   - name: GvsQuickstartIntegration
     subclass: WDL
     primaryDescriptorPath: /scripts/variantstore/wdl/test/GvsQuickstartIntegration.wdl
     filters:
         branches:
             - master
             - ah_var_store
<<<<<<< HEAD
             - vs_1602_vat_creation_on_gcp_batch
=======
             - vs_1418_ploidy_for_foxtrot_vds
             - gg_VS-1584_build_variants_docker_on_m4
>>>>>>> 7c177c59
         tags:
             - /.*/
   - name: GvsIngestTieout
     subclass: WDL
     primaryDescriptorPath: /scripts/variantstore/wdl/test/GvsIngestTieout.wdl
     filters:
         branches:
             - master
             - ah_var_store
         tags:
             - /.*/
   - name: GvsCallsetCost
     subclass: WDL
     primaryDescriptorPath: /scripts/variantstore/wdl/GvsCallsetCost.wdl
     filters:
         branches:
             - master
             - ah_var_store
         tags:
             - /.*/
   - name: GvsExtractAvroFilesForHail
     subclass: WDL
     primaryDescriptorPath: /scripts/variantstore/wdl/GvsExtractAvroFilesForHail.wdl
     filters:
         branches:
             - master
             - ah_var_store
             - vs_1418_ploidy_for_foxtrot_vds
         tags:
             - /.*/
   - name: GvsCallsetStatistics
     subclass: WDL
     primaryDescriptorPath: /scripts/variantstore/wdl/GvsCallsetStatistics.wdl
     filters:
         branches:
             - master
             - ah_var_store
         tags:
             - /.*/
   - name: GvsFindHailCruft
     subclass: WDL
     primaryDescriptorPath: /scripts/variantstore/wdl/GvsFindHailCruft.wdl
     filters:
         branches:
             - master
             - ah_var_store
         tags:
             - /.*/
   - name: GvsTieoutVcfMaxAltAlleles
     subclass: WDL
     primaryDescriptorPath: /scripts/variantstore/wdl/test/GvsTieoutVcfMaxAltAlleles.wdl
     filters:
       branches:
         - ah_var_store
         - master
       tags:
         - /.*/
   - name: MitochondriaPipeline
     subclass: WDL
     primaryDescriptorPath: /scripts/mitochondria_m2_wdl/MitochondriaPipeline.wdl
     testParameterFiles:
          -  /scripts/mitochondria_m2_wdl/ExampleInputsMitochondriaPipeline.json
     filters:
         branches:
             - master
         tags:
             - /.*/
   - name: mutect2
     subclass: WDL
     primaryDescriptorPath: /scripts/mutect2_wdl/mutect2.wdl
     testParameterFiles:
          - /scripts/m2_cromwell_tests/mutect2.inputs.json
     filters:
         branches:
             - master
         tags:
             - /.*/
   - name: mutect2_pon
     subclass: WDL
     primaryDescriptorPath: /scripts/mutect2_wdl/mutect2_pon.wdl
     filters:
         branches:
             - master
         tags:
             - /.*/
   - name: run_happy
     subclass: WDL
     primaryDescriptorPath: /scripts/cnn_variant_wdl/run_happy.wdl
     testParameterFiles:
          - /scripts/cnn_variant_wdl/jsons/run_happy.json
     filters:
         branches:
             - master
         tags:
             - /.*/
   - name: pathseq_pipeline
     subclass: WDL
     primaryDescriptorPath: /scripts/pathseq/wdl/pathseq_pipeline.wdl
     testParameterFiles:
          - /scripts/pathseq/wdl/pathseq_pipeline_template.json
     filters:
         branches:
             - master
         tags:
             - /.*/
   - name: GvsExtractCallsetPgen
     subclass: WDL
     primaryDescriptorPath: /scripts/variantstore/wdl/GvsExtractCallsetPgen.wdl
     filters:
       branches:
         - master
         - ah_var_store
   - name: GvsExtractCallsetPgenMerged
     subclass: WDL
     primaryDescriptorPath: /scripts/variantstore/wdl/GvsExtractCallsetPgenMerged.wdl
     filters:
       branches:
         - master
         - ah_var_store
   - name: MergePgenHierarchicalWdl
     subclass: WDL
     primaryDescriptorPath: /scripts/variantstore/wdl/MergePgenHierarchical.wdl
     filters:
       branches:
         - master
         - ah_var_store
   - name: GvsTieoutPgenToVcf
     subclass: WDL
     primaryDescriptorPath: /scripts/variantstore/wdl/test/GvsTieoutPgenToVcf.wdl
     filters:
       branches:
         - ah_var_store<|MERGE_RESOLUTION|>--- conflicted
+++ resolved
@@ -242,7 +242,6 @@
          branches:
              - master
              - ah_var_store
-             - vs_1605_chr5_oops
          tags:
              - /.*/
    - name: GvsWithdrawSamples
@@ -316,12 +315,6 @@
          branches:
              - master
              - ah_var_store
-<<<<<<< HEAD
-             - vs_1602_vat_creation_on_gcp_batch
-=======
-             - vs_1418_ploidy_for_foxtrot_vds
-             - gg_VS-1584_build_variants_docker_on_m4
->>>>>>> 7c177c59
          tags:
              - /.*/
    - name: GvsIngestTieout
