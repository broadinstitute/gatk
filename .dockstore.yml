--- conflicted
+++ resolved
@@ -155,7 +155,6 @@
        branches:
          - master
          - ah_var_store
-         - rc-vs-1326-clinvar-rating
        tags:
          - /.*/
    - name: GvsValidateVDS
@@ -241,12 +240,8 @@
          branches:
              - master
              - ah_var_store
-<<<<<<< HEAD
              - rc-vs-1326-clinvar-rating
-             - vs_1615_hetvar_vcfs
-=======
              - vs_1660_upgrade_hail_0_2_134
->>>>>>> 7a6bb1e4
          tags:
              - /.*/
    - name: GvsCreateVATFilesFromBigQuery
@@ -350,11 +345,8 @@
          branches:
              - master
              - ah_var_store
-<<<<<<< HEAD
              - rc-vs-1326-clinvar-rating
-=======
              - vs_1660_upgrade_hail_0_2_134
->>>>>>> 7a6bb1e4
          tags:
              - /.*/
    - name: GvsIngestTieout
