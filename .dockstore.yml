version: 1.2
workflows:
   - name: cnv_germline_case_scattered_workflow
     subclass: WDL
     primaryDescriptorPath: /scripts/cnv_wdl/germline/cnv_germline_case_scattered_workflow.wdl
     testParameterFiles:
          - /scripts/cnv_cromwell_tests/germline/cnv_germline_case_scattered_workflow.json
     filters:
         branches:
             - master
         tags:
             - /.*/
   - name: cnv_germline_case_workflow
     subclass: WDL
     primaryDescriptorPath: /scripts/cnv_wdl/germline/cnv_germline_case_workflow.wdl
     testParameterFiles:
          -  /scripts/cnv_cromwell_tests/germline/cnv_germline_case_scattered_workflow.json
     filters:
         branches:
             - master
         tags:
             - /.*/
   - name: cnv_germline_cohort_workflow
     subclass: WDL
     primaryDescriptorPath: /scripts/cnv_wdl/germline/cnv_germline_cohort_workflow.wdl
     testParameterFiles:
          -  /scripts/cnv_cromwell_tests/germline/cnv_germline_cohort_workflow.json
     filters:
         branches:
             - master
         tags:
             - /.*/
   - name: cnv_somatic_pair_workflow
     subclass: WDL
     primaryDescriptorPath: /scripts/cnv_wdl/somatic/cnv_somatic_pair_workflow.wdl
     testParameterFiles:
          -  /scripts/cnv_cromwell_tests/somatic/cnv_somatic_pair_wes_do-gc_workflow.json
     filters:
         branches:
             - master
         tags:
             - /.*/
   - name: cnv_somatic_panel_workflow
     subclass: WDL
     primaryDescriptorPath: /scripts/cnv_wdl/somatic/cnv_somatic_panel_workflow.wdl
     testParameterFiles:
          -  /scripts/cnv_cromwell_tests/somatic/cnv_somatic_panel_wes_do-gc_workflow.json
     filters:
         branches:
             - master
         tags:
             - /.*/
   - name: cnv_joint_call_exomes
     subclass: WDL
     primaryDescriptorPath: /scripts/cnv_wdl/germline/joint_call_exome_cnvs.wdl
     filters:
         branches:
             - master
         tags:
             - /.*/
   - name: cram2filtered
     subclass: WDL
     primaryDescriptorPath: /scripts/cnn_variant_wdl/cram2filtered.wdl
     testParameterFiles:
          - /scripts/cnn_variant_wdl/jsons/cram2filtered.json
     filters:
         branches:
             - master
         tags:
             - /.*/
   - name: cram2model
     subclass: WDL
     primaryDescriptorPath: /scripts/cnn_variant_wdl/cram2model.wdl
     testParameterFiles:
          - /scripts/cnn_variant_wdl/jsons/cram2model.json
     filters:
         branches:
             - master
         tags:
             - /.*/
   - name: Funcotator
     subclass: WDL
     primaryDescriptorPath: /scripts/funcotator_wdl/funcotator.wdl
     testParameterFiles:
          - /scripts/funcotator_wdl/funcotator.json
     filters:
         branches:
             - master
         tags:
             - /.*/
   - name: GvsAssignIds
     subclass: WDL
     primaryDescriptorPath: /scripts/variantstore/wdl/GvsAssignIds.wdl
     testParameterFiles:
         - /scripts/variantstore/wdl/GvsAssignIds.example.inputs.json
     filters:
         branches:
             - master
             - ah_var_store
         tags:
             - /.*/
   - name: GvsBenchmarkExtractTask
     subclass: WDL
     primaryDescriptorPath: /scripts/variantstore/wdl/test/GvsBenchmarkExtractTask.wdl
     filters:
         branches:
             - master
             - ah_var_store
         tags:
             - /.*/
   - name: GvsRescatterCallsetInterval
     subclass: WDL
     primaryDescriptorPath: /scripts/variantstore/wdl/GvsRescatterCallsetInterval.wdl
     filters:
         branches:
             - master
             - ah_var_store
         tags:
             - /.*/
   - name: GvsCreateFilterSet
     subclass: WDL
     primaryDescriptorPath: /scripts/variantstore/wdl/GvsCreateFilterSet.wdl
     testParameterFiles:
         - /scripts/variantstore/wdl/GvsCreateFilterSet.example.inputs.json
     filters:
         branches:
             - master
             - ah_var_store
             - gg_VS-1679_DontLetCreateFilterSetReuseFilterSetName
         tags:
             - /.*/
   - name: GvsPopulateAltAllele
     subclass: WDL
     primaryDescriptorPath: /scripts/variantstore/wdl/GvsPopulateAltAllele.wdl
     filters:
         branches:
             - master
             - ah_var_store
         tags:
             - /.*/
   - name: GvsCreateTables
     subclass: WDL
     primaryDescriptorPath: /scripts/variantstore/wdl/GvsCreateTables.wdl
     testParameterFiles:
         - /scripts/variantstore/wdl/GvsCreateTables.example.inputs.json
     filters:
         branches:
             - master
             - ah_var_store
         tags:
             - /.*/
   - name: GvsCreateVDS
     subclass: WDL
     primaryDescriptorPath: /scripts/variantstore/wdl/GvsCreateVDS.wdl
     filters:
       branches:
         - master
         - ah_var_store
       tags:
         - /.*/
   - name: GvsValidateVDS
     subclass: WDL
     primaryDescriptorPath: /scripts/variantstore/wdl/GvsValidateVDS.wdl
     filters:
       branches:
         - master
         - ah_var_store
       tags:
         - /.*/
   - name: GvsMergeAndRescoreVDSes
     subclass: WDL
     primaryDescriptorPath: /scripts/variantstore/wdl/GvsMergeAndRescoreVDSes.wdl
     filters:
       branches:
         - master
         - ah_var_store
       tags:
         - /.*/
   - name: GvsTieOutVDS
     subclass: WDL
     primaryDescriptorPath: /scripts/variantstore/wdl/test/GvsTieOutVDS.wdl
     filters:
       branches:
         - master
         - ah_var_store
       tags:
         - /.*/
   - name: GvsExtractCallset
     subclass: WDL
     primaryDescriptorPath: /scripts/variantstore/wdl/GvsExtractCallset.wdl
     filters:
         branches:
             - master
             - ah_var_store
         tags:
             - /.*/
   - name: GvsExtractCallsetShard30603
     subclass: WDL
     primaryDescriptorPath: /scripts/variantstore/wdl/GvsExtractCallset.wdl
     filters:
       branches:
         - master
         - ah_var_store
       tags:
         - /.*/
   - name: GvsImportGenomes
     subclass: WDL
     primaryDescriptorPath: /scripts/variantstore/wdl/GvsImportGenomes.wdl
     filters:
         branches:
             - master
             - ah_var_store
         tags:
             - /.*/
   - name: GvsBulkIngestGenomes
     subclass: WDL
     primaryDescriptorPath: /scripts/variantstore/wdl/GvsBulkIngestGenomes.wdl
     filters:
         branches:
             - master
             - ah_var_store
             - vs_1185_foxtrot_data_table
         tags:
             - /.*/
   - name: GvsPrepareRangesCallset
     subclass: WDL
     primaryDescriptorPath: /scripts/variantstore/wdl/GvsPrepareRangesCallset.wdl
     testParameterFiles:
         - /scripts/variantstore/wdl/GvsPrepareRangesCallset.example.inputs.json
     filters:
         branches:
             - master
             - ah_var_store
         tags:
             - /.*/
   - name: GvsCreateVATfromVDS
     subclass: WDL
     primaryDescriptorPath: /scripts/variantstore/variant-annotations-table/GvsCreateVATfromVDS.wdl
     filters:
         branches:
             - master
             - ah_var_store
             - vs_1676_AnVIL_3K
         tags:
             - /.*/
   - name: GvsCreateVATFilesFromBigQuery
     subclass: WDL
     primaryDescriptorPath: /scripts/variantstore/variant-annotations-table/GvsCreateVATFilesFromBigQuery.wdl
     filters:
         branches:
             - master
             - ah_var_store
         tags:
             - /.*/
   - name: GvsValidateVat
     subclass: WDL
     primaryDescriptorPath: /scripts/variantstore/variant-annotations-table/GvsValidateVAT.wdl
     testParameterFiles:
         - /scripts/variantstore/variant-annotations-table/GvsValidateVat.example.inputs.json
     filters:
         branches:
             - master
             - ah_var_store
         tags:
             - /.*/
   - name: GvsExtractCohortFromSampleNames
     subclass: WDL
     primaryDescriptorPath: /scripts/variantstore/wdl/GvsExtractCohortFromSampleNames.wdl
     filters:
         branches:
             - master
             - ah_var_store
         tags:
             - /.*/
   - name: GvsWithdrawSamples
     subclass: WDL
     primaryDescriptorPath: /scripts/variantstore/wdl/GvsWithdrawSamples.wdl
     filters:
         branches:
             - master
             - ah_var_store
         tags:
             - /.*/
   - name: GvsJointVariantCalling
     subclass: WDL
     primaryDescriptorPath: /scripts/variantstore/wdl/GvsJointVariantCalling.wdl
     filters:
         branches:
             - master
             - ah_var_store
             - vs_1670_release_0_6_3
             - gg_VS-1679_DontLetCreateFilterSetReuseFilterSetName
         tags:
             - /.*/
   - name: GvsBeta
     subclass: WDL
     primaryDescriptorPath: /scripts/variantstore/wdl/GvsJointVariantCalling.wdl
     filters:
         branches:
             # `master` is here so there will be *something* under the branches filter, but GVS WDLs are not on `master`
             # so this shouldn't show up in the list of available versions in Dockstore or Terra.
             - master
         tags:
             - /.*/
   - name: GvsJointVariantCallsetCost
     subclass: WDL
     primaryDescriptorPath: /scripts/variantstore/wdl/GvsJointVariantCallsetCost.wdl
     filters:
         branches:
             - master
             - ah_var_store
         tags:
             - /.*/
   - name: GvsCalculatePrecisionAndSensitivity
     subclass: WDL
     primaryDescriptorPath: /scripts/variantstore/wdl/GvsCalculatePrecisionAndSensitivity.wdl
     filters:
         branches:
             - master
             - ah_var_store
         tags:
             - /.*/
   - name: GvsQuickstartVcfIntegration
     subclass: WDL
     primaryDescriptorPath: /scripts/variantstore/wdl/test/GvsQuickstartVcfIntegration.wdl
     filters:
         branches:
             - master
             - ah_var_store
         tags:
             - /.*/
   - name: GvsQuickstartHailIntegration
     subclass: WDL
     primaryDescriptorPath: /scripts/variantstore/wdl/test/GvsQuickstartHailIntegration.wdl
     filters:
         branches:
             - master
             - ah_var_store
         tags:
             - /.*/
   - name: GvsQuickstartIntegration
     subclass: WDL
     primaryDescriptorPath: /scripts/variantstore/wdl/test/GvsQuickstartIntegration.wdl
     filters:
         branches:
             - master
             - ah_var_store
<<<<<<< HEAD
             - vs_1676_AnVIL_3K
             - gg_VS-1679_DontLetCreateFilterSetReuseFilterSetName
=======
             - sanity_check_ref_ranges_schema
>>>>>>> 126c49bc
         tags:
             - /.*/
   - name: GvsIngestTieout
     subclass: WDL
     primaryDescriptorPath: /scripts/variantstore/wdl/test/GvsIngestTieout.wdl
     filters:
         branches:
             - master
             - ah_var_store
         tags:
             - /.*/
   - name: GvsCallsetCost
     subclass: WDL
     primaryDescriptorPath: /scripts/variantstore/wdl/GvsCallsetCost.wdl
     filters:
         branches:
             - master
             - ah_var_store
         tags:
             - /.*/
   - name: GvsExtractAvroFilesForHail
     subclass: WDL
     primaryDescriptorPath: /scripts/variantstore/wdl/GvsExtractAvroFilesForHail.wdl
     filters:
         branches:
             - master
             - ah_var_store
         tags:
             - /.*/
   - name: GvsCallsetStatistics
     subclass: WDL
     primaryDescriptorPath: /scripts/variantstore/wdl/GvsCallsetStatistics.wdl
     filters:
         branches:
             - master
             - ah_var_store
         tags:
             - /.*/
   - name: GvsFindHailCruft
     subclass: WDL
     primaryDescriptorPath: /scripts/variantstore/wdl/GvsFindHailCruft.wdl
     filters:
         branches:
             - master
             - ah_var_store
         tags:
             - /.*/
   - name: GvsTieoutVcfMaxAltAlleles
     subclass: WDL
     primaryDescriptorPath: /scripts/variantstore/wdl/test/GvsTieoutVcfMaxAltAlleles.wdl
     filters:
       branches:
         - ah_var_store
         - master
       tags:
         - /.*/
   - name: MitochondriaPipeline
     subclass: WDL
     primaryDescriptorPath: /scripts/mitochondria_m2_wdl/MitochondriaPipeline.wdl
     testParameterFiles:
          -  /scripts/mitochondria_m2_wdl/ExampleInputsMitochondriaPipeline.json
     filters:
         branches:
             - master
         tags:
             - /.*/
   - name: mutect2
     subclass: WDL
     primaryDescriptorPath: /scripts/mutect2_wdl/mutect2.wdl
     testParameterFiles:
          - /scripts/m2_cromwell_tests/mutect2.inputs.json
     filters:
         branches:
             - master
         tags:
             - /.*/
   - name: mutect2_pon
     subclass: WDL
     primaryDescriptorPath: /scripts/mutect2_wdl/mutect2_pon.wdl
     filters:
         branches:
             - master
         tags:
             - /.*/
   - name: run_happy
     subclass: WDL
     primaryDescriptorPath: /scripts/cnn_variant_wdl/run_happy.wdl
     testParameterFiles:
          - /scripts/cnn_variant_wdl/jsons/run_happy.json
     filters:
         branches:
             - master
         tags:
             - /.*/
   - name: pathseq_pipeline
     subclass: WDL
     primaryDescriptorPath: /scripts/pathseq/wdl/pathseq_pipeline.wdl
     testParameterFiles:
          - /scripts/pathseq/wdl/pathseq_pipeline_template.json
     filters:
         branches:
             - master
         tags:
             - /.*/
   - name: GvsExtractCallsetPgen
     subclass: WDL
     primaryDescriptorPath: /scripts/variantstore/wdl/GvsExtractCallsetPgen.wdl
     filters:
       branches:
         - master
         - ah_var_store
   - name: GvsExtractCallsetPgenMerged
     subclass: WDL
     primaryDescriptorPath: /scripts/variantstore/wdl/GvsExtractCallsetPgenMerged.wdl
     filters:
       branches:
         - master
         - ah_var_store
   - name: MergePgenHierarchicalWdl
     subclass: WDL
     primaryDescriptorPath: /scripts/variantstore/wdl/MergePgenHierarchical.wdl
     filters:
       branches:
         - master
         - ah_var_store
   - name: GvsTieoutPgenToVcf
     subclass: WDL
     primaryDescriptorPath: /scripts/variantstore/wdl/test/GvsTieoutPgenToVcf.wdl
     filters:
       branches:
         - ah_var_store
   - name: SearchGVCFsForUnmappedVIDs
     subclass: WDL
     primaryDescriptorPath: /scripts/variantstore/variant-annotations-table/pseudo_vids_only_in_vat/SearchGVCFsForUnmappedVIDs.wdl
     filters:
       branches:
         - ah_var_store
         - vs_1671_vat_discrepancies<|MERGE_RESOLUTION|>--- conflicted
+++ resolved
@@ -345,12 +345,8 @@
          branches:
              - master
              - ah_var_store
-<<<<<<< HEAD
-             - vs_1676_AnVIL_3K
              - gg_VS-1679_DontLetCreateFilterSetReuseFilterSetName
-=======
              - sanity_check_ref_ranges_schema
->>>>>>> 126c49bc
          tags:
              - /.*/
    - name: GvsIngestTieout
