--- conflicted
+++ resolved
@@ -309,11 +309,7 @@
          branches:
              - master
              - ah_var_store
-<<<<<<< HEAD
              - rsa_vs_1164
-=======
-             - rsa_vs_1155
->>>>>>> c2933e1d
          tags:
              - /.*/
    - name: GvsIngestTieout
