version: 1.2
workflows:
   - name: cnv_germline_case_scattered_workflow
     subclass: WDL
     primaryDescriptorPath: /scripts/cnv_wdl/germline/cnv_germline_case_scattered_workflow.wdl
     testParameterFiles:
          - /scripts/cnv_cromwell_tests/germline/cnv_germline_case_scattered_workflow.json
     filters:
         branches:
             - master
         tags:
             - /.*/
   - name: cnv_germline_case_workflow
     subclass: WDL
     primaryDescriptorPath: /scripts/cnv_wdl/germline/cnv_germline_case_workflow.wdl
     testParameterFiles:
          -  /scripts/cnv_cromwell_tests/germline/cnv_germline_case_scattered_workflow.json
     filters:
         branches:
             - master
         tags:
             - /.*/
   - name: cnv_germline_cohort_workflow
     subclass: WDL
     primaryDescriptorPath: /scripts/cnv_wdl/germline/cnv_germline_cohort_workflow.wdl
     testParameterFiles:
          -  /scripts/cnv_cromwell_tests/germline/cnv_germline_cohort_workflow.json
     filters:
         branches:
             - master
         tags:
             - /.*/
   - name: cnv_somatic_pair_workflow
     subclass: WDL
     primaryDescriptorPath: /scripts/cnv_wdl/somatic/cnv_somatic_pair_workflow.wdl
     testParameterFiles:
          -  /scripts/cnv_cromwell_tests/somatic/cnv_somatic_pair_wes_do-gc_workflow.json
     filters:
         branches:
             - master
         tags:
             - /.*/
   - name: cnv_somatic_panel_workflow
     subclass: WDL
     primaryDescriptorPath: /scripts/cnv_wdl/somatic/cnv_somatic_panel_workflow.wdl
     testParameterFiles:
          -  /scripts/cnv_cromwell_tests/somatic/cnv_somatic_panel_wes_do-gc_workflow.json
     filters:
         branches:
             - master
         tags:
             - /.*/
   - name: cnv_joint_call_exomes
     subclass: WDL
     primaryDescriptorPath: /scripts/cnv_wdl/germline/joint_call_exome_cnvs.wdl
     filters:
         branches:
             - master
         tags:
             - /.*/
   - name: cram2filtered
     subclass: WDL
     primaryDescriptorPath: /scripts/cnn_variant_wdl/cram2filtered.wdl
     testParameterFiles:
          - /scripts/cnn_variant_wdl/jsons/cram2filtered.json
     filters:
         branches:
             - master
         tags:
             - /.*/
   - name: cram2model
     subclass: WDL
     primaryDescriptorPath: /scripts/cnn_variant_wdl/cram2model.wdl
     testParameterFiles:
          - /scripts/cnn_variant_wdl/jsons/cram2model.json
     filters:
         branches:
             - master
         tags:
             - /.*/
   - name: Funcotator
     subclass: WDL
     primaryDescriptorPath: /scripts/funcotator_wdl/funcotator.wdl
     testParameterFiles:
          - /scripts/funcotator_wdl/funcotator.json
     filters:
         branches:
             - master
         tags:
             - /.*/
   - name: GvsAssignIds
     subclass: WDL
     primaryDescriptorPath: /scripts/variantstore/wdl/GvsAssignIds.wdl
     testParameterFiles:
         - /scripts/variantstore/wdl/GvsAssignIds.example.inputs.json
     filters:
         branches:
             - master
             - ah_var_store
         tags:
             - /.*/
   - name: GvsBenchmarkExtractTask
     subclass: WDL
     primaryDescriptorPath: /scripts/variantstore/wdl/GvsBenchmarkExtractTask.wdl
     filters:
         branches:
             - master
             - ah_var_store
         tags:
             - /.*/
   - name: GvsRescatterCallsetInterval
     subclass: WDL
     primaryDescriptorPath: /scripts/variantstore/wdl/GvsRescatterCallsetInterval.wdl
     filters:
         branches:
             - master
             - ah_var_store
         tags:
             - /.*/
   - name: GvsCreateFilterSet
     subclass: WDL
     primaryDescriptorPath: /scripts/variantstore/wdl/GvsCreateFilterSet.wdl
     testParameterFiles:
         - /scripts/variantstore/wdl/GvsCreateFilterSet.example.inputs.json
     filters:
         branches:
             - master
             - ah_var_store
             - gg_VS-1103_GatherVcfsLoggingTooMuch
         tags:
             - /.*/
   - name: GvsPopulateAltAllele
     subclass: WDL
     primaryDescriptorPath: /scripts/variantstore/wdl/GvsPopulateAltAllele.wdl
     filters:
         branches:
             - master
             - ah_var_store
         tags:
             - /.*/
   - name: GvsCreateTables
     subclass: WDL
     primaryDescriptorPath: /scripts/variantstore/wdl/GvsCreateTables.wdl
     testParameterFiles:
         - /scripts/variantstore/wdl/GvsCreateTables.example.inputs.json
     filters:
         branches:
             - master
             - ah_var_store
         tags:
             - /.*/
   - name: GvsCreateVDS
     subclass: WDL
     primaryDescriptorPath: /scripts/variantstore/wdl/GvsCreateVDS.wdl
     filters:
       branches:
         - master
         - ah_var_store
       tags:
         - /.*/
   - name: GvsExtractCallset
     subclass: WDL
     primaryDescriptorPath: /scripts/variantstore/wdl/GvsExtractCallset.wdl
     filters:
         branches:
             - master
             - ah_var_store
         tags:
             - /.*/
   - name: GvsImportGenomes
     subclass: WDL
     primaryDescriptorPath: /scripts/variantstore/wdl/GvsImportGenomes.wdl
     filters:
         branches:
             - master
             - ah_var_store
         tags:
             - /.*/
   - name: GvsBulkIngestGenomes
     subclass: WDL
     primaryDescriptorPath: /scripts/variantstore/wdl/GvsBulkIngestGenomes.wdl
     filters:
         branches:
             - master
             - ah_var_store
         tags:
             - /.*/
   - name: GvsPrepareRangesCallset
     subclass: WDL
     primaryDescriptorPath: /scripts/variantstore/wdl/GvsPrepareRangesCallset.wdl
     testParameterFiles:
         - /scripts/variantstore/wdl/GvsPrepareRangesCallset.example.inputs.json
     filters:
         branches:
             - master
             - ah_var_store
         tags:
             - /.*/
   - name: GvsCreateVATfromVDS
     subclass: WDL
     primaryDescriptorPath: /scripts/variantstore/wdl/GvsCreateVATfromVDS.wdl
     filters:
         branches:
             - master
             - ah_var_store
             - rsa_vs_1155
         tags:
             - /.*/
   - name: GvsCreateVATFilesFromBigQuery
     subclass: WDL
     primaryDescriptorPath: /scripts/variantstore/variant_annotations_table/GvsCreateVATFilesFromBigQuery.wdl
     filters:
         branches:
             - master
             - ah_var_store
             - rsa_vs_1155
         tags:
             - /.*/
   - name: GvsValidateVat
     subclass: WDL
     primaryDescriptorPath: /scripts/variantstore/variant_annotations_table/GvsValidateVAT.wdl
     testParameterFiles:
         - /scripts/variantstore/variant_annotations_table/GvsValidateVat.example.inputs.json
     filters:
         branches:
             - master
             - ah_var_store
             - rsa_vs_1155
         tags:
             - /.*/
   - name: GvsExtractCohortFromSampleNames
     subclass: WDL
     primaryDescriptorPath: /scripts/variantstore/wdl/GvsExtractCohortFromSampleNames.wdl
     filters:
         branches:
             - master
             - ah_var_store
         tags:
             - /.*/
   - name: GvsWithdrawSamples
     subclass: WDL
     primaryDescriptorPath: /scripts/variantstore/wdl/GvsWithdrawSamples.wdl
     filters:
         branches:
             - master
             - ah_var_store
         tags:
             - /.*/
   - name: GvsJointVariantCalling
     subclass: WDL
     primaryDescriptorPath: /scripts/variantstore/wdl/GvsJointVariantCalling.wdl
     filters:
         branches:
             - master
             - ah_var_store
         tags:
             - /.*/
   - name: GvsBeta
     subclass: WDL
     primaryDescriptorPath: /scripts/variantstore/wdl/GvsJointVariantCalling.wdl
     filters:
         branches:
             # `master` is here so there will be *something* under the branches filter, but GVS WDLs are not on `master`
             # so this shouldn't show up in the list of available versions in Dockstore or Terra.
             - master
             - vs_1099_composite_object_inputs
         tags:
             - /.*/
   - name: GvsJointVariantCallsetCost
     subclass: WDL
     primaryDescriptorPath: /scripts/variantstore/wdl/GvsJointVariantCallsetCost.wdl
     filters:
         branches:
             - master
             - ah_var_store
         tags:
             - /.*/
   - name: GvsCalculatePrecisionAndSensitivity
     subclass: WDL
     primaryDescriptorPath: /scripts/variantstore/wdl/GvsCalculatePrecisionAndSensitivity.wdl
     filters:
         branches:
             - master
             - ah_var_store
         tags:
             - /.*/
   - name: GvsQuickstartVcfIntegration
     subclass: WDL
     primaryDescriptorPath: /scripts/variantstore/wdl/GvsQuickstartVcfIntegration.wdl
     filters:
         branches:
             - master
             - ah_var_store
         tags:
             - /.*/
   - name: GvsQuickstartHailIntegration
     subclass: WDL
     primaryDescriptorPath: /scripts/variantstore/wdl/GvsQuickstartHailIntegration.wdl
     filters:
         branches:
             - master
             - ah_var_store
             - gg_VS-1103_GatherVcfsLoggingTooMuch
         tags:
             - /.*/
   - name: GvsQuickstartIntegration
     subclass: WDL
     primaryDescriptorPath: /scripts/variantstore/wdl/GvsQuickstartIntegration.wdl
     filters:
         branches:
             - master
             - ah_var_store
<<<<<<< HEAD
             - rsa_vs_1204
=======
             - rsa_vs_1155
>>>>>>> c2933e1d
         tags:
             - /.*/
   - name: GvsIngestTieout
     subclass: WDL
     primaryDescriptorPath: /scripts/variantstore/wdl/GvsIngestTieout.wdl
     filters:
         branches:
             - master
             - ah_var_store
         tags:
             - /.*/
   - name: GvsCallsetCost
     subclass: WDL
     primaryDescriptorPath: /scripts/variantstore/wdl/GvsCallsetCost.wdl
     filters:
         branches:
             - master
             - ah_var_store
         tags:
             - /.*/
   - name: GvsExtractAvroFilesForHail
     subclass: WDL
     primaryDescriptorPath: /scripts/variantstore/wdl/GvsExtractAvroFilesForHail.wdl
     filters:
         branches:
             - master
             - ah_var_store
         tags:
             - /.*/
   - name: GvsCallsetStatistics
     subclass: WDL
     primaryDescriptorPath: /scripts/variantstore/wdl/GvsCallsetStatistics.wdl
     filters:
         branches:
             - master
             - ah_var_store
         tags:
             - /.*/
   - name: GvsFindHailCruft
     subclass: WDL
     primaryDescriptorPath: /scripts/variantstore/wdl/GvsFindHailCruft.wdl
     filters:
         branches:
             - master
             - ah_var_store
         tags:
             - /.*/
   - name: HailFromWdl
     subclass: WDL
     primaryDescriptorPath: /scripts/variantstore/wdl/HailFromWdl.wdl
     filters:
         branches:
             - master
             - vs_1013_hail_dataproc_wdl
         tags:
             - /.*/
   - name: MitochondriaPipeline
     subclass: WDL
     primaryDescriptorPath: /scripts/mitochondria_m2_wdl/MitochondriaPipeline.wdl
     testParameterFiles:
          -  /scripts/mitochondria_m2_wdl/ExampleInputsMitochondriaPipeline.json
     filters:
         branches:
             - master
         tags:
             - /.*/
   - name: mutect2
     subclass: WDL
     primaryDescriptorPath: /scripts/mutect2_wdl/mutect2.wdl
     testParameterFiles:
          - /scripts/m2_cromwell_tests/mutect2.inputs.json
     filters:
         branches:
             - master
         tags:
             - /.*/
   - name: mutect2_pon
     subclass: WDL
     primaryDescriptorPath: /scripts/mutect2_wdl/mutect2_pon.wdl
     filters:
         branches:
             - master
         tags:
             - /.*/
   - name: run_happy
     subclass: WDL
     primaryDescriptorPath: /scripts/cnn_variant_wdl/run_happy.wdl
     testParameterFiles:
          - /scripts/cnn_variant_wdl/jsons/run_happy.json
     filters:
         branches:
             - master
         tags:
             - /.*/
   - name: pathseq_pipeline
     subclass: WDL
     primaryDescriptorPath: /scripts/pathseq/wdl/pathseq_pipeline.wdl
     testParameterFiles:
          - /scripts/pathseq/wdl/pathseq_pipeline_template.json
     filters:
         branches:
             - master
         tags:
             - /.*/<|MERGE_RESOLUTION|>--- conflicted
+++ resolved
@@ -310,11 +310,7 @@
          branches:
              - master
              - ah_var_store
-<<<<<<< HEAD
              - rsa_vs_1204
-=======
-             - rsa_vs_1155
->>>>>>> c2933e1d
          tags:
              - /.*/
    - name: GvsIngestTieout
