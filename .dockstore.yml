version: 1.2
workflows:
   - name: cnv_germline_case_scattered_workflow
     subclass: WDL
     primaryDescriptorPath: /scripts/cnv_wdl/germline/cnv_germline_case_scattered_workflow.wdl
     testParameterFiles:
          - /scripts/cnv_cromwell_tests/germline/cnv_germline_case_scattered_workflow.json
     filters:
         branches:
             - master
         tags:
             - /.*/
   - name: cnv_germline_case_workflow
     subclass: WDL
     primaryDescriptorPath: /scripts/cnv_wdl/germline/cnv_germline_case_workflow.wdl
     testParameterFiles:
          -  /scripts/cnv_cromwell_tests/germline/cnv_germline_case_scattered_workflow.json
     filters:
         branches:
             - master
         tags:
             - /.*/
   - name: cnv_germline_cohort_workflow
     subclass: WDL
     primaryDescriptorPath: /scripts/cnv_wdl/germline/cnv_germline_cohort_workflow.wdl
     testParameterFiles:
          -  /scripts/cnv_cromwell_tests/germline/cnv_germline_cohort_workflow.json
     filters:
         branches:
             - master
         tags:
             - /.*/
   - name: cnv_somatic_pair_workflow
     subclass: WDL
     primaryDescriptorPath: /scripts/cnv_wdl/somatic/cnv_somatic_pair_workflow.wdl
     testParameterFiles:
          -  /scripts/cnv_cromwell_tests/somatic/cnv_somatic_pair_wes_do-gc_workflow.json
     filters:
         branches:
             - master
         tags:
             - /.*/
   - name: cnv_somatic_panel_workflow
     subclass: WDL
     primaryDescriptorPath: /scripts/cnv_wdl/somatic/cnv_somatic_panel_workflow.wdl
     testParameterFiles:
          -  /scripts/cnv_cromwell_tests/somatic/cnv_somatic_panel_wes_do-gc_workflow.json
     filters:
         branches:
             - master
         tags:
             - /.*/
   - name: cnv_joint_call_exomes
     subclass: WDL
     primaryDescriptorPath: /scripts/cnv_wdl/germline/joint_call_exome_cnvs.wdl
     filters:
         branches:
             - master
         tags:
             - /.*/
   - name: cram2filtered
     subclass: WDL
     primaryDescriptorPath: /scripts/cnn_variant_wdl/cram2filtered.wdl
     testParameterFiles:
          - /scripts/cnn_variant_wdl/jsons/cram2filtered.json
     filters:
         branches:
             - master
         tags:
             - /.*/
   - name: cram2model
     subclass: WDL
     primaryDescriptorPath: /scripts/cnn_variant_wdl/cram2model.wdl
     testParameterFiles:
          - /scripts/cnn_variant_wdl/jsons/cram2model.json
     filters:
         branches:
             - master
         tags:
             - /.*/
   - name: Funcotator
     subclass: WDL
     primaryDescriptorPath: /scripts/funcotator_wdl/funcotator.wdl
     testParameterFiles:
          - /scripts/funcotator_wdl/funcotator.json
     filters:
         branches:
             - master
         tags:
             - /.*/
   - name: GvsAssignIds
     subclass: WDL
     primaryDescriptorPath: /scripts/variantstore/wdl/GvsAssignIds.wdl
     testParameterFiles:
         - /scripts/variantstore/wdl/GvsAssignIds.example.inputs.json
     filters:
         branches:
             - master
             - ah_var_store
         tags:
             - /.*/
   - name: GvsBenchmarkExtractTask
     subclass: WDL
     primaryDescriptorPath: /scripts/variantstore/wdl/GvsBenchmarkExtractTask.wdl
     filters:
         branches:
             - master
             - ah_var_store
         tags:
             - /.*/
   - name: GvsRescatterCallsetInterval
     subclass: WDL
     primaryDescriptorPath: /scripts/variantstore/wdl/GvsRescatterCallsetInterval.wdl
     filters:
         branches:
             - master
             - ah_var_store
         tags:
             - /.*/
   - name: GvsCreateFilterSet
     subclass: WDL
     primaryDescriptorPath: /scripts/variantstore/wdl/GvsCreateFilterSet.wdl
     testParameterFiles:
         - /scripts/variantstore/wdl/GvsCreateFilterSet.example.inputs.json
     filters:
         branches:
             - master
             - ah_var_store
         tags:
             - /.*/
   - name: GvsPopulateAltAllele
     subclass: WDL
     primaryDescriptorPath: /scripts/variantstore/wdl/GvsPopulateAltAllele.wdl
     filters:
         branches:
             - master
             - ah_var_store
         tags:
             - /.*/
   - name: GvsCreateTables
     subclass: WDL
     primaryDescriptorPath: /scripts/variantstore/wdl/GvsCreateTables.wdl
     testParameterFiles:
         - /scripts/variantstore/wdl/GvsCreateTables.example.inputs.json
     filters:
         branches:
             - master
             - ah_var_store
         tags:
             - /.*/
   - name: GvsCreateVDS
     subclass: WDL
     primaryDescriptorPath: /scripts/variantstore/wdl/GvsCreateVDS.wdl
     filters:
       branches:
         - master
         - ah_var_store
       tags:
         - /.*/
   - name: GvsExtractCallset
     subclass: WDL
     primaryDescriptorPath: /scripts/variantstore/wdl/GvsExtractCallset.wdl
     filters:
         branches:
             - master
             - ah_var_store
         tags:
             - /.*/
   - name: GvsImportGenomes
     subclass: WDL
     primaryDescriptorPath: /scripts/variantstore/wdl/GvsImportGenomes.wdl
     filters:
         branches:
             - master
             - ah_var_store
         tags:
             - /.*/
   - name: GvsBulkIngestGenomes
     subclass: WDL
     primaryDescriptorPath: /scripts/variantstore/wdl/GvsBulkIngestGenomes.wdl
     filters:
         branches:
             - master
             - ah_var_store
         tags:
             - /.*/
   - name: GvsPrepareRangesCallset
     subclass: WDL
     primaryDescriptorPath: /scripts/variantstore/wdl/GvsPrepareRangesCallset.wdl
     testParameterFiles:
         - /scripts/variantstore/wdl/GvsPrepareRangesCallset.example.inputs.json
     filters:
         branches:
             - master
             - ah_var_store
             - rsa_vs_1164
         tags:
             - /.*/
   - name: GvsCreateVATfromVDS
     subclass: WDL
     primaryDescriptorPath: /scripts/variantstore/wdl/GvsCreateVATfromVDS.wdl
     filters:
         branches:
             - master
             - ah_var_store
         tags:
             - /.*/
   - name: GvsCreateVATFilesFromBigQuery
     subclass: WDL
     primaryDescriptorPath: /scripts/variantstore/variant_annotations_table/GvsCreateVATFilesFromBigQuery.wdl
     filters:
         branches:
             - master
             - ah_var_store
         tags:
             - /.*/
   - name: GvsValidateVat
     subclass: WDL
     primaryDescriptorPath: /scripts/variantstore/variant_annotations_table/GvsValidateVAT.wdl
     testParameterFiles:
         - /scripts/variantstore/variant_annotations_table/GvsValidateVat.example.inputs.json
     filters:
         branches:
             - master
             - ah_var_store
             - rsa_vs_1156
         tags:
             - /.*/
   - name: GvsExtractCohortFromSampleNames
     subclass: WDL
     primaryDescriptorPath: /scripts/variantstore/wdl/GvsExtractCohortFromSampleNames.wdl
     filters:
         branches:
             - master
             - ah_var_store
         tags:
             - /.*/
   - name: GvsWithdrawSamples
     subclass: WDL
     primaryDescriptorPath: /scripts/variantstore/wdl/GvsWithdrawSamples.wdl
     filters:
         branches:
             - master
             - ah_var_store
         tags:
             - /.*/
   - name: GvsJointVariantCalling
     subclass: WDL
     primaryDescriptorPath: /scripts/variantstore/wdl/GvsJointVariantCalling.wdl
     filters:
         branches:
             - master
             - ah_var_store
         tags:
             - /.*/
   - name: GvsBeta
     subclass: WDL
     primaryDescriptorPath: /scripts/variantstore/wdl/GvsJointVariantCalling.wdl
     filters:
         branches:
             # `master` is here so there will be *something* under the branches filter, but GVS WDLs are not on `master`
             # so this shouldn't show up in the list of available versions in Dockstore or Terra.
             - master
             - vs_1099_composite_object_inputs
         tags:
             - /.*/
   - name: GvsJointVariantCallsetCost
     subclass: WDL
     primaryDescriptorPath: /scripts/variantstore/wdl/GvsJointVariantCallsetCost.wdl
     filters:
         branches:
             - master
             - ah_var_store
         tags:
             - /.*/
   - name: GvsCalculatePrecisionAndSensitivity
     subclass: WDL
     primaryDescriptorPath: /scripts/variantstore/wdl/GvsCalculatePrecisionAndSensitivity.wdl
     filters:
         branches:
             - master
             - ah_var_store
         tags:
             - /.*/
   - name: GvsQuickstartVcfIntegration
     subclass: WDL
     primaryDescriptorPath: /scripts/variantstore/wdl/GvsQuickstartVcfIntegration.wdl
     filters:
         branches:
             - master
             - ah_var_store
         tags:
             - /.*/
   - name: GvsQuickstartHailIntegration
     subclass: WDL
     primaryDescriptorPath: /scripts/variantstore/wdl/GvsQuickstartHailIntegration.wdl
     filters:
         branches:
             - master
             - ah_var_store
         tags:
             - /.*/
   - name: GvsQuickstartIntegration
     subclass: WDL
     primaryDescriptorPath: /scripts/variantstore/wdl/GvsQuickstartIntegration.wdl
     filters:
         branches:
             - master
             - ah_var_store
<<<<<<< HEAD
=======
             - rsa_vs_1164
>>>>>>> fe782dc0
         tags:
             - /.*/
   - name: GvsIngestTieout
     subclass: WDL
     primaryDescriptorPath: /scripts/variantstore/wdl/GvsIngestTieout.wdl
     filters:
         branches:
             - master
             - ah_var_store
         tags:
             - /.*/
   - name: GvsCallsetCost
     subclass: WDL
     primaryDescriptorPath: /scripts/variantstore/wdl/GvsCallsetCost.wdl
     filters:
         branches:
             - master
             - ah_var_store
         tags:
             - /.*/
   - name: GvsExtractAvroFilesForHail
     subclass: WDL
     primaryDescriptorPath: /scripts/variantstore/wdl/GvsExtractAvroFilesForHail.wdl
     filters:
         branches:
             - master
             - ah_var_store
         tags:
             - /.*/
   - name: GvsCallsetStatistics
     subclass: WDL
     primaryDescriptorPath: /scripts/variantstore/wdl/GvsCallsetStatistics.wdl
     filters:
         branches:
             - master
             - ah_var_store
         tags:
             - /.*/
   - name: GvsFindHailCruft
     subclass: WDL
     primaryDescriptorPath: /scripts/variantstore/wdl/GvsFindHailCruft.wdl
     filters:
         branches:
             - master
             - ah_var_store
         tags:
             - /.*/
   - name: HailFromWdl
     subclass: WDL
     primaryDescriptorPath: /scripts/variantstore/wdl/HailFromWdl.wdl
     filters:
         branches:
             - master
             - vs_1013_hail_dataproc_wdl
         tags:
             - /.*/
   - name: MitochondriaPipeline
     subclass: WDL
     primaryDescriptorPath: /scripts/mitochondria_m2_wdl/MitochondriaPipeline.wdl
     testParameterFiles:
          -  /scripts/mitochondria_m2_wdl/ExampleInputsMitochondriaPipeline.json
     filters:
         branches:
             - master
         tags:
             - /.*/
   - name: mutect2
     subclass: WDL
     primaryDescriptorPath: /scripts/mutect2_wdl/mutect2.wdl
     testParameterFiles:
          - /scripts/m2_cromwell_tests/mutect2.inputs.json
     filters:
         branches:
             - master
         tags:
             - /.*/
   - name: mutect2_pon
     subclass: WDL
     primaryDescriptorPath: /scripts/mutect2_wdl/mutect2_pon.wdl
     filters:
         branches:
             - master
         tags:
             - /.*/
   - name: run_happy
     subclass: WDL
     primaryDescriptorPath: /scripts/cnn_variant_wdl/run_happy.wdl
     testParameterFiles:
          - /scripts/cnn_variant_wdl/jsons/run_happy.json
     filters:
         branches:
             - master
         tags:
             - /.*/
   - name: pathseq_pipeline
     subclass: WDL
     primaryDescriptorPath: /scripts/pathseq/wdl/pathseq_pipeline.wdl
     testParameterFiles:
          - /scripts/pathseq/wdl/pathseq_pipeline_template.json
     filters:
         branches:
             - master
         tags:
             - /.*/<|MERGE_RESOLUTION|>--- conflicted
+++ resolved
@@ -193,7 +193,6 @@
          branches:
              - master
              - ah_var_store
-             - rsa_vs_1164
          tags:
              - /.*/
    - name: GvsCreateVATfromVDS
@@ -307,10 +306,6 @@
          branches:
              - master
              - ah_var_store
-<<<<<<< HEAD
-=======
-             - rsa_vs_1164
->>>>>>> fe782dc0
          tags:
              - /.*/
    - name: GvsIngestTieout
