--- conflicted
+++ resolved
@@ -318,11 +318,7 @@
          branches:
              - master
              - ah_var_store
-<<<<<<< HEAD
-             - vs_1456_status_writes_bug
              - gg_VS-1490_RefactorPython
-=======
->>>>>>> 938130aa
          tags:
              - /.*/
    - name: GvsIngestTieout
