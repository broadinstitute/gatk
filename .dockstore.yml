--- conflicted
+++ resolved
@@ -165,11 +165,8 @@
          branches:
              - master
              - ah_var_store
-<<<<<<< HEAD
              - gg_VS-1058_AddPhasingToVcf
              - vs_1127_extract_oom
-=======
->>>>>>> f7c3953b
          tags:
              - /.*/
    - name: GvsImportGenomes
@@ -199,11 +196,8 @@
          branches:
              - master
              - ah_var_store
-<<<<<<< HEAD
              - rsa_vs_597
              - gg_VS-1058_AddPhasingToVcf
-=======
->>>>>>> f7c3953b
          tags:
              - /.*/
    - name: GvsCreateVATfromVDS
@@ -260,11 +254,8 @@
          branches:
              - master
              - ah_var_store
-<<<<<<< HEAD
              - rsa_vs_1146
              - gg_VS-1058_AddPhasingToVcf
-=======
->>>>>>> f7c3953b
          tags:
              - /.*/
    - name: GvsBeta
@@ -323,11 +314,7 @@
          branches:
              - master
              - ah_var_store
-<<<<<<< HEAD
-             - gg_VS-1058_AddPhasingToVcf
-=======
-             - rsa_vs_1195
->>>>>>> f7c3953b
+             - gg_VS-1058_AddPhasingToVcf
          tags:
              - /.*/
    - name: GvsIngestTieout
