version: 1.2
workflows:
   - name: cnv_germline_case_scattered_workflow
     subclass: WDL
     primaryDescriptorPath: /scripts/cnv_wdl/germline/cnv_germline_case_scattered_workflow.wdl
     testParameterFiles:
          - /scripts/cnv_cromwell_tests/germline/cnv_germline_case_scattered_workflow.json
     filters:
         branches:
             - master
         tags:
             - /.*/
   - name: cnv_germline_case_workflow
     subclass: WDL
     primaryDescriptorPath: /scripts/cnv_wdl/germline/cnv_germline_case_workflow.wdl
     testParameterFiles:
          -  /scripts/cnv_cromwell_tests/germline/cnv_germline_case_scattered_workflow.json
     filters:
         branches:
             - master
         tags:
             - /.*/
   - name: cnv_germline_cohort_workflow
     subclass: WDL
     primaryDescriptorPath: /scripts/cnv_wdl/germline/cnv_germline_cohort_workflow.wdl
     testParameterFiles:
          -  /scripts/cnv_cromwell_tests/germline/cnv_germline_cohort_workflow.json
     filters:
         branches:
             - master
         tags:
             - /.*/
   - name: cnv_somatic_pair_workflow
     subclass: WDL
     primaryDescriptorPath: /scripts/cnv_wdl/somatic/cnv_somatic_pair_workflow.wdl
     testParameterFiles:
          -  /scripts/cnv_cromwell_tests/somatic/cnv_somatic_pair_wes_do-gc_workflow.json
     filters:
         branches:
             - master
         tags:
             - /.*/
   - name: cnv_somatic_panel_workflow
     subclass: WDL
     primaryDescriptorPath: /scripts/cnv_wdl/somatic/cnv_somatic_panel_workflow.wdl
     testParameterFiles:
          -  /scripts/cnv_cromwell_tests/somatic/cnv_somatic_panel_wes_do-gc_workflow.json
     filters:
         branches:
             - master
         tags:
             - /.*/
   - name: cnv_joint_call_exomes
     subclass: WDL
     primaryDescriptorPath: /scripts/cnv_wdl/germline/joint_call_exome_cnvs.wdl
     filters:
         branches:
             - master
         tags:
             - /.*/
   - name: cram2filtered
     subclass: WDL
     primaryDescriptorPath: /scripts/cnn_variant_wdl/cram2filtered.wdl
     testParameterFiles:
          - /scripts/cnn_variant_wdl/jsons/cram2filtered.json
     filters:
         branches:
             - master
         tags:
             - /.*/
   - name: cram2model
     subclass: WDL
     primaryDescriptorPath: /scripts/cnn_variant_wdl/cram2model.wdl
     testParameterFiles:
          - /scripts/cnn_variant_wdl/jsons/cram2model.json
     filters:
         branches:
             - master
         tags:
             - /.*/
   - name: Funcotator
     subclass: WDL
     primaryDescriptorPath: /scripts/funcotator_wdl/funcotator.wdl
     testParameterFiles:
          - /scripts/funcotator_wdl/funcotator.json
     filters:
         branches:
             - master
         tags:
             - /.*/
   - name: GvsAssignIds
     subclass: WDL
     primaryDescriptorPath: /scripts/variantstore/wdl/GvsAssignIds.wdl
     testParameterFiles:
         - /scripts/variantstore/wdl/GvsAssignIds.example.inputs.json
     filters:
         branches:
             - master
             - ah_var_store
         tags:
             - /.*/
   - name: GvsBenchmarkExtractTask
     subclass: WDL
     primaryDescriptorPath: /scripts/variantstore/wdl/GvsBenchmarkExtractTask.wdl
     filters:
         branches:
             - master
             - ah_var_store
         tags:
             - /.*/
   - name: GvsRescatterCallsetInterval
     subclass: WDL
     primaryDescriptorPath: /scripts/variantstore/wdl/GvsRescatterCallsetInterval.wdl
     filters:
         branches:
             - master
             - ah_var_store
         tags:
             - /.*/
   - name: GvsCreateFilterSet
     subclass: WDL
     primaryDescriptorPath: /scripts/variantstore/wdl/GvsCreateFilterSet.wdl
     testParameterFiles:
         - /scripts/variantstore/wdl/GvsCreateFilterSet.example.inputs.json
     filters:
         branches:
             - master
             - ah_var_store
             - gg_VS-1103_GatherVcfsLoggingTooMuch
         tags:
             - /.*/
   - name: GvsPopulateAltAllele
     subclass: WDL
     primaryDescriptorPath: /scripts/variantstore/wdl/GvsPopulateAltAllele.wdl
     filters:
         branches:
             - master
             - ah_var_store
         tags:
             - /.*/
   - name: GvsCreateTables
     subclass: WDL
     primaryDescriptorPath: /scripts/variantstore/wdl/GvsCreateTables.wdl
     testParameterFiles:
         - /scripts/variantstore/wdl/GvsCreateTables.example.inputs.json
     filters:
         branches:
             - master
             - ah_var_store
         tags:
             - /.*/
   - name: GvsCreateVDS
     subclass: WDL
     primaryDescriptorPath: /scripts/variantstore/wdl/GvsCreateVDS.wdl
     filters:
       branches:
         - master
         - ah_var_store
       tags:
         - /.*/
   - name: GvsExtractCallset
     subclass: WDL
     primaryDescriptorPath: /scripts/variantstore/wdl/GvsExtractCallset.wdl
     filters:
         branches:
             - master
             - ah_var_store
         tags:
             - /.*/
   - name: GvsImportGenomes
     subclass: WDL
     primaryDescriptorPath: /scripts/variantstore/wdl/GvsImportGenomes.wdl
     filters:
         branches:
             - master
             - ah_var_store
         tags:
             - /.*/
   - name: GvsBulkIngestGenomes
     subclass: WDL
     primaryDescriptorPath: /scripts/variantstore/wdl/GvsBulkIngestGenomes.wdl
     filters:
         branches:
             - master
             - ah_var_store
         tags:
             - /.*/
   - name: GvsPrepareRangesCallset
     subclass: WDL
     primaryDescriptorPath: /scripts/variantstore/wdl/GvsPrepareRangesCallset.wdl
     testParameterFiles:
         - /scripts/variantstore/wdl/GvsPrepareRangesCallset.example.inputs.json
     filters:
         branches:
             - master
             - ah_var_store
         tags:
             - /.*/
   - name: GvsCreateVATfromVDS
     subclass: WDL
     primaryDescriptorPath: /scripts/variantstore/wdl/GvsCreateVATfromVDS.wdl
     filters:
         branches:
             - master
             - ah_var_store
             - rsa_vs_1155
         tags:
             - /.*/
   - name: GvsCreateVATFilesFromBigQuery
     subclass: WDL
     primaryDescriptorPath: /scripts/variantstore/variant_annotations_table/GvsCreateVATFilesFromBigQuery.wdl
     filters:
         branches:
             - master
             - ah_var_store
             - rsa_vs_1155
         tags:
             - /.*/
   - name: GvsValidateVat
     subclass: WDL
     primaryDescriptorPath: /scripts/variantstore/variant_annotations_table/GvsValidateVAT.wdl
     testParameterFiles:
         - /scripts/variantstore/variant_annotations_table/GvsValidateVat.example.inputs.json
     filters:
         branches:
             - master
             - ah_var_store
             - rsa_vs_1155
         tags:
             - /.*/
   - name: GvsExtractCohortFromSampleNames
     subclass: WDL
     primaryDescriptorPath: /scripts/variantstore/wdl/GvsExtractCohortFromSampleNames.wdl
     filters:
         branches:
             - master
             - ah_var_store
         tags:
             - /.*/
   - name: GvsWithdrawSamples
     subclass: WDL
     primaryDescriptorPath: /scripts/variantstore/wdl/GvsWithdrawSamples.wdl
     filters:
         branches:
             - master
             - ah_var_store
         tags:
             - /.*/
   - name: GvsJointVariantCalling
     subclass: WDL
     primaryDescriptorPath: /scripts/variantstore/wdl/GvsJointVariantCalling.wdl
     filters:
         branches:
             - master
             - ah_var_store
         tags:
             - /.*/
   - name: GvsBeta
     subclass: WDL
     primaryDescriptorPath: /scripts/variantstore/wdl/GvsJointVariantCalling.wdl
     filters:
         branches:
             # `master` is here so there will be *something* under the branches filter, but GVS WDLs are not on `master`
             # so this shouldn't show up in the list of available versions in Dockstore or Terra.
             - master
             - vs_1099_composite_object_inputs
         tags:
             - /.*/
   - name: GvsJointVariantCallsetCost
     subclass: WDL
     primaryDescriptorPath: /scripts/variantstore/wdl/GvsJointVariantCallsetCost.wdl
     filters:
         branches:
             - master
             - ah_var_store
         tags:
             - /.*/
   - name: GvsCalculatePrecisionAndSensitivity
     subclass: WDL
     primaryDescriptorPath: /scripts/variantstore/wdl/GvsCalculatePrecisionAndSensitivity.wdl
     filters:
         branches:
             - master
             - ah_var_store
         tags:
             - /.*/
   - name: GvsQuickstartVcfIntegration
     subclass: WDL
     primaryDescriptorPath: /scripts/variantstore/wdl/GvsQuickstartVcfIntegration.wdl
     filters:
         branches:
             - master
             - ah_var_store
             - gg_VS-1103_GatherVcfsLoggingTooMuch
         tags:
             - /.*/
   - name: GvsQuickstartHailIntegration
     subclass: WDL
     primaryDescriptorPath: /scripts/variantstore/wdl/GvsQuickstartHailIntegration.wdl
     filters:
         branches:
             - master
             - ah_var_store
             - gg_VS-1103_GatherVcfsLoggingTooMuch
         tags:
             - /.*/
   - name: GvsQuickstartIntegration
     subclass: WDL
     primaryDescriptorPath: /scripts/variantstore/wdl/GvsQuickstartIntegration.wdl
     filters:
         branches:
             - master
             - ah_var_store
<<<<<<< HEAD
             - rsa_vs_1155
=======
             - rsa_vs_1195
>>>>>>> f7c3953b
         tags:
             - /.*/
   - name: GvsIngestTieout
     subclass: WDL
     primaryDescriptorPath: /scripts/variantstore/wdl/GvsIngestTieout.wdl
     filters:
         branches:
             - master
             - ah_var_store
         tags:
             - /.*/
   - name: GvsCallsetCost
     subclass: WDL
     primaryDescriptorPath: /scripts/variantstore/wdl/GvsCallsetCost.wdl
     filters:
         branches:
             - master
             - ah_var_store
         tags:
             - /.*/
   - name: GvsExtractAvroFilesForHail
     subclass: WDL
     primaryDescriptorPath: /scripts/variantstore/wdl/GvsExtractAvroFilesForHail.wdl
     filters:
         branches:
             - master
             - ah_var_store
         tags:
             - /.*/
   - name: GvsCallsetStatistics
     subclass: WDL
     primaryDescriptorPath: /scripts/variantstore/wdl/GvsCallsetStatistics.wdl
     filters:
         branches:
             - master
             - ah_var_store
         tags:
             - /.*/
   - name: GvsFindHailCruft
     subclass: WDL
     primaryDescriptorPath: /scripts/variantstore/wdl/GvsFindHailCruft.wdl
     filters:
         branches:
             - master
             - ah_var_store
         tags:
             - /.*/
   - name: HailFromWdl
     subclass: WDL
     primaryDescriptorPath: /scripts/variantstore/wdl/HailFromWdl.wdl
     filters:
         branches:
             - master
             - vs_1013_hail_dataproc_wdl
         tags:
             - /.*/
   - name: MitochondriaPipeline
     subclass: WDL
     primaryDescriptorPath: /scripts/mitochondria_m2_wdl/MitochondriaPipeline.wdl
     testParameterFiles:
          -  /scripts/mitochondria_m2_wdl/ExampleInputsMitochondriaPipeline.json
     filters:
         branches:
             - master
         tags:
             - /.*/
   - name: mutect2
     subclass: WDL
     primaryDescriptorPath: /scripts/mutect2_wdl/mutect2.wdl
     testParameterFiles:
          - /scripts/m2_cromwell_tests/mutect2.inputs.json
     filters:
         branches:
             - master
         tags:
             - /.*/
   - name: mutect2_pon
     subclass: WDL
     primaryDescriptorPath: /scripts/mutect2_wdl/mutect2_pon.wdl
     filters:
         branches:
             - master
         tags:
             - /.*/
   - name: run_happy
     subclass: WDL
     primaryDescriptorPath: /scripts/cnn_variant_wdl/run_happy.wdl
     testParameterFiles:
          - /scripts/cnn_variant_wdl/jsons/run_happy.json
     filters:
         branches:
             - master
         tags:
             - /.*/
   - name: pathseq_pipeline
     subclass: WDL
     primaryDescriptorPath: /scripts/pathseq/wdl/pathseq_pipeline.wdl
     testParameterFiles:
          - /scripts/pathseq/wdl/pathseq_pipeline_template.json
     filters:
         branches:
             - master
         tags:
             - /.*/<|MERGE_RESOLUTION|>--- conflicted
+++ resolved
@@ -311,11 +311,7 @@
          branches:
              - master
              - ah_var_store
-<<<<<<< HEAD
              - rsa_vs_1155
-=======
-             - rsa_vs_1195
->>>>>>> f7c3953b
          tags:
              - /.*/
    - name: GvsIngestTieout
