--- conflicted
+++ resolved
@@ -309,10 +309,7 @@
              - master
              - ah_var_store
              - vs_1334_vcf_max_alt_alleles
-<<<<<<< HEAD
              - gg_VS-1327_EnsureSampleIdsAreUnique
-=======
->>>>>>> b447d7fe
          tags:
              - /.*/
    - name: GvsIngestTieout
