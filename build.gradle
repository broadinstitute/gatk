//Note: this section 'buildscript` is only for the dependencies of the buildscript itself.
// See the second 'repositories' section below for the actual dependencies of GATK itself
buildscript {
    repositories {
        mavenCentral()
     }
}

plugins {
    id "java"           // set up default java compile and test tasks
    id "application"    // provides installDist
    id 'maven-publish'
    id 'signing'
//    id "jacoco"
    id "de.undercouch.download" version "5.6.0" //used for downloading GSA lib
    id "com.gradleup.shadow" version "8.3.3"    //used to build the shadow and sparkJars
    id 'com.palantir.git-version' version '3.1.0' //version helper
    id 'org.sonatype.gradle.plugins.scan' version '3.0.0' // scans for security vulnerabilities in our dependencies
}


import com.github.jengelman.gradle.plugins.shadow.tasks.ShadowJar
import com.github.jengelman.gradle.plugins.shadow.transformers.AppendingTransformer

import java.time.format.DateTimeFormatter
import java.util.stream.Collectors

application {
    mainClass = "org.broadinstitute.hellbender.Main"
    //Note: the test suite must use the same defaults. If you change system properties in this list you must also update the one in the test task
    applicationDefaultJvmArgs = ["-Dsamjdk.use_async_io_read_samtools=false", "-Dsamjdk.use_async_io_write_samtools=true", "-Dsamjdk.use_async_io_write_tribble=false", "-Dsamjdk.compression_level=2"]
}

//Delete the windows script - we never test on Windows so let's not pretend it works
startScripts {
    doLast {
        delete windowsScript
    }
}

tasks.register('downloadGsaLibFile', Download) {
    src 'https://cran.r-project.org/src/contrib/gsalib_2.2.1.tar.gz'
    dest "src/main/resources/org/broadinstitute/hellbender/utils/R/gsalib.tar.gz"
    overwrite false
}


repositories {
    mavenCentral()

    maven {
        url "https://broadinstitute.jfrog.io/broadinstitute/libs-snapshot/" //for htsjdk snapshots
    }

    maven {
        url "https://oss.sonatype.org/content/repositories/snapshots" //for disq snapshots
    }

    mavenLocal()
}

final htsjdkVersion = System.getProperty('htsjdk.version','4.1.3')
final picardVersion = System.getProperty('picard.version','3.3.0')
final barclayVersion = System.getProperty('barclay.version','5.0.0')
final sparkVersion = System.getProperty('spark.version', '3.5.0')
final hadoopVersion = System.getProperty('hadoop.version', '3.3.6')
final disqVersion = System.getProperty('disq.version','0.3.8')
final genomicsdbVersion = System.getProperty('genomicsdb.version','1.5.5')
final bigQueryVersion = System.getProperty('bigQuery.version', '2.35.0')
final bigQueryStorageVersion = System.getProperty('bigQueryStorage.version', '2.47.0')
final guavaVersion = System.getProperty('guava.version', '32.1.3-jre')
final log4j2Version = System.getProperty('log4j2Version', '2.24.1')
final testNGVersion = System.getProperty('testNGVersion', '7.7.0')
final googleCloudNioVersion = System.getProperty('googleCloudNioVersion','0.127.8')
final gklVersion = System.getProperty('gklVersion', '0.8.11')

final baseJarName = 'gatk'
final secondaryBaseJarName = 'hellbender'
final docBuildDir = "$buildDir/docs"
final pythonPackageArchiveName = 'gatkPythonPackageArchive.zip'
final gatkCondaTemplate = "gatkcondaenv.yml.template"
final gatkCondaYML = "gatkcondaenv.yml"
final largeResourcesFolder = "src/main/resources/large"
final buildPrerequisitesMessage = "See https://github.com/broadinstitute/gatk#building for information on how to build GATK."

// Returns true if any files in the target folder are git-lfs stub files.
def checkForLFSStubFiles(targetFolder) {
    final lfsStubFileHeader = "version https://git-lfs.github.com/spec/v1"  // first line of a git-lfs stub file
    def readBytesFromFile = { largeFile, n ->
        final byte[] bytes = new byte[n]
        largeFile.withInputStream { stream -> stream.read(bytes, 0, bytes.length) }
        return bytes
    }
    def targetFiles = fileTree(dir: targetFolder)
    return targetFiles.any() { f ->
        final byte[] actualBytes = readBytesFromFile(f, lfsStubFileHeader.length())
        return new String(actualBytes, "UTF-8") == lfsStubFileHeader
    }
}

// if any of the large resources are lfs stub files, download them
def resolveLargeResourceStubFiles(largeResourcesFolder, buildPrerequisitesMessage) {
    def execGitLFSCommand = { gitLFSExecCommand ->
        println "Executing: $gitLFSExecCommand"
        try {
            def retCode = gitLFSExecCommand.execute().waitFor()
            if (retCode.intValue() != 0) {
                throw new GradleException("Execution of \"$gitLFSExecCommand\" failed with exit code: $retCode. " +
                        " git-lfs is required to build GATK but may not be installed. $buildPrerequisitesMessage")
            }
            return retCode
        } catch (IOException e) {
            throw new GradleException(
                    "An IOException occurred while attempting to execute the command $gitLFSExecCommand."
                    + " git-lfs is required to build GATK but may not be installed. $buildPrerequisitesMessage", e)
        }
    }

    // check for stub files, try to pull once if there are any, then check again
    if (checkForLFSStubFiles(largeResourcesFolder)) {
        final gitLFSPullLargeResources = "git lfs pull --include $largeResourcesFolder"
        execGitLFSCommand(gitLFSPullLargeResources)
        if (checkForLFSStubFiles(largeResourcesFolder)) {
            throw new GradleException("$largeResourcesFolder contains one or more git-lfs stub files."
                    + " The resource files in $largeResourcesFolder must be downloaded by running the git-lfs"
                    + " command \"$gitLFSPullLargeResources\". $buildPrerequisitesMessage")
        }
    }
}

// Check that we're in a folder which git recognizes as a git repository.
// This works for either a standard git clone or one created with `git worktree add`
def looksLikeWereInAGitRepository(){
    file(".git").isDirectory() || (file(".git").exists() && file(".git").text.startsWith("gitdir"))
}

// Ensure that we have a clone of the git repository, and resolve any required git-lfs
// resource files that are needed to run the build but are still lfs stub files.
def ensureBuildPrerequisites(largeResourcesFolder, buildPrerequisitesMessage, skipGitCheck) {
    if (!JavaVersion.current().equals(JavaVersion.VERSION_17)) {
        println("Warning: using Java ${JavaVersion.current()} but only Java 17 has been tested.")
    }
    if (!JavaVersion.current().isCompatibleWith(JavaVersion.VERSION_17)) {
        throw new GradleException(
                "A Java 17 compatible (Java 17 or later) version is required to build GATK, but ${JavaVersion.current()} was found. "
                        + "$buildPrerequisitesMessage")
    }
    if (!skipGitCheck && !looksLikeWereInAGitRepository() ) {
        throw new GradleException("This doesn't appear to be a git folder. " +
                "The GATK Github repository must be cloned using \"git clone\" to run the build. " +
                "\n$buildPrerequisitesMessage")
    }
    // Large runtime resource files must be present at build time to be compiled into the jar, so
    // try to resolve them to real files if any of them are stubs.
    resolveLargeResourceStubFiles(largeResourcesFolder, buildPrerequisitesMessage)
}

final isRelease = Boolean.getBoolean("release")
final versionOverridden = System.getProperty("versionOverride") != null

ensureBuildPrerequisites(largeResourcesFolder, buildPrerequisitesMessage, versionOverridden)
version = (versionOverridden ? System.getProperty("versionOverride") : gitVersion().replaceAll(".dirty", "")) + (isRelease ?  "" : "-SNAPSHOT")

if (versionOverridden) {
    println "Version number overridden as " + version
}

configurations.configureEach {
    configurations*.exclude group: 'org.slf4j', module: 'slf4j-jdk14' //exclude this to prevent slf4j complaining about to many slf4j bindings
    configurations*.exclude group: 'ch.qos.logback', module: 'logback-classic' //exclude this to prevent slf4j complaining about to many slf4j bindings
    configurations*.exclude group: 'com.google.guava', module: 'guava-jdk5'
    configurations*.exclude group: 'junit', module: 'junit'

    //this is excluded and replaced below with a dependency on bcprof-jdk18on which fixes known vulnerabilities
    //note that this is in the testUtils configuration and doesn't show up in the runtime files
    configurations*.exclude group: 'org.bouncycastle', module: 'bcprov-jdk15on'
}

tasks.withType(JavaCompile).configureEach {
    options.compilerArgs = ['-proc:none', '-Xlint:all', '-Werror', '-Xdiags:verbose']
    options.encoding = 'UTF-8'
}

sourceSets {
    testUtils
}

// Dependency change for including MLLib
configurations {
    testUtilsImplementation.extendsFrom implementation
    testUtilsRuntimeClasspath.extendsFrom runtimeClasspath

    testImplementation.extendsFrom testUtilsImplementation
    testRuntimeClasspath.extendsFrom testUtilsRuntimeClasspath

    implementation.exclude module: 'jul-to-slf4j'
    implementation.exclude module: 'javax.servlet'
    implementation.exclude module: 'servlet-api'
    implementation.exclude group: 'com.esotericsoftware.kryo'

    externalSourceConfiguration {
        // External sources we need for doc and tab completion generation tasks (i.e., Picard sources)
        transitive false
    }

    sparkConfiguration {
        extendsFrom runtimeClasspath
        // exclude Hadoop and Spark dependencies, since they are provided when running with Spark
        // (ref: http://unethicalblogger.com/2015/07/15/gradle-goodness-excluding-depends-from-shadow.html)
        exclude group: 'org.apache.hadoop'
        exclude module: 'spark-core_2.13'
        exclude group: 'org.slf4j'
        exclude module: 'jul-to-slf4j'
        exclude module: 'javax.servlet'
        exclude module: 'servlet-api'
        exclude group: 'com.esotericsoftware.kryo'
        exclude module: 'spark-mllib_2.13.15'
        exclude group: 'org.scala-lang'
        exclude module: 'kryo'
    }
}

dependencies {

    implementation 'org.freemarker:freemarker:2.3.30'
    implementation ('org.broadinstitute:barclay'){
        version {
            strictly barclayVersion
        }
    }
    // Library for configuration:
    implementation 'org.aeonbits.owner:owner:1.0.9'

    implementation 'com.github.broadinstitute:picard:' + picardVersion
    externalSourceConfiguration 'com.github.broadinstitute:picard:' + picardVersion + ':sources'

    implementation 'org.genomicsdb:genomicsdb:' + genomicsdbVersion
    implementation 'com.opencsv:opencsv:3.4'
    implementation 'com.google.guava:guava:' + guavaVersion

    implementation ('com.github.samtools:htsjdk'){
        version {
            strictly htsjdkVersion
        }
    }

    implementation ('com.google.cloud:google-cloud-nio'){
        version {
            strictly googleCloudNioVersion
        }
    }

    implementation 'com.google.cloud:google-cloud-bigquery:' + bigQueryVersion
    implementation 'com.google.cloud:google-cloud-bigquerystorage:' + bigQueryStorageVersion

    implementation "gov.nist.math.jama:gov.nist.math.jama:1.1.1"

    // this comes built-in when running on Google Dataproc, but the library
    // allows us to read from GCS also when testing locally (or on non-Dataproc clusters,
    // should we want to)
    implementation 'com.google.cloud.bigdataoss:gcs-connector:1.9.4-hadoop3'

    implementation platform('org.apache.logging.log4j:log4j-bom:' + log4j2Version)
    implementation 'org.apache.logging.log4j:log4j-api'
    implementation 'org.apache.logging.log4j:log4j-core'
    // include the apache commons-logging bridge that matches the log4j version we use so
    // messages that originate with dependencies that use commons-logging (such as jexl)
    // are routed to log4j
    implementation 'org.apache.logging.log4j:log4j-jcl'
    // these two annotation dependencies
    // are needed because log4j-core isn't meant to be included
    // at compile time so it doesn't include its own annotations
    // https://github.com/apache/logging-log4j2/issues/3110
    implementation 'biz.aQute.bnd:biz.aQute.bnd.annotation'
    implementation 'org.osgi:org.osgi.annotation.bundle'


    implementation 'org.apache.commons:commons-lang3:3.14.0'
    implementation('org.apache.commons:commons-math3'){
        version {
            strictly '3.5' // changing this breaks ModelSegmentsIntegrationTests, they're quite brittle
        }
        because "updating this breaks ModelSegmentsIntegrationTests, they're quite brittle"
    }
    implementation 'org.hipparchus:hipparchus-stat:2.0'
    implementation 'org.apache.commons:commons-collections4:4.4'
    implementation 'org.apache.commons:commons-vfs2:2.10.0'
    implementation 'org.apache.commons:commons-configuration2:2.10.1'

    implementation 'org.apache.httpcomponents:httpclient:4.5.13'
    implementation 'commons-beanutils:commons-beanutils:1.9.4'
    implementation 'commons-io:commons-io:2.14.0'
    implementation 'org.reflections:reflections:0.9.10'

    implementation 'it.unimi.dsi:fastutil:7.0.13'

    implementation 'org.broadinstitute:hdf5-java-bindings:1.2.0-hdf5_2.11.0'
    implementation 'org.broadinstitute:gatk-native-bindings:1.0.0'

    implementation 'org.ojalgo:ojalgo:44.0.0'
    implementation('org.ojalgo:ojalgo-commons-math3:1.0.0'){
        exclude group: 'org.apache.commons'
    }

    implementation ('org.apache.spark:spark-mllib_2.13:' + sparkVersion) {
        // JUL is used by Google Dataflow as the backend logger, so exclude jul-to-slf4j to avoid a loop
        exclude module: 'jul-to-slf4j'
        exclude module: 'javax.servlet'
        exclude module: 'servlet-api'
    }
    implementation 'com.thoughtworks.paranamer:paranamer:2.8'

    implementation 'org.jgrapht:jgrapht-core:1.1.0'
    implementation 'org.jgrapht:jgrapht-io:1.1.0'

    implementation 'org.disq-bio:disq:' + disqVersion
    implementation 'org.apache.hadoop:hadoop-client:' + hadoopVersion // should be a 'provided' dependency
    implementation 'com.github.jsr203hadoop:jsr203hadoop:1.0.3'

    implementation 'org.apache.orc:orc:1.6.5'
    implementation 'de.javakaffee:kryo-serializers:0.45'
    implementation ('com.esotericsoftware:kryo'){
        version {
            strictly '[4,5)' // we're not compatible with kryo 5+
        }
    }

    // Dependency change for including MLLib
    implementation 'org.objenesis:objenesis:1.2'
    testImplementation 'org.objenesis:objenesis:2.1'

    // Comment the next lines to disable native code proxies in Spark MLLib
    implementation 'com.github.fommil.netlib:netlib-native_ref-osx-x86_64:1.1:natives'
    implementation 'com.github.fommil.netlib:netlib-native_ref-linux-x86_64:1.1:natives'
    implementation 'com.github.fommil.netlib:netlib-native_system-linux-x86_64:1.1:natives'
    implementation 'com.github.fommil.netlib:netlib-native_system-osx-x86_64:1.1:natives'

    implementation 'com.intel.gkl:gkl:' + gklVersion

    implementation 'org.broadinstitute:gatk-bwamem-jni:1.0.4'
    implementation 'org.broadinstitute:gatk-fermilite-jni:1.2.0'

    implementation 'org.broadinstitute:http-nio:1.1.1'

    // Required for COSMIC Funcotator data source:
    implementation 'org.xerial:sqlite-jdbc:3.44.1.0'

    // natural sort
    implementation 'net.grey-panther:natural-comparator:1.1'
    implementation 'com.fasterxml.jackson.module:jackson-module-scala_2.13:2.9.8'

    /*********  Update transitive dependencies that have known vulnerabilities in this section *******/
    constraints {
        // all of these constraints are here to force upgrades from lower versions of these libraries which are included
        // as transitive dependencies
        // once the libraries that make use of these move forward we can remove these constraints

        implementation 'com.google.protobuf:protobuf-java:3.25.5'
        implementation 'dnsjava:dnsjava:3.6.0'
        implementation 'org.apache.commons:commons-compress:1.26.0'
        implementation 'org.apache.ivy:ivy:2.5.2'
        implementation 'org.apache.commons:commons-text:1.10.0' because 'of https://nvd.nist.gov/vuln/detail/CVE-2022-42889'
        implementation 'ch.qos.logback:logback-core:1.5.13'
        implementation 'org.apache.avro:avro:1.12.0'
        implementation 'io.airlift:aircompressor:0.27'
        implementation 'org.scala-lang:scala-library:2.13.14'
        implementation 'com.nimbusds:nimbus-jose-jwt:9.41.2'
        implementation 'org.codehaus.janino:janino:3.1.12'
        implementation 'org.apache.zookeeper:zookeeper:3.9.2'
        implementation 'org.jetbrains.kotlin:kotlin-stdlib:1.9.25'
        implementation 'com.squareup.okio:okio:3.9.1'
        implementation 'org.codehaus.jettison:jettison:1.5.4'
        implementation 'org.xerial.snappy:snappy-java:1.1.10.4'
    }

    //use netty bom to enforce same netty version
    //this upgrades all transitive netty dependencies without adding a direct dependency on netty
    implementation platform('io.netty:netty-bom:4.1.118.Final')

    implementation platform('org.eclipse.jetty:jetty-bom:9.4.56.v20240826')
    /************************************************************************************************/


    // pgen jni
    implementation('org.broadinstitute:pgenjni:1.0.1')

    testUtilsImplementation sourceSets.main.output
    testUtilsImplementation 'org.testng:testng:' + testNGVersion
    testUtilsImplementation 'org.apache.hadoop:hadoop-minicluster:' + hadoopVersion
    //this is a replacement for the transitive dependency of minicluster: bcprov-jdk15on:1.70.0
    // which is excluded for security purposes
    //this causes this to act as direct dependency of ours but we don't actually rely on it except as a transitive
    testUtilsImplementation 'org.bouncycastle:bcprov-jdk18on:1.78.1'  //


    testImplementation sourceSets.testUtils.output

    testImplementation "org.mockito:mockito-core:2.28.2"
    testImplementation "com.google.jimfs:jimfs:1.1"

    testImplementation "com.github.luben:zstd-jni:1.5.5-11"
}

// This list needs to be kept in sync with the corresponding list in scripts/dockertest.gradle.
//
// The --add-open directives required to run GATK. These directives need to be:
//   - included as properties in the manifest file in the jar(s)
//   - passed to java via the gradle "jvmArgs" task property for any task that executes GATK code from a
//     classpath that does use a jar (i.e., gradle run, test, javadoc, gatkDoc and jacoco tasks, etc.)
//   - passed as java command line args when running from classes directly
//   - included in any IntelliJ run/debug/profile configurations
//
final runtimeAddOpens = [
        // taken from the union of everything encountered by tests, plus everything defined here:
        // https://github.com/apache/spark/blob/v3.3.0/launcher/src/main/java/org/apache/spark/launcher/JavaModuleOptions.java
        'java.base/java.lang=ALL-UNNAMED',
        'java.base/java.lang.invoke=ALL-UNNAMED',
        'java.base/java.lang.reflect=ALL-UNNAMED',
        'java.base/java.io=ALL-UNNAMED',
        'java.base/java.net=ALL-UNNAMED',
        'java.base/java.nio=ALL-UNNAMED',
        'java.base/java.util=ALL-UNNAMED',
        'java.base/java.util.concurrent=ALL-UNNAMED',
        'java.base/java.util.concurrent.atomic=ALL-UNNAMED',
        'java.base/sun.nio.ch=ALL-UNNAMED',
        'java.base/sun.nio.cs=ALL-UNNAMED',
        'java.base/sun.security.action=ALL-UNNAMED',
        'java.base/sun.util.calendar=ALL-UNNAMED',
        'java.base/sun.nio.fs=ALL-UNNAMED',
        'java.base/java.nio.channels.spi=ALL-UNNAMED',
        'java.base/jdk.internal.ref=ALL-UNNAMED',
        'java.base/java.lang.ref=ALL-UNNAMED',
        'java.base/java.util.zip=ALL-UNNAMED',
        'java.base/java.util.jar=ALL-UNNAMED',
        'java.base/java.nio.file.attribute=ALL-UNNAMED',
        'java.base/jdk.internal.loader=ALL-UNNAMED',
        'java.base/sun.net.www.protocol.jar=ALL-UNNAMED',
        'java.base/sun.invoke.util=ALL-UNNAMED',
        'java.base/java.util.concurrent.locks=ALL-UNNAMED',
        'java.base/java.security=ALL-UNNAMED',
        'java.base/sun.reflect.annotation=ALL-UNNAMED',
        'java.base/java.text=ALL-UNNAMED',
        'java.base/java.nio.charset=ALL-UNNAMED',
        'java.base/sun.reflect.generics.reflectiveObjects=ALL-UNNAMED',
        'java.management/com.sun.jmx.mbeanserver=ALL-UNNAMED',
        'java.management/javax.management=ALL-UNNAMED',
        'java.base/java.util.regex=ALL-UNNAMED',
        'java.base/sun.util.locale=ALL-UNNAMED',
        'java.base/jdk.internal.math=ALL-UNNAMED',
        'java.xml/com.sun.xml.internal.stream.util=ALL-UNNAMED',
        'java.base/java.time=ALL-UNNAMED',
        'java.base/sun.reflect.generics.factory=ALL-UNNAMED',
        'java.base/java.nio.channels=ALL-UNNAMED',
        'java.base/sun.security.util=ALL-UNNAMED',
        'java.base/java.time.zone=ALL-UNNAMED',
        'java.base/sun.reflect.generics.scope=ALL-UNNAMED',
        'java.base/sun.reflect.generics.tree=ALL-UNNAMED',
        'java.management/com.sun.jmx.interceptor=ALL-UNNAMED',
        'java.management/javax.management.openmbean=ALL-UNNAMED',
        'java.management/sun.management=ALL-UNNAMED',
        'jdk.management/com.sun.management.internal=ALL-UNNAMED',
        'jdk.management.jfr/jdk.management.jfr=ALL-UNNAMED',
        'jdk.jfr/jdk.jfr.internal.management=ALL-UNNAMED',
        'java.base/jdk.internal.module=ALL-UNNAMED',
        'java.base/java.lang.module=ALL-UNNAMED',
        'java.security.jgss/sun.security.krb5=ALL-UNNAMED'
    ]

final testAddOpens = [
        'java.prefs/java.util.prefs=ALL-UNNAMED' // required for jacoco tasks
]

run {
        // transform the list of runtime configuration --add-opens args into command line argument format
        final runtimeJVMArgs = runtimeAddOpens.stream()
                .flatMap(openSpec -> ['--add-opens', openSpec].stream())
                .toList()
        // add in any other required args
        runtimeJVMArgs.add('-Dio.netty.tryReflectionSetAccessible=true')
        jvmArgs = runtimeJVMArgs
}

test {
    // transform the list test configuration --add-opens (which must include both the runtime and test args) into
    // command line argument format
    final testJVMAddOpens = new ArrayList<>()
    testJVMAddOpens.addAll(runtimeAddOpens)
    testJVMAddOpens.addAll(testAddOpens)
    final testConfigurationJVMArgs = testJVMAddOpens.stream()
            .flatMap(openSpec -> ['--add-opens', openSpec].stream())
            .toList()
    // add in any other required args
    testConfigurationJVMArgs.add('-Dio.netty.tryReflectionSetAccessible=true')
    jvmArgs = testConfigurationJVMArgs
}


processResources {
    dependsOn(downloadGsaLibFile)
    //add gatk launcher script to the jar as a resource
    from("gatk")
}

processTestResources {
    //Don't waste time packaging unnecessary test data into the test resources:
    include "org/broadinstitute/hellbender/utils/config/*"
    //Required for IOUtils resource tests
    include "org/broadinstitute/hellbender/utils/io/*"
}

java {
    sourceCompatibility = 1.17
    targetCompatibility = 1.17
}

def createSymlinks(archivePath, symlinkLocation) {
    exec {
        commandLine 'ln', '-fs', archivePath, symlinkLocation
        ignoreExitValue = false
    }
}

// Suffix is what will be added to the symlink
def createGatkSymlinks(destinationDir, archiveFile, suffix, baseJarName, secondaryBaseJarName) {
    def finalSuffix = (suffix == "") ? "" : ("-" + suffix)

    def symlinkLocation = destinationDir.getAsFile().get().toString() + "/" + baseJarName + finalSuffix + ".jar"
    def symlinkLocation2 = destinationDir.getAsFile().get().toString() + "/" + secondaryBaseJarName + finalSuffix + ".jar"

    createSymlinks(archiveFile.getAsFile().get().getAbsolutePath(), symlinkLocation)
    createSymlinks(archiveFile.getAsFile().get().getAbsolutePath(), symlinkLocation2)
}

logger.info("build for version:" + version)
group = 'org.broadinstitute'

tasks.withType(Jar).configureEach {
    // transform the list of --add-opens directives into manifest format, which requires only the source
    // package (unlike the command line equivalent, in the manifest the "ALL-UNNAMED" target is implied
    // and can't be included in the manifest entry syntax)
    final manifestAddOpens = runtimeAddOpens.stream()
            .map(o -> o.substring(0, (o.length() - "ALL-UNNAMED".length()) - 1))
            .collect(Collectors.joining(' '))
    manifest {
        attributes 'Implementation-Title': 'The Genome Analysis Toolkit (GATK)',
                'Implementation-Version': archiveVersion.get(),
                'Toolkit-Short-Name': 'GATK',
                'Main-Class': application.mainClass,
                'Picard-Version': picardVersion,
                'htsjdk-Version': htsjdkVersion,
                'Spark-Version': sparkVersion,
                'Multi-Release': 'true',
                'Add-Opens': manifestAddOpens
    }
}

wrapper {
    gradleVersion = '8.10.2'
}

tasks.withType(ShadowJar).configureEach {
    from(project.sourceSets.main.output)
    archiveBaseName = project.name + '-package'
    mergeServiceFiles()
    relocate 'com.google.common', 'org.broadinstitute.hellbender.relocated.com.google.common'
    zip64 true
    exclude 'log4j.properties' // from adam jar as it clashes with hellbender's log4j2.xml
    exclude '**/*.SF' // these are Manifest signature files and
    exclude '**/*.RSA' // keys which may accidentally be imported from other signed projects and then fail at runtime

    // Suggested by the akka devs to make sure that we do not get the spark configuration error.
    // http://doc.akka.io/docs/akka/snapshot/general/configuration.html#When_using_JarJar__OneJar__Assembly_or_any_jar-bundler
    transform(AppendingTransformer) {
        resource = 'reference.conf'
    }
}

apply from: "testsettings.gradle"

shadowJar {
    configurations = [project.configurations.runtimeClasspath]
    archiveClassifier = 'local'
    mergeServiceFiles('reference.conf')
    doLast {
        // Create a symlink to the newly created jar.  The name will be gatk.jar and
        //  it will be at the same level as the newly created jar.  (overwriting symlink, if it exists)
        // Please note that this will cause failures in Windows, which does not support symlinks.
        createGatkSymlinks(destinationDirectory, archiveFile, "", baseJarName, secondaryBaseJarName)
    }
}

tasks.register('localJar') { dependsOn shadowJar }

tasks.register('sparkJar', ShadowJar) {
    group = "Shadow"
    description = "Create a combined jar of project and runtime dependencies that excludes provided spark dependencies"
    configurations = [project.configurations.sparkConfiguration]
    archiveClassifier = 'spark'
    doLast {
        // Create a symlink to the newly created jar.  The name will be gatk.jar and
        //  it will be at the same level as the newly created jar.  (overwriting symlink, if it exists)
        // Please note that this will cause failures in Windows, which does not support symlinks.
        createGatkSymlinks(destinationDirectory, archiveFile, archiveClassifier, baseJarName, secondaryBaseJarName)
    }
}

// A jar that only contains the test classes and resources (to be extracted for testing)
tasks.register('shadowTestClassJar', ShadowJar) {
    group = "Shadow"
    from sourceSets.test.output
    description = "Create a jar that packages the compiled test classes"
    archiveClassifier = "test"
}

// A minimal jar that only contains the extra dependencies needed for running the tests
tasks.register('shadowTestJar', ShadowJar) {
    dependsOn 'compileTestUtilsJava', 'processTestUtilsResources'
    group = "Shadow"
    description = " A minimal jar that only contains the extra dependencies needed for running the tests that arent packaged in the main shadow jar"
    from {
        (project.configurations.testRuntimeClasspath - project.configurations.runtimeClasspath).collect {
            it.isDirectory() ? it : it.getName().endsWith(".jar") ? zipTree(it) : it
        }
    }
    archiveClassifier = "testDependencies"
}

tasks.register('collectBundleIntoDir', Copy) {
    dependsOn shadowJar, sparkJar, 'condaEnvironmentDefinition', 'gatkTabComplete', 'gatkDoc'

    doFirst {
        assert file("gatk").exists()
        assert file("README.md").exists()
        assert file("$docBuildDir/tabCompletion/gatk-completion.sh").exists()
        assert file("src/main/resources/org/broadinstitute/hellbender/utils/config/GATKConfig.properties").exists()
    }

    from(shadowJar.archiveFile)
    from(sparkJar.archiveFile)
    from("gatk")
    from("README.md")
    from("$docBuildDir/tabCompletion/gatk-completion.sh")
    from("$docBuildDir/gatkDoc", { into("gatkdoc") })

    from("src/main/resources/org/broadinstitute/hellbender/utils/config/GATKConfig.properties") {
        rename 'GATKConfig.properties', 'GATKConfig.EXAMPLE.properties'
    }

    from("$buildDir/$pythonPackageArchiveName")
    from("$buildDir/$gatkCondaYML")
    from("scripts/sv", { into("scripts/sv") })
    from("scripts/cnv_wdl/", { into("scripts/cnv_wdl") })
    from("scripts/mutect2_wdl/", { into("scripts/mutect2_wdl") })
<<<<<<< HEAD
    from("scripts/variantstore/") {
        include 'scripts/curate_input_array_files.py'
        into("scripts/variantstore")
    }
    from("scripts/dataproc-cluster-ui", { into("scripts/")})
=======
    from("scripts/dataproc-cluster-ui", { into("scripts/") })
>>>>>>> 8a24668a
    into "$buildDir/bundle-files-collected"
}

tasks.register('bundle', Zip) {
    dependsOn collectBundleIntoDir
    zip64 true

    archiveBaseName = project.name + "-" + project.version
    destinationDirectory = file("$buildDir")
    archiveFileName = archiveBaseName.get() + ".zip"

    from("$buildDir/bundle-files-collected")
    into(archiveBaseName)

    doLast {
        logger.lifecycle("Created GATK distribution in ${destinationDirectory}/${archiveFileName}")
    }
}

//jacocoTestReport {
//    dependsOn test
//
//    group = "Reporting"
//    description = "Generate Jacoco coverage reports after running tests."
//    getAdditionalSourceDirs().from(sourceSets.main.allJava.srcDirs)
//
//    reports {
//        xml.required = true
//        html.required = true
//    }
//}
//}

//This is a stub, so we don't have to change our github action targets while we've disabled jacoco
tasks.register('jacocoTestReport') {
    dependsOn test
}

tasks.register('condaStandardEnvironmentDefinition', Copy) {
    from "scripts"
    into buildDir
    include gatkCondaTemplate
    rename { file -> gatkCondaYML }
    expand(["condaEnvName"       : "gatk",
            "condaEnvDescription": "Conda environment for GATK Python Tools"])
    doLast {
        logger.lifecycle("Created standard Conda environment yml file: $gatkCondaYML")
    }
}


// Create GATK conda environment yml file from the conda enc template
tasks.register('condaEnvironmentDefinition') {
    dependsOn 'pythonPackageArchive', 'condaStandardEnvironmentDefinition'
}

// Create the Python package archive file
tasks.register('pythonPackageArchive', Zip) {
    inputs.dir "src/main/python/org/broadinstitute/hellbender/"
    outputs.file pythonPackageArchiveName
    doFirst {
        assert file("src/main/python/org/broadinstitute/hellbender/").exists()
    }

    destinationDirectory = file("${buildDir}")
    archiveFileName = pythonPackageArchiveName
    from("src/main/python/org/broadinstitute/hellbender/")
    into("/")

    doLast {
        logger.lifecycle("Created GATK Python package archive in ${destinationDirectory}/${archiveFileName}")
    }
}

// Creates a standard, local, GATK conda environment, for use by developers during iterative
// development. Assumes conda or miniconda is already installed.
//
// NOTE: This CREATES a local conda environment; but does not *activate* it. The environment must
// be activated manually in the shell from which GATK will be run.
//
tasks.register('localDevCondaEnv', Exec) {
    dependsOn 'condaEnvironmentDefinition'
    inputs.file("$buildDir/$pythonPackageArchiveName")
    workingDir "$buildDir"
    commandLine "conda", "env", "create", "--yes", "-f", gatkCondaYML
}

// update the conda environment without completely rebuilding
// this may be faster
tasks.register('localDevCondaUpdate',  Exec) {
    dependsOn 'condaEnvironmentDefinition'
    inputs.file("$buildDir/$pythonPackageArchiveName")
    workingDir "$buildDir"
    commandLine "conda", "env", "update", "-f", gatkCondaYML
}

tasks.register('javadocJar', Jar) {
    dependsOn javadoc
    archiveClassifier = 'javadoc'
    from "$docBuildDir/javadoc"
}

tasks.register('sourcesJar', Jar) {
    from sourceSets.main.allSource
    archiveClassifier = 'sources'
}

tasks.register('testUtilsJar', Jar) {
    archiveBaseName = "$project.name-test-utils"
    from sourceSets.testUtils.output
}

tasks.withType(Javadoc).configureEach {
    // do this for all javadoc tasks, including gatkDoc
    options.addStringOption('Xdoclint:none')
    options.addStringOption('encoding', 'UTF-8')
}

javadoc {
    // This is a hack to disable the java default javadoc lint until we fix the html formatting
    // We only want to do this for the javadoc task, not gatkDoc
    options.addStringOption('Xdoclint:none', '-quiet')
    source = sourceSets.main.allJava + files(configurations.externalSourceConfiguration.collect { zipTree(it) })
    include '**/*.java'
}


tasks.register('testUtilsJavadoc', Javadoc) {
    // This is a hack to disable the java default javadoc lint until we fix the html formatting
    // We only want to do this for the javadoc task, not gatkDoc
    options.addStringOption('Xdoclint:none', '-quiet')
    source = sourceSets.testUtils.allJava
    classpath = sourceSets.testUtils.runtimeClasspath
    destinationDir = file("$docBuildDir/testUtilsJavadoc")
    include '**/*.java'
}

tasks.register('testUtilsJavadocJar', Jar) {
    dependsOn testUtilsJavadoc
    archiveBaseName = "$project.name-test-utils"
    archiveClassifier = 'javadoc'
    from "$docBuildDir/testUtilsJavadoc"
}

tasks.register('testUtilsSourcesJar', Jar) {
    archiveBaseName = "$project.name-test-utils"
    archiveClassifier = 'sources'
    from sourceSets.testUtils.allSource
}

// Generate GATK Online Doc
tasks.register('gatkDoc', Javadoc) {
    dependsOn classes
    final File gatkDocDir = new File("$docBuildDir/gatkdoc")
    doFirst {
        // make sure the output folder exists or we can create it
        if (!gatkDocDir.exists() && !gatkDocDir.mkdirs()) {
            throw new GradleException(String.format("Failure creating folder (%s) for GATK doc output in task (%s)",
                    gatkDocDir.getAbsolutePath(),
                    it.name))
        }
        copy {
            from('src/main/resources/org/broadinstitute/hellbender/utils/helpTemplates')
            include 'gatkDoc.css'
            into gatkDocDir
        }
    }
    // Include the Picard source jar, which contains various .R, .sh, .css, .html, .xml and .MF files and
    // other resources, but we only want the files that javadoc can handle, so just take the .java files.
    source = sourceSets.main.allJava + files(configurations.externalSourceConfiguration.collect { zipTree(it) })
    include '**/*.java'

    // The gatkDoc process instantiates any documented feature classes, so to run it we need the entire
    // runtime classpath.
    classpath = sourceSets.main.runtimeClasspath
    options.docletpath = classpath.asType(List)
    options.doclet = "org.broadinstitute.hellbender.utils.help.GATKHelpDoclet"

    //gradle 6.x+ defaults to setting this true which breaks the barclay doclet
    options.noTimestamp(false)

    outputs.dir(gatkDocDir)
    options.destinationDirectory(gatkDocDir)

    options.addStringOption("settings-dir", "src/main/resources/org/broadinstitute/hellbender/utils/helpTemplates")
    if (project.hasProperty('phpDoc')) {
        // use -PphpDoc to generate .php file extensions, otherwise rely on default of .html
        final String phpExtension = "php"
        options.addStringOption("output-file-extension", phpExtension)
        options.addStringOption("index-file-extension", phpExtension)
    }
    options.addStringOption("absolute-version", getVersion())
    options.addStringOption("build-timestamp", ZonedDateTime.now().format(DateTimeFormatter.RFC_1123_DATE_TIME).toString())
}

// Generate GATK Bash Tab Completion File
tasks.register('gatkTabComplete', Javadoc) {
    dependsOn classes
    final File tabCompletionDir = new File("$docBuildDir/tabCompletion")
    doFirst {
        // make sure the output folder exists or we can create it
        if (!tabCompletionDir.exists() && !tabCompletionDir.mkdirs()) {
            throw new GradleException(String.format("Failure creating folder (%s) for GATK tab completion output in task (%s)",
                    tabCompletionDir.getAbsolutePath(),
                    it.name))
        }
    }
    // Include the Picard source jar, which contains various .R, .sh, .css, .html, .xml and .MF files and
    // other resources, but we only want the files that javadoc can handle, so just take the .java files.
    source = sourceSets.main.allJava + files(configurations.externalSourceConfiguration.collect { zipTree(it) })
    include '**/*.java'

    // The gatkDoc process instantiates any documented feature classes, so to run it we need the entire
    // runtime classpath, including Picard.
    classpath = sourceSets.main.runtimeClasspath

    options.docletpath = classpath.asType(List)
    options.doclet = "org.broadinstitute.barclay.help.BashTabCompletionDoclet"

    //gradle 6.x+ defaults to setting this true which breaks the barclay doclet
    options.noTimestamp(false)

    outputs.dir(tabCompletionDir)
    options.destinationDirectory(tabCompletionDir)

    // This is a hack to work around a gross Gradle bug:
    options.addStringOption('use-default-templates', '-use-default-templates')

    options.addStringOption("output-file-extension", "sh")
    options.addStringOption("index-file-extension", "sh")
    options.addStringOption("absolute-version", getVersion())
    options.addStringOption("build-timestamp", ZonedDateTime.now().format(DateTimeFormatter.RFC_1123_DATE_TIME))

    options.addStringOption("caller-script-name", "gatk")

    options.addStringOption("caller-pre-legal-args", "--help --list --dry-run --java-options")
    options.addStringOption("caller-pre-arg-val-types", "null null null String")
    options.addStringOption("caller-pre-mutex-args", "--help;list,dry-run,java-options --list;help,dry-run,java-options")
    options.addStringOption("caller-pre-alias-args", "--help;-h")
    options.addStringOption("caller-pre-arg-min-occurs", "0 0 0 0")
    options.addStringOption("caller-pre-arg-max-occurs", "1 1 1 1")

    options.addStringOption("caller-post-legal-args", "--spark-runner --spark-master --cluster --dry-run --java-options --conf --driver-memory --driver-cores --executor-memory --executor-cores --num-executors")
    options.addStringOption("caller-post-arg-val-types", "String String String null String file int int int int int")
    options.addStringOption("caller-post-mutex-args", "")
    options.addStringOption("caller-post-alias-args", "")
    options.addStringOption("caller-post-arg-min-occurs", "0 0 0 0 0 0 0 0 0 0")
    options.addStringOption("caller-post-arg-max-occurs", "1 1 1 1 1 1 1 1 1 1")
}

static def getWDLInputJSONTestFileNameFromWDLName(File wdlName) {
    String fileWithoutExt = wdlName.name.take(wdlName.name.lastIndexOf('.'))
    return new File (wdlName.getParentFile(), fileWithoutExt + "Inputs.json").getAbsolutePath()
}

// Generate GATK Tool WDL
tasks.register('gatkWDLGen', Javadoc) {
    dependsOn classes
    final File gatkWDLDir = new File("$docBuildDir/wdlGen")
    outputs.dir(gatkWDLDir)
    doFirst {
        // make sure the output folder exists or we can create it
        if (!gatkWDLDir.exists() && !gatkWDLDir.mkdirs()) {
            throw new GradleException(String.format("Failure creating folder (%s) for GATK WDL output in task (%s)",
                    gatkWDLDir.getAbsolutePath(),
                    it.name))
        }
        copy {
            from('src/main/resources/org/broadinstitute/hellbender/utils/wdlTemplates/common.html')
            into gatkWDLDir
        }
    }
    source = sourceSets.main.allJava + files(configurations.externalSourceConfiguration.collect { zipTree(it) })
    include '**/*.java'

    // The gatkWDLGen process instantiates any documented feature classes, so to run it we need the entire
    // runtime classpath, including picard.
    classpath = sourceSets.main.runtimeClasspath
    options.docletpath = classpath.asType(List)
    options.doclet = "org.broadinstitute.hellbender.utils.help.GATKWDLDoclet"

    //gradle 6.x+ defaults to setting this true which breaks the barclay doclet
    options.noTimestamp(false)

    outputs.dir(gatkWDLDir)
    options.destinationDirectory(gatkWDLDir)

    options.addStringOption("settings-dir", "src/main/resources/org/broadinstitute/hellbender/utils/wdlTemplates")
    options.addStringOption("output-file-extension", "wdl")
    options.addStringOption("index-file-extension", "html")

    options.addStringOption("absolute-version", getVersion())
    options.addStringOption("build-timestamp", ZonedDateTime.now().format(DateTimeFormatter.RFC_1123_DATE_TIME))

    // the wdl doclet will populate the test JSON input files with the name of a dummy
    // file in this location, in order to satisfy cromwell's attempts to localize inputs and outputs
    options.addStringOption("build-dir", System.getenv("TRAVIS_BUILD_DIR") ?: rootDir.getAbsolutePath())
}

def execWDLValidation = { validateWDL ->
    println "Executing: $validateWDL"
    try {
        def retCode = validateWDL.execute().waitFor()
        if (retCode.intValue() != 0) {
            throw new GradleException("Execution of \"$validateWDL\" failed with exit code: $retCode.")
        }
        return retCode
    } catch (IOException e) {
        throw new GradleException("An IOException occurred while attempting to execute the command $validateWDL.", e)
    }
}

tasks.register('gatkValidateScriptsWdl') {
    doFirst {
        // running this task requires a local cromwell installation, with environment variables CROMWELL_JAR,
        // WOMTOOL_JAR set to the jar locations
        if (System.getenv('CROMWELL_JAR') == null || System.getenv('WOMTOOL_JAR') == null) {
            throw new GradleException("Running this task requires the CROMWELL_JAR and WOMTOOL_JAR environment variables to be set")
        }
    }

    doLast {
        // Run the womtool validator on all WDL files in the 'scripts' directory
        final File wdlFolder = new File(buildDir, "scripts")
        def wdlFiles = fileTree(dir: wdlFolder).filter {
            f -> f.getAbsolutePath().endsWith(".wdl")
        }
        final womtoolLocation = System.getenv('WOMTOOL_JAR')
        wdlFiles.any() { wdlFile ->
            final validateWDLCommand = "java -jar $womtoolLocation validate $wdlFile"
            execWDLValidation(validateWDLCommand)
        }
    }
}

tasks.register('gatkValidateGeneratedWdl') {
    dependsOn(gatkWDLGen, shadowJar)
    doFirst {
        // running this task requires a local cromwell installation, with environment variables CROMWELL_JAR,
        // WOMTOOL_JAR set to the jar locations
        if (System.getenv('CROMWELL_JAR') == null || System.getenv('WOMTOOL_JAR') == null) {
            throw new GradleException("Running this task requires the CROMWELL_JAR and WOMTOOL_JAR environment variables to be set")
        }
    }

    doLast {
        // first, run the womtool validator on WDL files in the 'docs/wdlGen' directory
        final File wdlGenFolder = new File("$docBuildDir/wdlGen")
        def wdlFiles = fileTree(dir: wdlGenFolder).filter {
            f -> !f.getAbsolutePath().endsWith(".html") && !f.getAbsolutePath().endsWith(".json")
        }
        final womtoolLocation = System.getenv('WOMTOOL_JAR')
        wdlFiles.any() { wdlFile ->
            final validateWDLCommand = "java -jar $womtoolLocation validate $wdlFile"
            execWDLValidation(validateWDLCommand)
        }

        // now execute the *AllArgs test wdls using cromwell
        wdlFiles = fileTree(dir: wdlGenFolder).filter {
            f -> f.getAbsolutePath().endsWith("AllArgsTest.wdl")
        }

        // the test JSON input file is populated by the WDL gen process with the name of this dummy file
        // to satisfy cromwell's attempt to de/localize input/output files
        def buildDir = System.getenv("TRAVIS_BUILD_DIR") ?: rootDir.getAbsolutePath()
        final dummyWDLTestFileName = "$buildDir/dummyWDLTestFile"
        final File dummyWDLTestFile = file(dummyWDLTestFileName)
        final cromwellLocation = System.getenv('CROMWELL_JAR')
        try {
            wdlFiles.any() { wdlFile ->
                final testInputJSON = getWDLInputJSONTestFileNameFromWDLName(wdlFile)
                final runWDLCommand = "java -jar $cromwellLocation run --inputs $testInputJSON $wdlFile"
                execWDLValidation("touch $dummyWDLTestFileName")
                execWDLValidation(runWDLCommand)
            }
        } finally {
            // delete the dummy test file and the 'cromwell-executions' directory left behind by cromwell
            dummyWDLTestFile.delete()
            file("$buildDir/cromwell-executions").deleteDir()
            file("$buildDir/cromwell-workflow-logs").deleteDir()
        }
    }
}

// scan-gradle-plugin security vulnerability scan
ossIndexAudit {
    allConfigurations = false // if true includes the dependencies in all resolvable configurations. By default is false, meaning only 'compileClasspath', 'runtimeClasspath', 'releaseCompileClasspath' and 'releaseRuntimeClasspath' are considered
    useCache = true // true by default
    outputFormat = 'DEFAULT' // Optional, other values are: 'DEPENDENCY_GRAPH' prints dependency graph showing direct/transitive dependencies, 'JSON_CYCLONE_DX_1_4' prints a CycloneDX 1.4 SBOM in JSON format.
    showAll = false // if true prints all dependencies. By default is false, meaning only dependencies with vulnerabilities will be printed.
    printBanner = true // if true will print ASCII text banner. By default is true.

    // ossIndexAudit can be configured to exclude vulnerabilities from matching
    // excludeVulnerabilityIds = ['39d74cc8-457a-4e57-89ef-a258420138c5'] // list containing ids of vulnerabilities to be ignored
    // excludeCoordinates = ['commons-fileupload:commons-fileupload:1.3'] // list containing coordinate of components which if vulnerable should be ignored
}

/**
 *This specifies what artifacts will be built and uploaded when performing a maven upload.
 */
artifacts {
    archives javadocJar
    archives sourcesJar
    archives testUtilsJar
    archives testUtilsJavadocJar
    archives testUtilsSourcesJar

}
//remove zip and tar added by the application plugin
configurations.archives.artifacts.removeAll {it.file =~ '.zip$'}
configurations.archives.artifacts.removeAll {it.file =~ '.tar$'}

/**
 * Sign non-snapshot releases with our secret key.  This should never need to be invoked directly.
 */
signing {
    required { isRelease && gradle.taskGraph.hasTask("publish") }
    sign publishing.publications
}

def basePomConfiguration = {
    packaging = 'jar'
    description = 'Development on GATK 4'
    url = 'https://github.com/broadinstitute/gatk'

    scm {
        url = 'scm:git@github.com:broadinstitute/gatk.git'
        connection = 'scm:git@github.com:broadinstitute/gatk.git'
        developerConnection = 'scm:git@github.com:broadinstitute/gatk.git'
    }

    developers {
        developer {
            id = 'gatkdev'
            name = 'GATK Development Team'
            email = 'gatk-dev-public@broadinstitute.org'
        }
    }

    licenses {
        license {
            name = 'Apache 2.0'
            url = 'https://github.com/broadinstitute/gatk/blob/master/LICENSE.TXT'
            distribution = 'repo'
        }
    }
}


//remove the shadow jar from the published component
components.java.withVariantsFromConfiguration(project.configurations.shadowRuntimeElements) {
    skip()
}

publishing {
    publications {
        gatk(MavenPublication) {
            from components.java
            artifactId = "gatk"
            pom basePomConfiguration
            pom.name = "GATK4"

            artifact sourcesJar
            artifact javadocJar
        }

        testUtils(MavenPublication) {
            artifactId = "gatk-test-utils"
            pom basePomConfiguration
            pom.name = "GATK4 Test Utilities"

            artifact testUtilsJar
            artifact testUtilsSourcesJar
            artifact testUtilsJavadocJar

        }
    }

    repositories {
        maven {
            name = isRelease ? "SonaType" : "Artifactory"
            url =  isRelease ? "https://oss.sonatype.org/service/local/staging/deploy/maven2/" : "https://broadinstitute.jfrog.io/broadinstitute/libs-snapshot-local/"
            credentials {
                username = isRelease ? project.findProperty("sonatypeUsername") : System.env.ARTIFACTORY_USERNAME
                password = isRelease ? project.findProperty("sonatypePassword") : System.env.ARTIFACTORY_PASSWORD
            }
        }
    }
}

publish {
    doFirst {
        println "Attempting to upload version:$version"
    }
}

tasks.register('installSpark') { dependsOn sparkJar }
tasks.register('installAll') { dependsOn installSpark, installDist }

installDist.dependsOn downloadGsaLibFile
downloadGsaLibFile.dependsOn sourcesJar

// For Gradle 8 explicitly add 'condaEnvironmentDefinition' as a dependency of the following tasks.
// For more information, please refer to
// https://docs.gradle.org/8.2.1/userguide/validation_problems.html#implicit_dependency in the Gradle documentation.
['shadowJar', 'sparkJar', 'compileTestUtilsJava', 'shadowTestClassJar', 'sourcesJar', 'testUtilsSourcesJar', 'gatkDoc', 'gatkTabComplete', 'gatkWDLGen'].each {
    tasks.named(it).configure {
        dependsOn 'condaEnvironmentDefinition'
    }
}

defaultTasks 'bundle'<|MERGE_RESOLUTION|>--- conflicted
+++ resolved
@@ -651,15 +651,11 @@
     from("scripts/sv", { into("scripts/sv") })
     from("scripts/cnv_wdl/", { into("scripts/cnv_wdl") })
     from("scripts/mutect2_wdl/", { into("scripts/mutect2_wdl") })
-<<<<<<< HEAD
     from("scripts/variantstore/") {
         include 'scripts/curate_input_array_files.py'
         into("scripts/variantstore")
     }
-    from("scripts/dataproc-cluster-ui", { into("scripts/")})
-=======
     from("scripts/dataproc-cluster-ui", { into("scripts/") })
->>>>>>> 8a24668a
     into "$buildDir/bundle-files-collected"
 }
 
